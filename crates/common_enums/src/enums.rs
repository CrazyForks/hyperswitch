use std::num::{ParseFloatError, TryFromIntError};

use serde::{Deserialize, Serialize};
use utoipa::ToSchema;

#[doc(hidden)]
pub mod diesel_exports {
    pub use super::{
        DbAttemptStatus as AttemptStatus, DbAuthenticationType as AuthenticationType,
        DbBlocklistDataKind as BlocklistDataKind, DbCaptureMethod as CaptureMethod,
        DbCaptureStatus as CaptureStatus, DbConnectorType as ConnectorType,
        DbCountryAlpha2 as CountryAlpha2, DbCurrency as Currency, DbDisputeStage as DisputeStage,
        DbDisputeStatus as DisputeStatus, DbEventType as EventType, DbFutureUsage as FutureUsage,
        DbIntentStatus as IntentStatus, DbMandateStatus as MandateStatus,
        DbPaymentMethodIssuerCode as PaymentMethodIssuerCode, DbPaymentType as PaymentType,
        DbRefundStatus as RefundStatus,
        DbRequestIncrementalAuthorization as RequestIncrementalAuthorization,
        DbWebhookDeliveryAttempt as WebhookDeliveryAttempt,
    };
}

#[derive(
    Clone,
    Copy,
    Debug,
    Default,
    Eq,
    PartialEq,
    serde::Deserialize,
    serde::Serialize,
    strum::Display,
    strum::EnumString,
    ToSchema,
)]
#[router_derive::diesel_enum(storage_type = "db_enum")]
#[serde(rename_all = "snake_case")]
#[strum(serialize_all = "snake_case")]
pub enum AttemptStatus {
    Started,
    AuthenticationFailed,
    RouterDeclined,
    AuthenticationPending,
    AuthenticationSuccessful,
    Authorized,
    AuthorizationFailed,
    Charged,
    Authorizing,
    CodInitiated,
    Voided,
    VoidInitiated,
    CaptureInitiated,
    CaptureFailed,
    VoidFailed,
    AutoRefunded,
    PartialCharged,
    PartialChargedAndChargeable,
    Unresolved,
    #[default]
    Pending,
    Failure,
    PaymentMethodAwaited,
    ConfirmationAwaited,
    DeviceDataCollectionPending,
}

#[derive(
    Clone,
    Copy,
    Debug,
    Eq,
    Hash,
    PartialEq,
    serde::Serialize,
    serde::Deserialize,
    strum::Display,
    strum::EnumString,
    strum::EnumIter,
    strum::VariantNames,
    ToSchema,
)]
#[router_derive::diesel_enum(storage_type = "db_enum")]
#[serde(rename_all = "snake_case")]
#[strum(serialize_all = "snake_case")]
/// Connectors eligible for payments routing
pub enum RoutableConnectors {
    #[cfg(feature = "dummy_connector")]
    #[serde(rename = "phonypay")]
    #[strum(serialize = "phonypay")]
    DummyConnector1,
    #[cfg(feature = "dummy_connector")]
    #[serde(rename = "fauxpay")]
    #[strum(serialize = "fauxpay")]
    DummyConnector2,
    #[cfg(feature = "dummy_connector")]
    #[serde(rename = "pretendpay")]
    #[strum(serialize = "pretendpay")]
    DummyConnector3,
    #[cfg(feature = "dummy_connector")]
    #[serde(rename = "stripe_test")]
    #[strum(serialize = "stripe_test")]
    DummyConnector4,
    #[cfg(feature = "dummy_connector")]
    #[serde(rename = "adyen_test")]
    #[strum(serialize = "adyen_test")]
    DummyConnector5,
    #[cfg(feature = "dummy_connector")]
    #[serde(rename = "checkout_test")]
    #[strum(serialize = "checkout_test")]
    DummyConnector6,
    #[cfg(feature = "dummy_connector")]
    #[serde(rename = "paypal_test")]
    #[strum(serialize = "paypal_test")]
    DummyConnector7,
    Aci,
    Adyen,
    Airwallex,
    Authorizedotnet,
    Bankofamerica,
    Billwerk,
    Bitpay,
    Bambora,
    Bluesnap,
    Boku,
    Braintree,
    Cashtocode,
    Checkout,
    Coinbase,
    Cryptopay,
    Cybersource,
    Dlocal,
    Ebanx,
    Fiserv,
    Forte,
    Globalpay,
    Globepay,
    Gocardless,
    Helcim,
    Iatapay,
    Klarna,
    Mifinity,
    Mollie,
    Multisafepay,
    Nexinets,
    Nmi,
    Noon,
    Nuvei,
    // Opayo, added as template code for future usage
    Opennode,
    // Payeezy, As psync and rsync are not supported by this connector, it is added as template code for future usage
    Payme,
    Payone,
    Paypal,
    Payu,
    Placetopay,
    Powertranz,
    Prophetpay,
    Rapyd,
    Riskified,
    Shift4,
    Signifyd,
    Square,
    Stax,
    Stripe,
    Trustpay,
    // Tsys,
    Tsys,
    Volt,
    Wise,
    Worldline,
    Worldpay,
    Zen,
    Zsl,
}

impl AttemptStatus {
    pub fn is_terminal_status(self) -> bool {
        match self {
            Self::RouterDeclined
            | Self::Charged
            | Self::AutoRefunded
            | Self::Voided
            | Self::VoidFailed
            | Self::CaptureFailed
            | Self::Failure
            | Self::PartialCharged => true,
            Self::Started
            | Self::AuthenticationFailed
            | Self::AuthenticationPending
            | Self::AuthenticationSuccessful
            | Self::Authorized
            | Self::AuthorizationFailed
            | Self::Authorizing
            | Self::CodInitiated
            | Self::VoidInitiated
            | Self::CaptureInitiated
            | Self::PartialChargedAndChargeable
            | Self::Unresolved
            | Self::Pending
            | Self::PaymentMethodAwaited
            | Self::ConfirmationAwaited
            | Self::DeviceDataCollectionPending => false,
        }
    }
}

#[derive(
    Clone,
    Copy,
    Debug,
    Default,
    Eq,
    Hash,
    PartialEq,
    serde::Deserialize,
    serde::Serialize,
    strum::Display,
    strum::VariantNames,
    strum::EnumIter,
    strum::EnumString,
    ToSchema,
)]
#[router_derive::diesel_enum(storage_type = "db_enum")]
#[serde(rename_all = "snake_case")]
#[strum(serialize_all = "snake_case")]
pub enum AuthenticationType {
    /// If the card is enrolled for 3DS authentication, the 3DS based authentication will be activated. The liability of chargeback shift to the issuer
    ThreeDs,
    /// 3DS based authentication will not be activated. The liability of chargeback stays with the merchant.
    #[default]
    NoThreeDs,
}

#[derive(
    Clone,
    Copy,
    Debug,
    Default,
    Eq,
    PartialEq,
    serde::Deserialize,
    serde::Serialize,
    strum::Display,
    strum::EnumString,
    ToSchema,
    Hash,
)]
#[router_derive::diesel_enum(storage_type = "db_enum")]
#[serde(rename_all = "snake_case")]
#[strum(serialize_all = "snake_case")]
pub enum CaptureStatus {
    // Capture request initiated
    #[default]
    Started,
    // Capture request was successful
    Charged,
    // Capture is pending at connector side
    Pending,
    // Capture request failed
    Failed,
}

#[derive(
    Default,
    Clone,
    Debug,
    Eq,
    PartialEq,
    serde::Deserialize,
    serde::Serialize,
    strum::Display,
    strum::EnumString,
    ToSchema,
    Hash,
)]
#[router_derive::diesel_enum(storage_type = "text")]
#[serde(rename_all = "snake_case")]
#[strum(serialize_all = "snake_case")]
pub enum AuthorizationStatus {
    Success,
    Failure,
    // Processing state is before calling connector
    #[default]
    Processing,
    // Requires merchant action
    Unresolved,
}

#[derive(
    Clone,
    Debug,
    PartialEq,
    Eq,
    serde::Deserialize,
    serde::Serialize,
    strum::Display,
    strum::EnumString,
    ToSchema,
    Hash,
)]
#[router_derive::diesel_enum(storage_type = "db_enum")]
#[serde(rename_all = "snake_case")]
#[strum(serialize_all = "snake_case")]
pub enum BlocklistDataKind {
    PaymentMethod,
    CardBin,
    ExtendedCardBin,
}

#[derive(
    Clone,
    Copy,
    Debug,
    Default,
    Eq,
    Hash,
    PartialEq,
    serde::Deserialize,
    serde::Serialize,
    strum::Display,
    strum::VariantNames,
    strum::EnumIter,
    strum::EnumString,
    ToSchema,
)]
#[router_derive::diesel_enum(storage_type = "db_enum")]
#[serde(rename_all = "snake_case")]
#[strum(serialize_all = "snake_case")]
pub enum CaptureMethod {
    /// Post the payment authorization, the capture will be executed on the full amount immediately
    #[default]
    Automatic,
    /// The capture will happen only if the merchant triggers a Capture API request
    Manual,
    /// The capture will happen only if the merchant triggers a Capture API request
    ManualMultiple,
    /// The capture can be scheduled to automatically get triggered at a specific date & time
    Scheduled,
}

/// Type of the Connector for the financial use case. Could range from Payments to Accounting to Banking.
#[derive(
    Clone,
    Copy,
    Debug,
    Eq,
    PartialEq,
    strum::Display,
    strum::EnumString,
    serde::Deserialize,
    serde::Serialize,
    ToSchema,
)]
#[router_derive::diesel_enum(storage_type = "db_enum")]
#[strum(serialize_all = "snake_case")]
#[serde(rename_all = "snake_case")]
pub enum ConnectorType {
    /// PayFacs, Acquirers, Gateways, BNPL etc
    PaymentProcessor,
    /// Fraud, Currency Conversion, Crypto etc
    PaymentVas,
    /// Accounting, Billing, Invoicing, Tax etc
    FinOperations,
    /// Inventory, ERP, CRM, KYC etc
    FizOperations,
    /// Payment Networks like Visa, MasterCard etc
    Networks,
    /// All types of banks including corporate / commercial / personal / neo banks
    BankingEntities,
    /// All types of non-banking financial institutions including Insurance, Credit / Lending etc
    NonBankingFinance,
    /// Acquirers, Gateways etc
    PayoutProcessor,
    /// PaymentMethods Auth Services
    PaymentMethodAuth,
    /// 3DS Authentication Service Providers
    AuthenticationProcessor,
}

/// The three letter ISO currency code in uppercase. Eg: 'USD' for the United States Dollar.
#[allow(clippy::upper_case_acronyms)]
#[derive(
    Clone,
    Copy,
    Debug,
    Default,
    Eq,
    Hash,
    PartialEq,
    serde::Deserialize,
    serde::Serialize,
    strum::Display,
    strum::EnumString,
    strum::EnumIter,
    strum::VariantNames,
    ToSchema,
)]
#[router_derive::diesel_enum(storage_type = "db_enum")]
pub enum Currency {
    AED,
    ALL,
    AMD,
    ANG,
    AOA,
    ARS,
    AUD,
    AWG,
    AZN,
    BAM,
    BBD,
    BDT,
    BGN,
    BHD,
    BIF,
    BMD,
    BND,
    BOB,
    BRL,
    BSD,
    BWP,
    BYN,
    BZD,
    CAD,
    CHF,
    CLP,
    CNY,
    COP,
    CRC,
    CUP,
    CVE,
    CZK,
    DJF,
    DKK,
    DOP,
    DZD,
    EGP,
    ETB,
    EUR,
    FJD,
    FKP,
    GBP,
    GEL,
    GHS,
    GIP,
    GMD,
    GNF,
    GTQ,
    GYD,
    HKD,
    HNL,
    HRK,
    HTG,
    HUF,
    IDR,
    ILS,
    INR,
    IQD,
    JMD,
    JOD,
    JPY,
    KES,
    KGS,
    KHR,
    KMF,
    KRW,
    KWD,
    KYD,
    KZT,
    LAK,
    LBP,
    LKR,
    LRD,
    LSL,
    LYD,
    MAD,
    MDL,
    MGA,
    MKD,
    MMK,
    MNT,
    MOP,
    MRU,
    MUR,
    MVR,
    MWK,
    MXN,
    MYR,
    MZN,
    NAD,
    NGN,
    NIO,
    NOK,
    NPR,
    NZD,
    OMR,
    PAB,
    PEN,
    PGK,
    PHP,
    PKR,
    PLN,
    PYG,
    QAR,
    RON,
    RSD,
    RUB,
    RWF,
    SAR,
    SBD,
    SCR,
    SEK,
    SGD,
    SHP,
    SLE,
    SLL,
    SOS,
    SRD,
    SSP,
    STN,
    SVC,
    SZL,
    THB,
    TND,
    TOP,
    TRY,
    TTD,
    TWD,
    TZS,
    UAH,
    UGX,
    #[default]
    USD,
    UYU,
    UZS,
    VES,
    VND,
    VUV,
    WST,
    XAF,
    XCD,
    XOF,
    XPF,
    YER,
    ZAR,
    ZMW,
}

impl Currency {
    /// Convert the amount to its base denomination based on Currency and return String
    pub fn to_currency_base_unit(&self, amount: i64) -> Result<String, TryFromIntError> {
        let amount_f64 = self.to_currency_base_unit_asf64(amount)?;
        Ok(format!("{amount_f64:.2}"))
    }

    /// Convert the amount to its base denomination based on Currency and return f64
    pub fn to_currency_base_unit_asf64(&self, amount: i64) -> Result<f64, TryFromIntError> {
        let amount_f64: f64 = u32::try_from(amount)?.into();
        let amount = if self.is_zero_decimal_currency() {
            amount_f64
        } else if self.is_three_decimal_currency() {
            amount_f64 / 1000.00
        } else {
            amount_f64 / 100.00
        };
        Ok(amount)
    }

    ///Convert the higher decimal amount to its base absolute units
    pub fn to_currency_lower_unit(&self, amount: String) -> Result<String, ParseFloatError> {
        let amount_f64 = amount.parse::<f64>()?;
        let amount_string = if self.is_zero_decimal_currency() {
            amount_f64
        } else if self.is_three_decimal_currency() {
            amount_f64 * 1000.00
        } else {
            amount_f64 * 100.00
        };
        Ok(amount_string.to_string())
    }

    /// Convert the amount to its base denomination based on Currency and check for zero decimal currency and return String
    /// Paypal Connector accepts Zero and Two decimal currency but not three decimal and it should be updated as required for 3 decimal currencies.
    /// Paypal Ref - https://developer.paypal.com/docs/reports/reference/paypal-supported-currencies/
    pub fn to_currency_base_unit_with_zero_decimal_check(
        &self,
        amount: i64,
    ) -> Result<String, TryFromIntError> {
        let amount_f64 = self.to_currency_base_unit_asf64(amount)?;
        if self.is_zero_decimal_currency() {
            Ok(amount_f64.to_string())
        } else {
            Ok(format!("{amount_f64:.2}"))
        }
    }

    pub fn iso_4217(&self) -> &'static str {
        match *self {
            Self::AED => "784",
            Self::ALL => "008",
            Self::AMD => "051",
            Self::ANG => "532",
            Self::AOA => "973",
            Self::ARS => "032",
            Self::AUD => "036",
            Self::AWG => "533",
            Self::AZN => "944",
            Self::BAM => "977",
            Self::BBD => "052",
            Self::BDT => "050",
            Self::BGN => "975",
            Self::BHD => "048",
            Self::BIF => "108",
            Self::BMD => "060",
            Self::BND => "096",
            Self::BOB => "068",
            Self::BRL => "986",
            Self::BSD => "044",
            Self::BWP => "072",
            Self::BYN => "933",
            Self::BZD => "084",
            Self::CAD => "124",
            Self::CHF => "756",
            Self::CLP => "152",
            Self::COP => "170",
            Self::CRC => "188",
            Self::CUP => "192",
            Self::CVE => "132",
            Self::CZK => "203",
            Self::DJF => "262",
            Self::DKK => "208",
            Self::DOP => "214",
            Self::DZD => "012",
            Self::EGP => "818",
            Self::ETB => "230",
            Self::EUR => "978",
            Self::FJD => "242",
            Self::FKP => "238",
            Self::GBP => "826",
            Self::GEL => "981",
            Self::GHS => "936",
            Self::GIP => "292",
            Self::GMD => "270",
            Self::GNF => "324",
            Self::GTQ => "320",
            Self::GYD => "328",
            Self::HKD => "344",
            Self::HNL => "340",
            Self::HTG => "332",
            Self::HUF => "348",
            Self::HRK => "191",
            Self::IDR => "360",
            Self::ILS => "376",
            Self::INR => "356",
            Self::IQD => "368",
            Self::JMD => "388",
            Self::JOD => "400",
            Self::JPY => "392",
            Self::KES => "404",
            Self::KGS => "417",
            Self::KHR => "116",
            Self::KMF => "174",
            Self::KRW => "410",
            Self::KWD => "414",
            Self::KYD => "136",
            Self::KZT => "398",
            Self::LAK => "418",
            Self::LBP => "422",
            Self::LKR => "144",
            Self::LRD => "430",
            Self::LSL => "426",
            Self::LYD => "434",
            Self::MAD => "504",
            Self::MDL => "498",
            Self::MGA => "969",
            Self::MKD => "807",
            Self::MMK => "104",
            Self::MNT => "496",
            Self::MOP => "446",
            Self::MRU => "929",
            Self::MUR => "480",
            Self::MVR => "462",
            Self::MWK => "454",
            Self::MXN => "484",
            Self::MYR => "458",
            Self::MZN => "943",
            Self::NAD => "516",
            Self::NGN => "566",
            Self::NIO => "558",
            Self::NOK => "578",
            Self::NPR => "524",
            Self::NZD => "554",
            Self::OMR => "512",
            Self::PAB => "590",
            Self::PEN => "604",
            Self::PGK => "598",
            Self::PHP => "608",
            Self::PKR => "586",
            Self::PLN => "985",
            Self::PYG => "600",
            Self::QAR => "634",
            Self::RON => "946",
            Self::CNY => "156",
            Self::RSD => "941",
            Self::RUB => "643",
            Self::RWF => "646",
            Self::SAR => "682",
            Self::SBD => "090",
            Self::SCR => "690",
            Self::SEK => "752",
            Self::SGD => "702",
            Self::SHP => "654",
            Self::SLE => "925",
            Self::SLL => "694",
            Self::SOS => "706",
            Self::SRD => "968",
            Self::SSP => "728",
            Self::STN => "930",
            Self::SVC => "222",
            Self::SZL => "748",
            Self::THB => "764",
            Self::TND => "788",
            Self::TOP => "776",
            Self::TRY => "949",
            Self::TTD => "780",
            Self::TWD => "901",
            Self::TZS => "834",
            Self::UAH => "980",
            Self::UGX => "800",
            Self::USD => "840",
            Self::UYU => "858",
            Self::UZS => "860",
            Self::VES => "928",
            Self::VND => "704",
            Self::VUV => "548",
            Self::WST => "882",
            Self::XAF => "950",
            Self::XCD => "951",
            Self::XOF => "952",
            Self::XPF => "953",
            Self::YER => "886",
            Self::ZAR => "710",
            Self::ZMW => "967",
        }
    }

    pub fn is_zero_decimal_currency(self) -> bool {
        match self {
            Self::BIF
            | Self::CLP
            | Self::DJF
            | Self::GNF
            | Self::JPY
            | Self::KMF
            | Self::KRW
            | Self::MGA
            | Self::PYG
            | Self::RWF
            | Self::UGX
            | Self::VND
            | Self::VUV
            | Self::XAF
            | Self::XOF
            | Self::XPF => true,
            Self::AED
            | Self::ALL
            | Self::AMD
            | Self::ANG
            | Self::AOA
            | Self::ARS
            | Self::AUD
            | Self::AWG
            | Self::AZN
            | Self::BAM
            | Self::BBD
            | Self::BDT
            | Self::BGN
            | Self::BHD
            | Self::BMD
            | Self::BND
            | Self::BOB
            | Self::BRL
            | Self::BSD
            | Self::BWP
            | Self::BYN
            | Self::BZD
            | Self::CAD
            | Self::CHF
            | Self::CNY
            | Self::COP
            | Self::CRC
            | Self::CUP
            | Self::CVE
            | Self::CZK
            | Self::DKK
            | Self::DOP
            | Self::DZD
            | Self::EGP
            | Self::ETB
            | Self::EUR
            | Self::FJD
            | Self::FKP
            | Self::GBP
            | Self::GEL
            | Self::GHS
            | Self::GIP
            | Self::GMD
            | Self::GTQ
            | Self::GYD
            | Self::HKD
            | Self::HNL
            | Self::HRK
            | Self::HTG
            | Self::HUF
            | Self::IDR
            | Self::ILS
            | Self::INR
            | Self::IQD
            | Self::JMD
            | Self::JOD
            | Self::KES
            | Self::KGS
            | Self::KHR
            | Self::KWD
            | Self::KYD
            | Self::KZT
            | Self::LAK
            | Self::LBP
            | Self::LKR
            | Self::LRD
            | Self::LSL
            | Self::LYD
            | Self::MAD
            | Self::MDL
            | Self::MKD
            | Self::MMK
            | Self::MNT
            | Self::MOP
            | Self::MRU
            | Self::MUR
            | Self::MVR
            | Self::MWK
            | Self::MXN
            | Self::MYR
            | Self::MZN
            | Self::NAD
            | Self::NGN
            | Self::NIO
            | Self::NOK
            | Self::NPR
            | Self::NZD
            | Self::OMR
            | Self::PAB
            | Self::PEN
            | Self::PGK
            | Self::PHP
            | Self::PKR
            | Self::PLN
            | Self::QAR
            | Self::RON
            | Self::RSD
            | Self::RUB
            | Self::SAR
            | Self::SBD
            | Self::SCR
            | Self::SEK
            | Self::SGD
            | Self::SHP
            | Self::SLE
            | Self::SLL
            | Self::SOS
            | Self::SRD
            | Self::SSP
            | Self::STN
            | Self::SVC
            | Self::SZL
            | Self::THB
            | Self::TND
            | Self::TOP
            | Self::TRY
            | Self::TTD
            | Self::TWD
            | Self::TZS
            | Self::UAH
            | Self::USD
            | Self::UYU
            | Self::UZS
            | Self::VES
            | Self::WST
            | Self::XCD
            | Self::YER
            | Self::ZAR
            | Self::ZMW => false,
        }
    }

    pub fn is_three_decimal_currency(self) -> bool {
        match self {
            Self::BHD | Self::IQD | Self::JOD | Self::KWD | Self::LYD | Self::OMR | Self::TND => {
                true
            }
            Self::AED
            | Self::ALL
            | Self::AMD
            | Self::AOA
            | Self::ANG
            | Self::ARS
            | Self::AUD
            | Self::AWG
            | Self::AZN
            | Self::BAM
            | Self::BBD
            | Self::BDT
            | Self::BGN
            | Self::BIF
            | Self::BMD
            | Self::BND
            | Self::BOB
            | Self::BRL
            | Self::BSD
            | Self::BWP
            | Self::BYN
            | Self::BZD
            | Self::CAD
            | Self::CHF
            | Self::CLP
            | Self::CNY
            | Self::COP
            | Self::CRC
            | Self::CUP
            | Self::CVE
            | Self::CZK
            | Self::DJF
            | Self::DKK
            | Self::DOP
            | Self::DZD
            | Self::EGP
            | Self::ETB
            | Self::EUR
            | Self::FJD
            | Self::FKP
            | Self::GBP
            | Self::GEL
            | Self::GHS
            | Self::GIP
            | Self::GMD
            | Self::GNF
            | Self::GTQ
            | Self::GYD
            | Self::HKD
            | Self::HNL
            | Self::HRK
            | Self::HTG
            | Self::HUF
            | Self::IDR
            | Self::ILS
            | Self::INR
            | Self::JMD
            | Self::JPY
            | Self::KES
            | Self::KGS
            | Self::KHR
            | Self::KMF
            | Self::KRW
            | Self::KYD
            | Self::KZT
            | Self::LAK
            | Self::LBP
            | Self::LKR
            | Self::LRD
            | Self::LSL
            | Self::MAD
            | Self::MDL
            | Self::MGA
            | Self::MKD
            | Self::MMK
            | Self::MNT
            | Self::MOP
            | Self::MRU
            | Self::MUR
            | Self::MVR
            | Self::MWK
            | Self::MXN
            | Self::MYR
            | Self::MZN
            | Self::NAD
            | Self::NGN
            | Self::NIO
            | Self::NOK
            | Self::NPR
            | Self::NZD
            | Self::PAB
            | Self::PEN
            | Self::PGK
            | Self::PHP
            | Self::PKR
            | Self::PLN
            | Self::PYG
            | Self::QAR
            | Self::RON
            | Self::RSD
            | Self::RUB
            | Self::RWF
            | Self::SAR
            | Self::SBD
            | Self::SCR
            | Self::SEK
            | Self::SGD
            | Self::SHP
            | Self::SLE
            | Self::SLL
            | Self::SOS
            | Self::SRD
            | Self::SSP
            | Self::STN
            | Self::SVC
            | Self::SZL
            | Self::THB
            | Self::TOP
            | Self::TRY
            | Self::TTD
            | Self::TWD
            | Self::TZS
            | Self::UAH
            | Self::UGX
            | Self::USD
            | Self::UYU
            | Self::UZS
            | Self::VES
            | Self::VND
            | Self::VUV
            | Self::WST
            | Self::XAF
            | Self::XCD
            | Self::XPF
            | Self::XOF
            | Self::YER
            | Self::ZAR
            | Self::ZMW => false,
        }
    }

    pub fn number_of_digits_after_decimal_point(self) -> u8 {
        if self.is_zero_decimal_currency() {
            0
        } else if self.is_three_decimal_currency() {
            3
        } else {
            2
        }
    }
}

#[derive(
    Clone,
    Copy,
    Debug,
    Eq,
    PartialEq,
    serde::Deserialize,
    serde::Serialize,
    strum::Display,
    strum::EnumString,
    ToSchema,
)]
#[router_derive::diesel_enum(storage_type = "db_enum")]
#[serde(rename_all = "snake_case")]
#[strum(serialize_all = "snake_case")]
pub enum EventClass {
    Payments,
    Refunds,
    Disputes,
    Mandates,
}

#[derive(
    Clone,
    Copy,
    Debug,
    Eq,
    PartialEq,
    serde::Deserialize,
    serde::Serialize,
    strum::Display,
    strum::EnumString,
    ToSchema,
)]
#[router_derive::diesel_enum(storage_type = "db_enum")]
#[serde(rename_all = "snake_case")]
#[strum(serialize_all = "snake_case")]
pub enum EventType {
    /// Authorize + Capture success
    PaymentSucceeded,
    /// Authorize + Capture failed
    PaymentFailed,
    PaymentProcessing,
    PaymentCancelled,
    PaymentAuthorized,
    PaymentCaptured,
    ActionRequired,
    RefundSucceeded,
    RefundFailed,
    DisputeOpened,
    DisputeExpired,
    DisputeAccepted,
    DisputeCancelled,
    DisputeChallenged,
    DisputeWon,
    DisputeLost,
    MandateActive,
    MandateRevoked,
}

#[derive(
    Clone,
    Copy,
    Debug,
    Eq,
    PartialEq,
    serde::Deserialize,
    serde::Serialize,
    strum::Display,
    strum::EnumString,
    ToSchema,
)]
#[router_derive::diesel_enum(storage_type = "db_enum")]
#[serde(rename_all = "snake_case")]
#[strum(serialize_all = "snake_case")]
pub enum WebhookDeliveryAttempt {
    InitialAttempt,
    AutomaticRetry,
    ManualRetry,
}

// TODO: This decision about using KV mode or not,
// should be taken at a top level rather than pushing it down to individual functions via an enum.
#[derive(
    Clone,
    Copy,
    Debug,
    Default,
    Eq,
    PartialEq,
    serde::Deserialize,
    serde::Serialize,
    strum::Display,
    strum::EnumString,
)]
#[router_derive::diesel_enum(storage_type = "db_enum")]
#[serde(rename_all = "snake_case")]
#[strum(serialize_all = "snake_case")]
pub enum MerchantStorageScheme {
    #[default]
    PostgresOnly,
    RedisKv,
}

#[derive(
    Clone,
    Copy,
    Debug,
    Default,
    Eq,
    Hash,
    PartialEq,
    ToSchema,
    serde::Deserialize,
    serde::Serialize,
    strum::Display,
    strum::EnumIter,
    strum::EnumString,
)]
#[router_derive::diesel_enum(storage_type = "db_enum")]
#[serde(rename_all = "snake_case")]
#[strum(serialize_all = "snake_case")]
pub enum IntentStatus {
    Succeeded,
    Failed,
    Cancelled,
    Processing,
    RequiresCustomerAction,
    RequiresMerchantAction,
    RequiresPaymentMethod,
    #[default]
    RequiresConfirmation,
    RequiresCapture,
    PartiallyCaptured,
    PartiallyCapturedAndCapturable,
}

#[derive(
    Clone,
    Copy,
    Debug,
    Default,
    Eq,
    Hash,
    PartialEq,
    serde::Deserialize,
    serde::Serialize,
    strum::Display,
    strum::VariantNames,
    strum::EnumIter,
    strum::EnumString,
    ToSchema,
)]
#[router_derive::diesel_enum(storage_type = "db_enum")]
#[serde(rename_all = "snake_case")]
#[strum(serialize_all = "snake_case")]
pub enum FutureUsage {
    OffSession,
    #[default]
    OnSession,
}

#[derive(
    Clone,
    Copy,
    Debug,
    Eq,
    Hash,
    PartialEq,
    serde::Deserialize,
    serde::Serialize,
    strum::Display,
    strum::EnumString,
    ToSchema,
)]
#[router_derive::diesel_enum(storage_type = "db_enum")]
#[strum(serialize_all = "snake_case")]
#[serde(rename_all = "snake_case")]
pub enum PaymentMethodIssuerCode {
    JpHdfc,
    JpIcici,
    JpGooglepay,
    JpApplepay,
    JpPhonepay,
    JpWechat,
    JpSofort,
    JpGiropay,
    JpSepa,
    JpBacs,
}

#[derive(
    Clone,
    Copy,
    Debug,
    PartialEq,
    Eq,
    Hash,
    serde::Serialize,
    serde::Deserialize,
    strum::Display,
    strum::EnumString,
    ToSchema,
)]
#[router_derive::diesel_enum(storage_type = "text")]
#[strum(serialize_all = "snake_case")]
#[serde(rename_all = "snake_case")]
pub enum PaymentMethodStatus {
    /// Indicates that the payment method is active and can be used for payments.
    Active,
    /// Indicates that the payment method is not active and hence cannot be used for payments.
    Inactive,
    /// Indicates that the payment method is awaiting some data or action before it can be marked
    /// as 'active'.
    Processing,
    /// Indicates that the payment method is awaiting some data before changing state to active
    AwaitingData,
}

impl From<AttemptStatus> for PaymentMethodStatus {
    fn from(attempt_status: AttemptStatus) -> Self {
        match attempt_status {
            AttemptStatus::Failure => Self::Inactive,
            AttemptStatus::Voided
            | AttemptStatus::Started
            | AttemptStatus::Pending
            | AttemptStatus::Unresolved
            | AttemptStatus::CodInitiated
            | AttemptStatus::Authorizing
            | AttemptStatus::VoidInitiated
            | AttemptStatus::AuthorizationFailed
            | AttemptStatus::RouterDeclined
            | AttemptStatus::AuthenticationSuccessful
            | AttemptStatus::PaymentMethodAwaited
            | AttemptStatus::AuthenticationFailed
            | AttemptStatus::AuthenticationPending
            | AttemptStatus::CaptureInitiated
            | AttemptStatus::CaptureFailed
            | AttemptStatus::VoidFailed
            | AttemptStatus::AutoRefunded
            | AttemptStatus::PartialCharged
            | AttemptStatus::PartialChargedAndChargeable
            | AttemptStatus::ConfirmationAwaited
            | AttemptStatus::DeviceDataCollectionPending
            | AttemptStatus::Charged
            | AttemptStatus::Authorized => Self::Active,
        }
    }
}

/// To indicate the type of payment experience that the customer would go through
#[derive(
    Eq,
    strum::EnumString,
    PartialEq,
    Hash,
    Copy,
    Clone,
    Debug,
    serde::Serialize,
    serde::Deserialize,
    strum::Display,
    ToSchema,
    Default,
)]
#[router_derive::diesel_enum(storage_type = "text")]
#[strum(serialize_all = "snake_case")]
#[serde(rename_all = "snake_case")]
pub enum PaymentExperience {
    /// The URL to which the customer needs to be redirected for completing the payment.
    #[default]
    RedirectToUrl,
    /// Contains the data for invoking the sdk client for completing the payment.
    InvokeSdkClient,
    /// The QR code data to be displayed to the customer.
    DisplayQrCode,
    /// Contains data to finish one click payment.
    OneClick,
    /// Redirect customer to link wallet
    LinkWallet,
    /// Contains the data for invoking the sdk client for completing the payment.
    InvokePaymentApp,
    /// Contains the data for displaying wait screen
    DisplayWaitScreen,
}

/// Indicates the sub type of payment method. Eg: 'google_pay' & 'apple_pay' for wallets.
#[derive(
    Clone,
    Copy,
    Debug,
    Eq,
    Hash,
    PartialEq,
    serde::Deserialize,
    serde::Serialize,
    strum::Display,
    strum::VariantNames,
    strum::EnumIter,
    strum::EnumString,
    ToSchema,
)]
#[router_derive::diesel_enum(storage_type = "text")]
#[serde(rename_all = "snake_case")]
#[strum(serialize_all = "snake_case")]
pub enum PaymentMethodType {
    Ach,
    Affirm,
    AfterpayClearpay,
    Alfamart,
    AliPay,
    AliPayHk,
    Alma,
    ApplePay,
    Atome,
    Bacs,
    BancontactCard,
    Becs,
    Benefit,
    Bizum,
    Blik,
    Boleto,
    BcaBankTransfer,
    BniVa,
    BriVa,
    CardRedirect,
    CimbVa,
    #[serde(rename = "classic")]
    ClassicReward,
    Credit,
    CryptoCurrency,
    Cashapp,
    Dana,
    DanamonVa,
    Debit,
    Efecty,
    Eps,
    Evoucher,
    Giropay,
    Givex,
    GooglePay,
    GoPay,
    Gcash,
    Ideal,
    Interac,
    Indomaret,
    Klarna,
    KakaoPay,
    MandiriVa,
    Knet,
    MbWay,
    MobilePay,
    Momo,
    MomoAtm,
    Multibanco,
    OnlineBankingThailand,
    OnlineBankingCzechRepublic,
    OnlineBankingFinland,
    OnlineBankingFpx,
    OnlineBankingPoland,
    OnlineBankingSlovakia,
    Oxxo,
    PagoEfectivo,
    PermataBankTransfer,
    OpenBankingUk,
    PayBright,
    Paypal,
    Pix,
    PaySafeCard,
    Przelewy24,
    Pse,
    RedCompra,
    RedPagos,
    SamsungPay,
    Sepa,
    Sofort,
    Swish,
    TouchNGo,
    Trustly,
    Twint,
    UpiCollect,
    Vipps,
    Venmo,
    Walley,
    WeChatPay,
    SevenEleven,
    Lawson,
    MiniStop,
    FamilyMart,
    Seicomart,
    PayEasy,
    LocalBankTransfer,
}

/// Indicates the type of payment method. Eg: 'card', 'wallet', etc.
#[derive(
    Clone,
    Copy,
    Debug,
    Default,
    Eq,
    Hash,
    PartialEq,
    serde::Deserialize,
    serde::Serialize,
    strum::Display,
    strum::VariantNames,
    strum::EnumIter,
    strum::EnumString,
    ToSchema,
)]
#[router_derive::diesel_enum(storage_type = "text")]
#[serde(rename_all = "snake_case")]
#[strum(serialize_all = "snake_case")]
pub enum PaymentMethod {
    #[default]
    Card,
    CardRedirect,
    PayLater,
    Wallet,
    BankRedirect,
    BankTransfer,
    Crypto,
    BankDebit,
    Reward,
    Upi,
    Voucher,
    GiftCard,
}

/// To be used to specify the type of payment. Use 'setup_mandate' in case of zero auth flow.
#[derive(
    Clone,
    Copy,
    Debug,
    Default,
    Eq,
    PartialEq,
    serde::Deserialize,
    serde::Serialize,
    strum::Display,
    strum::EnumString,
    ToSchema,
)]
#[router_derive::diesel_enum(storage_type = "db_enum")]
#[serde(rename_all = "snake_case")]
#[strum(serialize_all = "snake_case")]
pub enum PaymentType {
    #[default]
    Normal,
    NewMandate,
    SetupMandate,
    RecurringMandate,
}

#[derive(
    Clone,
    Copy,
    Debug,
    Default,
    Eq,
    Hash,
    PartialEq,
    strum::Display,
    strum::EnumString,
    strum::EnumIter,
    serde::Serialize,
    serde::Deserialize,
)]
#[router_derive::diesel_enum(storage_type = "db_enum")]
#[strum(serialize_all = "snake_case")]
pub enum RefundStatus {
    Failure,
    ManualReview,
    #[default]
    Pending,
    Success,
    TransactionFailure,
}

/// The status of the mandate, which indicates whether it can be used to initiate a payment.
#[derive(
    Clone,
    Copy,
    Debug,
    Eq,
    PartialEq,
    Default,
    serde::Deserialize,
    serde::Serialize,
    strum::Display,
    strum::EnumString,
    ToSchema,
)]
#[router_derive::diesel_enum(storage_type = "db_enum")]
#[serde(rename_all = "snake_case")]
#[strum(serialize_all = "snake_case")]
pub enum MandateStatus {
    #[default]
    Active,
    Inactive,
    Pending,
    Revoked,
}

/// Indicates the card network.
#[derive(
    Clone,
    Debug,
    Eq,
    Hash,
    PartialEq,
    serde::Deserialize,
    serde::Serialize,
    strum::Display,
    strum::VariantNames,
    strum::EnumIter,
    strum::EnumString,
    ToSchema,
)]
#[router_derive::diesel_enum(storage_type = "text")]
pub enum CardNetwork {
    Visa,
    Mastercard,
    AmericanExpress,
    JCB,
    DinersClub,
    Discover,
    CartesBancaires,
    UnionPay,
    Interac,
    RuPay,
    Maestro,
}

#[derive(
    Clone,
    Copy,
    Default,
    Debug,
    Eq,
    Hash,
    PartialEq,
    serde::Deserialize,
    serde::Serialize,
    strum::Display,
    strum::EnumString,
    ToSchema,
)]
#[router_derive::diesel_enum(storage_type = "db_enum")]
#[serde(rename_all = "snake_case")]
#[strum(serialize_all = "snake_case")]
pub enum DisputeStage {
    PreDispute,
    #[default]
    Dispute,
    PreArbitration,
}

#[derive(
    Clone,
    Debug,
    Copy,
    Default,
    Eq,
    Hash,
    PartialEq,
    serde::Deserialize,
    serde::Serialize,
    strum::Display,
    strum::EnumString,
    ToSchema,
)]
#[router_derive::diesel_enum(storage_type = "db_enum")]
#[serde(rename_all = "snake_case")]
#[strum(serialize_all = "snake_case")]
pub enum DisputeStatus {
    #[default]
    DisputeOpened,
    DisputeExpired,
    DisputeAccepted,
    DisputeCancelled,
    DisputeChallenged,
    // dispute has been successfully challenged by the merchant
    DisputeWon,
    // dispute has been unsuccessfully challenged
    DisputeLost,
}

#[derive(
    Clone,
    Debug,
    Eq,
    Default,
    Hash,
    PartialEq,
    serde::Deserialize,
    serde::Serialize,
    strum::Display,
    strum::EnumIter,
    strum::EnumString,
    utoipa::ToSchema,
    Copy
)]
#[router_derive::diesel_enum(storage_type = "db_enum")]
#[rustfmt::skip]
pub enum CountryAlpha2 {
    AF, AX, AL, DZ, AS, AD, AO, AI, AQ, AG, AR, AM, AW, AU, AT,
    AZ, BS, BH, BD, BB, BY, BE, BZ, BJ, BM, BT, BO, BQ, BA, BW,
    BV, BR, IO, BN, BG, BF, BI, KH, CM, CA, CV, KY, CF, TD, CL,
    CN, CX, CC, CO, KM, CG, CD, CK, CR, CI, HR, CU, CW, CY, CZ,
    DK, DJ, DM, DO, EC, EG, SV, GQ, ER, EE, ET, FK, FO, FJ, FI,
    FR, GF, PF, TF, GA, GM, GE, DE, GH, GI, GR, GL, GD, GP, GU,
    GT, GG, GN, GW, GY, HT, HM, VA, HN, HK, HU, IS, IN, ID, IR,
    IQ, IE, IM, IL, IT, JM, JP, JE, JO, KZ, KE, KI, KP, KR, KW,
    KG, LA, LV, LB, LS, LR, LY, LI, LT, LU, MO, MK, MG, MW, MY,
    MV, ML, MT, MH, MQ, MR, MU, YT, MX, FM, MD, MC, MN, ME, MS,
    MA, MZ, MM, NA, NR, NP, NL, NC, NZ, NI, NE, NG, NU, NF, MP,
    NO, OM, PK, PW, PS, PA, PG, PY, PE, PH, PN, PL, PT, PR, QA,
    RE, RO, RU, RW, BL, SH, KN, LC, MF, PM, VC, WS, SM, ST, SA,
    SN, RS, SC, SL, SG, SX, SK, SI, SB, SO, ZA, GS, SS, ES, LK,
    SD, SR, SJ, SZ, SE, CH, SY, TW, TJ, TZ, TH, TL, TG, TK, TO,
    TT, TN, TR, TM, TC, TV, UG, UA, AE, GB, UM, UY, UZ, VU,
    VE, VN, VG, VI, WF, EH, YE, ZM, ZW,
    #[default]
    US
}

#[derive(
    Clone,
    Debug,
    Copy,
    Default,
    Eq,
    Hash,
    PartialEq,
    serde::Deserialize,
    serde::Serialize,
    strum::Display,
    strum::EnumString,
)]
#[router_derive::diesel_enum(storage_type = "db_enum")]
#[serde(rename_all = "snake_case")]
#[strum(serialize_all = "snake_case")]
pub enum RequestIncrementalAuthorization {
    True,
    False,
    #[default]
    Default,
}

#[derive(Clone, Copy, Debug, Serialize, Deserialize)]
#[rustfmt::skip]
pub enum CountryAlpha3 {
    AFG, ALA, ALB, DZA, ASM, AND, AGO, AIA, ATA, ATG, ARG, ARM, ABW, AUS, AUT,
    AZE, BHS, BHR, BGD, BRB, BLR, BEL, BLZ, BEN, BMU, BTN, BOL, BES, BIH, BWA,
    BVT, BRA, IOT, BRN, BGR, BFA, BDI, CPV, KHM, CMR, CAN, CYM, CAF, TCD, CHL,
    CHN, CXR, CCK, COL, COM, COG, COD, COK, CRI, CIV, HRV, CUB, CUW, CYP, CZE,
    DNK, DJI, DMA, DOM, ECU, EGY, SLV, GNQ, ERI, EST, ETH, FLK, FRO, FJI, FIN,
    FRA, GUF, PYF, ATF, GAB, GMB, GEO, DEU, GHA, GIB, GRC, GRL, GRD, GLP, GUM,
    GTM, GGY, GIN, GNB, GUY, HTI, HMD, VAT, HND, HKG, HUN, ISL, IND, IDN, IRN,
    IRQ, IRL, IMN, ISR, ITA, JAM, JPN, JEY, JOR, KAZ, KEN, KIR, PRK, KOR, KWT,
    KGZ, LAO, LVA, LBN, LSO, LBR, LBY, LIE, LTU, LUX, MAC, MKD, MDG, MWI, MYS,
    MDV, MLI, MLT, MHL, MTQ, MRT, MUS, MYT, MEX, FSM, MDA, MCO, MNG, MNE, MSR,
    MAR, MOZ, MMR, NAM, NRU, NPL, NLD, NCL, NZL, NIC, NER, NGA, NIU, NFK, MNP,
    NOR, OMN, PAK, PLW, PSE, PAN, PNG, PRY, PER, PHL, PCN, POL, PRT, PRI, QAT,
    REU, ROU, RUS, RWA, BLM, SHN, KNA, LCA, MAF, SPM, VCT, WSM, SMR, STP, SAU,
    SEN, SRB, SYC, SLE, SGP, SXM, SVK, SVN, SLB, SOM, ZAF, SGS, SSD, ESP, LKA,
    SDN, SUR, SJM, SWZ, SWE, CHE, SYR, TWN, TJK, TZA, THA, TLS, TGO, TKL, TON,
    TTO, TUN, TUR, TKM, TCA, TUV, UGA, UKR, ARE, GBR, USA, UMI, URY, UZB, VUT,
    VEN, VNM, VGB, VIR, WLF, ESH, YEM, ZMB, ZWE
}

#[derive(
    Clone,
    Copy,
    Debug,
    PartialEq,
    Eq,
    Hash,
    strum::Display,
    strum::VariantNames,
    strum::EnumIter,
    strum::EnumString,
    Deserialize,
    Serialize,
)]
pub enum Country {
    Afghanistan,
    AlandIslands,
    Albania,
    Algeria,
    AmericanSamoa,
    Andorra,
    Angola,
    Anguilla,
    Antarctica,
    AntiguaAndBarbuda,
    Argentina,
    Armenia,
    Aruba,
    Australia,
    Austria,
    Azerbaijan,
    Bahamas,
    Bahrain,
    Bangladesh,
    Barbados,
    Belarus,
    Belgium,
    Belize,
    Benin,
    Bermuda,
    Bhutan,
    BoliviaPlurinationalState,
    BonaireSintEustatiusAndSaba,
    BosniaAndHerzegovina,
    Botswana,
    BouvetIsland,
    Brazil,
    BritishIndianOceanTerritory,
    BruneiDarussalam,
    Bulgaria,
    BurkinaFaso,
    Burundi,
    CaboVerde,
    Cambodia,
    Cameroon,
    Canada,
    CaymanIslands,
    CentralAfricanRepublic,
    Chad,
    Chile,
    China,
    ChristmasIsland,
    CocosKeelingIslands,
    Colombia,
    Comoros,
    Congo,
    CongoDemocraticRepublic,
    CookIslands,
    CostaRica,
    CotedIvoire,
    Croatia,
    Cuba,
    Curacao,
    Cyprus,
    Czechia,
    Denmark,
    Djibouti,
    Dominica,
    DominicanRepublic,
    Ecuador,
    Egypt,
    ElSalvador,
    EquatorialGuinea,
    Eritrea,
    Estonia,
    Ethiopia,
    FalklandIslandsMalvinas,
    FaroeIslands,
    Fiji,
    Finland,
    France,
    FrenchGuiana,
    FrenchPolynesia,
    FrenchSouthernTerritories,
    Gabon,
    Gambia,
    Georgia,
    Germany,
    Ghana,
    Gibraltar,
    Greece,
    Greenland,
    Grenada,
    Guadeloupe,
    Guam,
    Guatemala,
    Guernsey,
    Guinea,
    GuineaBissau,
    Guyana,
    Haiti,
    HeardIslandAndMcDonaldIslands,
    HolySee,
    Honduras,
    HongKong,
    Hungary,
    Iceland,
    India,
    Indonesia,
    IranIslamicRepublic,
    Iraq,
    Ireland,
    IsleOfMan,
    Israel,
    Italy,
    Jamaica,
    Japan,
    Jersey,
    Jordan,
    Kazakhstan,
    Kenya,
    Kiribati,
    KoreaDemocraticPeoplesRepublic,
    KoreaRepublic,
    Kuwait,
    Kyrgyzstan,
    LaoPeoplesDemocraticRepublic,
    Latvia,
    Lebanon,
    Lesotho,
    Liberia,
    Libya,
    Liechtenstein,
    Lithuania,
    Luxembourg,
    Macao,
    MacedoniaTheFormerYugoslavRepublic,
    Madagascar,
    Malawi,
    Malaysia,
    Maldives,
    Mali,
    Malta,
    MarshallIslands,
    Martinique,
    Mauritania,
    Mauritius,
    Mayotte,
    Mexico,
    MicronesiaFederatedStates,
    MoldovaRepublic,
    Monaco,
    Mongolia,
    Montenegro,
    Montserrat,
    Morocco,
    Mozambique,
    Myanmar,
    Namibia,
    Nauru,
    Nepal,
    Netherlands,
    NewCaledonia,
    NewZealand,
    Nicaragua,
    Niger,
    Nigeria,
    Niue,
    NorfolkIsland,
    NorthernMarianaIslands,
    Norway,
    Oman,
    Pakistan,
    Palau,
    PalestineState,
    Panama,
    PapuaNewGuinea,
    Paraguay,
    Peru,
    Philippines,
    Pitcairn,
    Poland,
    Portugal,
    PuertoRico,
    Qatar,
    Reunion,
    Romania,
    RussianFederation,
    Rwanda,
    SaintBarthelemy,
    SaintHelenaAscensionAndTristandaCunha,
    SaintKittsAndNevis,
    SaintLucia,
    SaintMartinFrenchpart,
    SaintPierreAndMiquelon,
    SaintVincentAndTheGrenadines,
    Samoa,
    SanMarino,
    SaoTomeAndPrincipe,
    SaudiArabia,
    Senegal,
    Serbia,
    Seychelles,
    SierraLeone,
    Singapore,
    SintMaartenDutchpart,
    Slovakia,
    Slovenia,
    SolomonIslands,
    Somalia,
    SouthAfrica,
    SouthGeorgiaAndTheSouthSandwichIslands,
    SouthSudan,
    Spain,
    SriLanka,
    Sudan,
    Suriname,
    SvalbardAndJanMayen,
    Swaziland,
    Sweden,
    Switzerland,
    SyrianArabRepublic,
    TaiwanProvinceOfChina,
    Tajikistan,
    TanzaniaUnitedRepublic,
    Thailand,
    TimorLeste,
    Togo,
    Tokelau,
    Tonga,
    TrinidadAndTobago,
    Tunisia,
    Turkey,
    Turkmenistan,
    TurksAndCaicosIslands,
    Tuvalu,
    Uganda,
    Ukraine,
    UnitedArabEmirates,
    UnitedKingdomOfGreatBritainAndNorthernIreland,
    UnitedStatesOfAmerica,
    UnitedStatesMinorOutlyingIslands,
    Uruguay,
    Uzbekistan,
    Vanuatu,
    VenezuelaBolivarianRepublic,
    Vietnam,
    VirginIslandsBritish,
    VirginIslandsUS,
    WallisAndFutuna,
    WesternSahara,
    Yemen,
    Zambia,
    Zimbabwe,
}

#[derive(
    Clone,
    Copy,
    Debug,
    Eq,
    PartialEq,
    Default,
    serde::Deserialize,
    serde::Serialize,
    strum::Display,
    strum::EnumString,
)]
#[router_derive::diesel_enum(storage_type = "text")]
#[serde(rename_all = "snake_case")]
#[strum(serialize_all = "snake_case")]
pub enum FileUploadProvider {
    #[default]
    Router,
    Stripe,
    Checkout,
}

#[derive(
    Debug, Clone, PartialEq, Eq, Serialize, Deserialize, strum::Display, strum::EnumString,
)]
pub enum UsStatesAbbreviation {
    AL,
    AK,
    AS,
    AZ,
    AR,
    CA,
    CO,
    CT,
    DE,
    DC,
    FM,
    FL,
    GA,
    GU,
    HI,
    ID,
    IL,
    IN,
    IA,
    KS,
    KY,
    LA,
    ME,
    MH,
    MD,
    MA,
    MI,
    MN,
    MS,
    MO,
    MT,
    NE,
    NV,
    NH,
    NJ,
    NM,
    NY,
    NC,
    ND,
    MP,
    OH,
    OK,
    OR,
    PW,
    PA,
    PR,
    RI,
    SC,
    SD,
    TN,
    TX,
    UT,
    VT,
    VI,
    VA,
    WA,
    WV,
    WI,
    WY,
}

#[derive(
    Debug, Clone, PartialEq, Eq, Serialize, Deserialize, strum::Display, strum::EnumString,
)]
pub enum CanadaStatesAbbreviation {
    AB,
    BC,
    MB,
    NB,
    NL,
    NT,
    NS,
    NU,
    ON,
    PE,
    QC,
    SK,
    YT,
}

#[derive(
    Clone,
    Copy,
    Debug,
    Default,
    Eq,
    Hash,
    PartialEq,
    ToSchema,
    serde::Deserialize,
    serde::Serialize,
    strum::Display,
    strum::EnumString,
)]
#[router_derive::diesel_enum(storage_type = "db_enum")]
#[serde(rename_all = "snake_case")]
#[strum(serialize_all = "snake_case")]
pub enum PayoutStatus {
    Success,
    Failed,
    Cancelled,
    Pending,
    Ineligible,
    #[default]
    RequiresCreation,
    RequiresPayoutMethodData,
    RequiresFulfillment,
    RequiresVendorAccountCreation,
}

#[derive(
    Clone,
    Copy,
    Debug,
    Default,
    Eq,
    Hash,
    PartialEq,
    serde::Deserialize,
    serde::Serialize,
    strum::Display,
    strum::VariantNames,
    strum::EnumIter,
    strum::EnumString,
    ToSchema,
)]
#[router_derive::diesel_enum(storage_type = "db_enum")]
#[serde(rename_all = "snake_case")]
#[strum(serialize_all = "snake_case")]
pub enum PayoutType {
    #[default]
    Card,
    Bank,
    Wallet,
}

#[derive(
    Clone,
    Copy,
    Debug,
    Default,
    Eq,
    Hash,
    PartialEq,
    serde::Deserialize,
    serde::Serialize,
    strum::Display,
    strum::EnumString,
    ToSchema,
)]
#[router_derive::diesel_enum(storage_type = "text")]
#[serde(rename_all = "PascalCase")]
#[strum(serialize_all = "PascalCase")]
pub enum PayoutEntityType {
    /// Adyen
    #[default]
    Individual,
    Company,
    NonProfit,
    PublicSector,
    NaturalPerson,

    /// Wise
    #[strum(serialize = "lowercase")]
    #[serde(rename = "lowercase")]
    Business,
    Personal,
}

#[derive(
    Clone,
    Copy,
    Debug,
    Default,
    Eq,
    PartialEq,
    serde::Deserialize,
    serde::Serialize,
    strum::Display,
    strum::EnumString,
    ToSchema,
    Hash,
)]
#[router_derive::diesel_enum(storage_type = "db_enum")]
#[serde(rename_all = "snake_case")]
#[strum(serialize_all = "snake_case")]
pub enum PaymentSource {
    #[default]
    MerchantServer,
    Postman,
    Dashboard,
    Sdk,
    Webhook,
    ExternalAuthenticator,
}

impl PaymentSource {
    pub fn is_for_internal_use_only(&self) -> bool {
        match self {
            Self::Dashboard | Self::Sdk | Self::MerchantServer | Self::Postman => false,
            Self::Webhook | Self::ExternalAuthenticator => true,
        }
    }
}

#[derive(
    Clone,
    Copy,
    Debug,
    Eq,
    PartialEq,
    serde::Serialize,
    serde::Deserialize,
    strum::Display,
    strum::EnumString,
)]
#[router_derive::diesel_enum(storage_type = "text")]
#[strum(serialize_all = "snake_case")]
pub enum MerchantDecision {
    Approved,
    Rejected,
    AutoRefunded,
}

#[derive(
    Clone,
    Copy,
    Default,
    Debug,
    Eq,
    Hash,
    PartialEq,
    serde::Deserialize,
    serde::Serialize,
    strum::Display,
    strum::EnumString,
    ToSchema,
)]
#[serde(rename_all = "snake_case")]
#[strum(serialize_all = "snake_case")]
pub enum FrmSuggestion {
    #[default]
    FrmCancelTransaction,
    FrmManualReview,
    FrmAuthorizeTransaction, // When manual capture payment which was marked fraud and held, when approved needs to be authorized.
}

#[derive(
    Clone,
    Debug,
    Eq,
    Hash,
    PartialEq,
    serde::Deserialize,
    serde::Serialize,
    strum::Display,
    strum::EnumString,
    utoipa::ToSchema,
    Copy,
)]
#[router_derive::diesel_enum(storage_type = "db_enum")]
#[serde(rename_all = "snake_case")]
#[strum(serialize_all = "snake_case")]
pub enum ReconStatus {
    NotRequested,
    Requested,
    Active,
    Disabled,
}
#[derive(Debug, Clone, PartialEq, Eq)]
pub enum ApplePayFlow {
    Simplified,
    Manual,
}

#[derive(
    Clone,
    Debug,
    Eq,
    Default,
    Hash,
    PartialEq,
    serde::Deserialize,
    serde::Serialize,
    strum::Display,
    strum::EnumString,
    utoipa::ToSchema,
    Copy,
)]
#[router_derive::diesel_enum(storage_type = "text")]
#[serde(rename_all = "snake_case")]
#[strum(serialize_all = "snake_case")]
pub enum AuthenticationStatus {
    #[default]
    Started,
    Pending,
    Success,
    Failed,
}

impl AuthenticationStatus {
    pub fn is_terminal_status(&self) -> bool {
        match self {
            Self::Started | Self::Pending => false,
            Self::Success | Self::Failed => true,
        }
    }

    pub fn is_failed(&self) -> bool {
        self == &Self::Failed
    }
}

#[derive(
    Clone,
    Debug,
    Eq,
    Default,
    Hash,
    PartialEq,
    serde::Deserialize,
    serde::Serialize,
    strum::Display,
    strum::EnumString,
    utoipa::ToSchema,
    Copy,
)]
#[router_derive::diesel_enum(storage_type = "text")]
#[serde(rename_all = "snake_case")]
#[strum(serialize_all = "snake_case")]
pub enum DecoupledAuthenticationType {
    #[default]
    Challenge,
    Frictionless,
}

#[derive(
    Clone,
    Debug,
    Eq,
    Default,
    Hash,
    PartialEq,
    serde::Deserialize,
    serde::Serialize,
    strum::Display,
    strum::EnumString,
    utoipa::ToSchema,
    Copy,
)]
#[router_derive::diesel_enum(storage_type = "text")]
#[serde(rename_all = "snake_case")]
#[strum(serialize_all = "snake_case")]
pub enum AuthenticationLifecycleStatus {
    Used,
    #[default]
    Unused,
    Expired,
}

#[derive(
    Clone,
    Copy,
    Debug,
    Eq,
    PartialEq,
    strum::Display,
    strum::EnumString,
    serde::Deserialize,
    serde::Serialize,
    ToSchema,
    Default,
)]
#[router_derive::diesel_enum(storage_type = "db_enum")]
#[strum(serialize_all = "snake_case")]
#[serde(rename_all = "snake_case")]
pub enum ConnectorStatus {
    #[default]
    Inactive,
    Active,
}

#[derive(
    Clone,
    Copy,
    Debug,
    Eq,
    PartialEq,
    strum::Display,
    strum::EnumString,
    serde::Deserialize,
    serde::Serialize,
    ToSchema,
    Default,
)]
#[router_derive::diesel_enum(storage_type = "db_enum")]
#[strum(serialize_all = "snake_case")]
#[serde(rename_all = "snake_case")]
pub enum TransactionType {
    #[default]
    Payment,
    #[cfg(feature = "payouts")]
    Payout,
}

#[derive(
    Clone,
    Copy,
    Debug,
    Eq,
    PartialEq,
    serde::Deserialize,
    serde::Serialize,
    strum::Display,
    strum::EnumString,
)]
#[router_derive::diesel_enum(storage_type = "db_enum")]
#[serde(rename_all = "snake_case")]
#[strum(serialize_all = "snake_case")]
pub enum RoleScope {
    Merchant,
    Organization,
}

#[derive(
    Clone,
    Default,
    Debug,
    serde::Serialize,
    serde::Deserialize,
    Eq,
    PartialEq,
    ToSchema,
    strum::Display,
    strum::EnumString,
)]
#[router_derive::diesel_enum(storage_type = "text")]
pub enum TransactionStatus {
    /// Authentication/ Account Verification Successful
    #[serde(rename = "Y")]
    Success,
    /// Not Authenticated /Account Not Verified; Transaction denied
    #[default]
    #[serde(rename = "N")]
    Failure,
    /// Authentication/ Account Verification Could Not Be Performed; Technical or other problem, as indicated in Authentication Response(ARes) or Result Request (RReq)
    #[serde(rename = "U")]
    VerificationNotPerformed,
    /// Attempts Processing Performed; Not Authenticated/Verified , but a proof of attempted authentication/verification is provided
    #[serde(rename = "A")]
    NotVerified,
    /// Authentication/ Account Verification Rejected; Issuer is rejecting authentication/verification and request that authorisation not be attempted.
    #[serde(rename = "R")]
    Rejected,
    /// Challenge Required; Additional authentication is required using the Challenge Request (CReq) / Challenge Response (CRes)
    #[serde(rename = "C")]
    ChallengeRequired,
    /// Challenge Required; Decoupled Authentication confirmed.
    #[serde(rename = "D")]
    ChallengeRequiredDecoupledAuthentication,
    /// Informational Only; 3DS Requestor challenge preference acknowledged.
    #[serde(rename = "I")]
    InformationOnly,
}

#[derive(
    Clone,
    Copy,
    Debug,
    Eq,
    PartialEq,
    Hash,
    serde::Serialize,
    serde::Deserialize,
    strum::Display,
    strum::EnumString,
    strum::EnumIter,
)]
#[router_derive::diesel_enum(storage_type = "text")]
#[serde(rename_all = "snake_case")]
#[strum(serialize_all = "snake_case")]
pub enum PermissionGroup {
    OperationsView,
    OperationsManage,
    ConnectorsView,
    ConnectorsManage,
    WorkflowsView,
    WorkflowsManage,
    AnalyticsView,
    UsersView,
    UsersManage,
    MerchantDetailsView,
    MerchantDetailsManage,
    OrganizationManage,
}

/// Name of banks supported by Hyperswitch
#[derive(
    Clone,
    Copy,
    Debug,
    Eq,
    Hash,
    PartialEq,
    serde::Deserialize,
    serde::Serialize,
    strum::Display,
    strum::EnumString,
    ToSchema,
)]
#[strum(serialize_all = "snake_case")]
#[serde(rename_all = "snake_case")]
pub enum BankNames {
    AmericanExpress,
    AffinBank,
    AgroBank,
    AllianceBank,
    AmBank,
    BankOfAmerica,
    BankIslam,
    BankMuamalat,
    BankRakyat,
    BankSimpananNasional,
    Barclays,
    BlikPSP,
    CapitalOne,
    Chase,
    Citi,
    CimbBank,
    Discover,
    NavyFederalCreditUnion,
    PentagonFederalCreditUnion,
    SynchronyBank,
    WellsFargo,
    AbnAmro,
    AsnBank,
    Bunq,
    Handelsbanken,
    HongLeongBank,
    HsbcBank,
    Ing,
    Knab,
    KuwaitFinanceHouse,
    Moneyou,
    Rabobank,
    Regiobank,
    Revolut,
    SnsBank,
    TriodosBank,
    VanLanschot,
    ArzteUndApothekerBank,
    AustrianAnadiBankAg,
    BankAustria,
    Bank99Ag,
    BankhausCarlSpangler,
    BankhausSchelhammerUndSchatteraAg,
    BankMillennium,
    BankPEKAOSA,
    BawagPskAg,
    BksBankAg,
    BrullKallmusBankAg,
    BtvVierLanderBank,
    CapitalBankGraweGruppeAg,
    CeskaSporitelna,
    Dolomitenbank,
    EasybankAg,
    EPlatbyVUB,
    ErsteBankUndSparkassen,
    FrieslandBank,
    HypoAlpeadriabankInternationalAg,
    HypoNoeLbFurNiederosterreichUWien,
    HypoOberosterreichSalzburgSteiermark,
    HypoTirolBankAg,
    HypoVorarlbergBankAg,
    HypoBankBurgenlandAktiengesellschaft,
    KomercniBanka,
    MBank,
    MarchfelderBank,
    Maybank,
    OberbankAg,
    OsterreichischeArzteUndApothekerbank,
    OcbcBank,
    PayWithING,
    PlaceZIPKO,
    PlatnoscOnlineKartaPlatnicza,
    PosojilnicaBankEGen,
    PostovaBanka,
    PublicBank,
    RaiffeisenBankengruppeOsterreich,
    RhbBank,
    SchelhammerCapitalBankAg,
    StandardCharteredBank,
    SchoellerbankAg,
    SpardaBankWien,
    SporoPay,
    SantanderPrzelew24,
    TatraPay,
    Viamo,
    VolksbankGruppe,
    VolkskreditbankAg,
    VrBankBraunau,
    UobBank,
    PayWithAliorBank,
    BankiSpoldzielcze,
    PayWithInteligo,
    BNPParibasPoland,
    BankNowySA,
    CreditAgricole,
    PayWithBOS,
    PayWithCitiHandlowy,
    PayWithPlusBank,
    ToyotaBank,
    VeloBank,
    ETransferPocztowy24,
    PlusBank,
    EtransferPocztowy24,
    BankiSpbdzielcze,
    BankNowyBfgSa,
    GetinBank,
    Blik,
    NoblePay,
    IdeaBank,
    EnveloBank,
    NestPrzelew,
    MbankMtransfer,
    Inteligo,
    PbacZIpko,
    BnpParibas,
    BankPekaoSa,
    VolkswagenBank,
    AliorBank,
    Boz,
    BangkokBank,
    KrungsriBank,
    KrungThaiBank,
    TheSiamCommercialBank,
    KasikornBank,
    OpenBankSuccess,
    OpenBankFailure,
    OpenBankCancelled,
    Aib,
    BankOfScotland,
    DanskeBank,
    FirstDirect,
    FirstTrust,
    Halifax,
    Lloyds,
    Monzo,
    NatWest,
    NationwideBank,
    RoyalBankOfScotland,
    Starling,
    TsbBank,
    TescoBank,
    UlsterBank,
    Yoursafe,
    N26,
    NationaleNederlanden,
}
#[derive(
    Clone,
    Copy,
    Debug,
    Eq,
    Hash,
    PartialEq,
    serde::Deserialize,
    serde::Serialize,
    strum::Display,
    strum::EnumString,
    ToSchema,
)]
#[strum(serialize_all = "snake_case")]
#[serde(rename_all = "snake_case")]
pub enum BankType {
    Checking,
    Savings,
}
#[derive(
    Clone,
    Copy,
    Debug,
    Eq,
    Hash,
    PartialEq,
    serde::Deserialize,
    serde::Serialize,
    strum::Display,
    strum::EnumString,
    ToSchema,
)]
#[strum(serialize_all = "snake_case")]
#[serde(rename_all = "snake_case")]
pub enum BankHolderType {
    Personal,
    Business,
}

<<<<<<< HEAD
#[derive(
    Clone,
    Copy,
    Debug,
    Default,
    Eq,
    Hash,
    PartialEq,
    serde::Deserialize,
    strum::Display,
    serde::Serialize,
    strum::EnumIter,
    strum::EnumString,
    strum::VariantNames,
    ToSchema,
)]
#[router_derive::diesel_enum(storage_type = "db_enum")]
#[serde(rename_all = "snake_case")]
#[strum(serialize_all = "snake_case")]
pub enum GenericLinkType {
    #[default]
    PaymentMethodCollect,
}

#[derive(Clone, Copy, Debug, Hash, serde::Deserialize, serde::Serialize)]
#[serde(rename_all = "snake_case")]
pub enum GenericLinkStatus {
    PaymentMethodCollect(PaymentMethodCollectStatus),
}

impl ToString for GenericLinkStatus {
    fn to_string(&self) -> String {
        match self {
            Self::PaymentMethodCollect(s) => s.to_string(),
        }
    }
}

impl Default for GenericLinkStatus {
    fn default() -> Self {
        Self::PaymentMethodCollect(PaymentMethodCollectStatus::default())
    }
}

#[derive(
    Clone,
    Copy,
    Debug,
    Default,
    Eq,
    Hash,
    PartialEq,
    serde::Deserialize,
    strum::Display,
    serde::Serialize,
    strum::EnumIter,
    strum::EnumString,
    strum::VariantNames,
    ToSchema,
)]
#[serde(rename_all = "snake_case")]
pub enum PaymentMethodCollectStatus {
    #[default]
    Initiated,
    Invalidated,
    Submitted,
}

#[derive(Clone, Debug, Default, Deserialize, Serialize)]
pub struct CollectLinkConfig {
    pub theme: String,
    pub logo: String,
    pub collector_name: masking::Secret<String>,
}

#[derive(Clone, Debug, serde::Serialize, serde::Deserialize)]
pub struct EnabledPaymentMethod {
    pub payment_method: PaymentMethod,
    pub payment_method_types: Vec<PaymentMethodType>,
=======
#[derive(Debug, Clone, PartialEq, Eq, strum::Display, serde::Deserialize, serde::Serialize)]
#[strum(serialize_all = "snake_case")]
#[serde(rename_all = "snake_case")]
pub enum TokenPurpose {
    #[serde(rename = "totp")]
    #[strum(serialize = "totp")]
    TOTP,
    VerifyEmail,
    AcceptInvitationFromEmail,
    ForceSetPassword,
    ResetPassword,
    AcceptInvite,
    UserInfo,
>>>>>>> 4636a390
}<|MERGE_RESOLUTION|>--- conflicted
+++ resolved
@@ -2712,7 +2712,6 @@
     Business,
 }
 
-<<<<<<< HEAD
 #[derive(
     Clone,
     Copy,
@@ -2743,10 +2742,10 @@
     PaymentMethodCollect(PaymentMethodCollectStatus),
 }
 
-impl ToString for GenericLinkStatus {
-    fn to_string(&self) -> String {
+impl std::fmt::Display for GenericLinkStatus {
+    fn fmt(&self, f: &mut std::fmt::Formatter<'_>) -> std::fmt::Result {
         match self {
-            Self::PaymentMethodCollect(s) => s.to_string(),
+            Self::PaymentMethodCollect(s) => write!(f, "{}", s),
         }
     }
 }
@@ -2792,7 +2791,8 @@
 pub struct EnabledPaymentMethod {
     pub payment_method: PaymentMethod,
     pub payment_method_types: Vec<PaymentMethodType>,
-=======
+}
+
 #[derive(Debug, Clone, PartialEq, Eq, strum::Display, serde::Deserialize, serde::Serialize)]
 #[strum(serialize_all = "snake_case")]
 #[serde(rename_all = "snake_case")]
@@ -2806,5 +2806,4 @@
     ResetPassword,
     AcceptInvite,
     UserInfo,
->>>>>>> 4636a390
 }