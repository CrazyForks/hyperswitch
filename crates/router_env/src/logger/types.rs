//!
//! Types.
//!

use serde::Deserialize;
use strum::{Display, EnumString};
pub use tracing::{
    field::{Field, Visit},
    Level, Value,
};

///
/// Category and tag of log event.
///
/// Don't hesitate to add your variant if it is missing here.
///

#[derive(Debug, Default, Deserialize, Clone, Display, EnumString)]
pub enum Tag {
    /// General.
    #[default]
    General,

    /// Redis: get.
    RedisGet,
    /// Redis: set.
    RedisSet,

    /// API: incoming web request.
    ApiIncomingRequest,
    /// API: outgoing web request.
    ApiOutgoingRequest,

    /// Data base: create.
    DbCreate,
    /// Data base: read.
    DbRead,
    /// Data base: updare.
    DbUpdate,
    /// Data base: delete.
    DbDelete,
    /// Begin Request
    BeginRequest,
    /// End Request
    EndRequest,

    /// Call initiated to connector.
    InitiatedToConnector,

    /// Event: general.
    Event,
}

/// API Flow
#[derive(Debug, Display, Clone, PartialEq, Eq)]
pub enum Flow {
    /// Merchants account create flow.
    MerchantsAccountCreate,
    /// Merchants account retrieve flow.
    MerchantsAccountRetrieve,
    /// Merchants account update flow.
    MerchantsAccountUpdate,
    /// Merchants account delete flow.
    MerchantsAccountDelete,
    /// Merchant Connectors create flow.
    MerchantConnectorsCreate,
    /// Merchant Connectors retrieve flow.
    MerchantConnectorsRetrieve,
    /// Merchant account list
    MerchantAccountList,
    /// Merchant Connectors update flow.
    MerchantConnectorsUpdate,
    /// Merchant Connectors delete flow.
    MerchantConnectorsDelete,
    /// Merchant Connectors list flow.
    MerchantConnectorsList,
    /// ConfigKey create flow.
    ConfigKeyCreate,
    /// ConfigKey fetch flow.
    ConfigKeyFetch,
    /// ConfigKey Update flow.
    ConfigKeyUpdate,
    /// Customers create flow.
    CustomersCreate,
    /// Customers retrieve flow.
    CustomersRetrieve,
    /// Customers update flow.
    CustomersUpdate,
    /// Customers delete flow.
    CustomersDelete,
    /// Customers get mandates flow.
    CustomersGetMandates,
    /// Create an Ephemeral Key.
    EphemeralKeyCreate,
    /// Delete an Ephemeral Key.
    EphemeralKeyDelete,
    /// Mandates retrieve flow.
    MandatesRetrieve,
    /// Mandates revoke flow.
    MandatesRevoke,
    /// Mandates list flow.
    MandatesList,
    /// Payment methods create flow.
    PaymentMethodsCreate,
    /// Payment methods list flow.
    PaymentMethodsList,
    /// Customer payment methods list flow.
    CustomerPaymentMethodsList,
    /// List Customers for a merchant
    CustomersList,
    /// Payment methods retrieve flow.
    PaymentMethodsRetrieve,
    /// Payment methods update flow.
    PaymentMethodsUpdate,
    /// Payment methods delete flow.
    PaymentMethodsDelete,
    /// Payments create flow.
    PaymentsCreate,
    /// Payments Retrieve flow.
    PaymentsRetrieve,
    /// Payments update flow.
    PaymentsUpdate,
    /// Payments confirm flow.
    PaymentsConfirm,
    /// Payments capture flow.
    PaymentsCapture,
    /// Payments cancel flow.
    PaymentsCancel,
    /// Payments approve flow.
    PaymentsApprove,
    /// Payments reject flow.
    PaymentsReject,
    /// Payments Session Token flow
    PaymentsSessionToken,
    /// Payments start flow.
    PaymentsStart,
    /// Payments list flow.
    PaymentsList,
    #[cfg(feature = "payouts")]
    /// Payouts create flow
    PayoutsCreate,
    #[cfg(feature = "payouts")]
    /// Payouts retrieve flow.
    PayoutsRetrieve,
    #[cfg(feature = "payouts")]
    /// Payouts update flow.
    PayoutsUpdate,
    #[cfg(feature = "payouts")]
    /// Payouts cancel flow.
    PayoutsCancel,
    #[cfg(feature = "payouts")]
    /// Payouts fulfill flow.
    PayoutsFulfill,
    /// Payouts accounts flow.
    PayoutsAccounts,
    /// Payments Redirect flow.
    PaymentsRedirect,
    /// Refunds create flow.
    RefundsCreate,
    /// Refunds retrieve flow.
    RefundsRetrieve,
    /// Refunds update flow.
    RefundsUpdate,
    /// Refunds list flow.
    RefundsList,
    // Retrieve forex flow.
    RetrieveForexFlow,
    /// Routing create flow,
    RoutingCreateConfig,
    /// Routing link config
    RoutingLinkConfig,
    /// Routing link config
    RoutingUnlinkConfig,
    /// Routing retrieve config
    RoutingRetrieveConfig,
    /// Routing retrieve active config
    RoutingRetrieveActiveConfig,
    /// Routing retrieve default config
    RoutingRetrieveDefaultConfig,
    /// Routing retrieve dictionary
    RoutingRetrieveDictionary,
    /// Routing update config
    RoutingUpdateConfig,
    /// Routing update default config
    RoutingUpdateDefaultConfig,
    /// Routing delete config
    RoutingDeleteConfig,
    /// Incoming Webhook Receive
    IncomingWebhookReceive,
    /// Validate payment method flow
    ValidatePaymentMethod,
    /// API Key create flow
    ApiKeyCreate,
    /// API Key retrieve flow
    ApiKeyRetrieve,
    /// API Key update flow
    ApiKeyUpdate,
    /// API Key revoke flow
    ApiKeyRevoke,
    /// API Key list flow
    ApiKeyList,
    /// Dispute Retrieve flow
    DisputesRetrieve,
    /// Dispute List flow
    DisputesList,
    /// Cards Info flow
    CardsInfo,
    /// Create File flow
    CreateFile,
    /// Delete File flow
    DeleteFile,
    /// Retrieve File flow
    RetrieveFile,
    /// Dispute Evidence submission flow
    DisputesEvidenceSubmit,
    /// Create Config Key flow
    CreateConfigKey,
    /// Attach Dispute Evidence flow
    AttachDisputeEvidence,
    /// Retrieve Dispute Evidence flow
    RetrieveDisputeEvidence,
    /// Invalidate cache flow
    CacheInvalidate,
    /// Payment Link Retrieve flow
    PaymentLinkRetrieve,
    /// payment Link Initiate flow
    PaymentLinkInitiate,
    /// Payment Link List flow
    PaymentLinkList,
    /// Create a business profile
    BusinessProfileCreate,
    /// Update a business profile
    BusinessProfileUpdate,
    /// Retrieve a business profile
    BusinessProfileRetrieve,
    /// Delete a business profile
    BusinessProfileDelete,
    /// List all the business profiles for a merchant
    BusinessProfileList,
    /// Different verification flows
    Verification,
    /// Rust locker migration
    RustLockerMigration,
    /// Gsm Rule Creation flow
    GsmRuleCreate,
    /// Gsm Rule Retrieve flow
    GsmRuleRetrieve,
    /// Gsm Rule Update flow
    GsmRuleUpdate,
    /// Gsm Rule Delete flow
    GsmRuleDelete,
    /// User Sign Up
    UserSignUp,
    /// User Sign Up
    UserSignUpWithMerchantId,
    /// User Sign In
    UserSignIn,
    /// User connect account
    UserConnectAccount,
    /// Upsert Decision Manager Config
    DecisionManagerUpsertConfig,
    /// Delete Decision Manager Config
    DecisionManagerDeleteConfig,
    /// Retrieve Decision Manager Config
    DecisionManagerRetrieveConfig,
    /// Change password flow
    ChangePassword,
    /// Set Dashboard Metadata flow
    SetDashboardMetadata,
    /// Get Multiple Dashboard Metadata flow
    GetMutltipleDashboardMetadata,
    /// Payment Connector Verify
    VerifyPaymentConnector,
    /// Internal user signup
    InternalUserSignup,
    /// Switch merchant
    SwitchMerchant,
    /// Get permission info
    GetAuthorizationInfo,
    /// List roles
    ListRoles,
    /// Get role
    GetRole,
    /// Update user role
    UpdateUserRole,
    /// Create merchant account for user in a org
    UserMerchantAccountCreate,
    /// Generate Sample Data
    GenerateSampleData,
    /// Delete Sample Data
    DeleteSampleData,
    /// List merchant accounts for user
    UserMerchantAccountList,
    /// Get users for merchant account
    GetUserDetails,
<<<<<<< HEAD
    /// PaymentMethodAuth Link token create
    PmAuthLinkTokenCreate,
    /// PaymentMethodAuth Exchange token create
    PmAuthExchangeToken,
=======
    /// Incremental Authorization flow
    PaymentsIncrementalAuthorization,
>>>>>>> daf0f09f
}

///
/// Trait for providing generic behaviour to flow metric
///
pub trait FlowMetric: ToString + std::fmt::Debug + Clone {}
impl FlowMetric for Flow {}

/// Category of log event.
#[derive(Debug)]
pub enum Category {
    /// Redis: general.
    Redis,
    /// API: general.
    Api,
    /// Database: general.
    Store,
    /// Event: general.
    Event,
    /// General: general.
    General,
}<|MERGE_RESOLUTION|>--- conflicted
+++ resolved
@@ -293,15 +293,12 @@
     UserMerchantAccountList,
     /// Get users for merchant account
     GetUserDetails,
-<<<<<<< HEAD
     /// PaymentMethodAuth Link token create
     PmAuthLinkTokenCreate,
     /// PaymentMethodAuth Exchange token create
     PmAuthExchangeToken,
-=======
     /// Incremental Authorization flow
     PaymentsIncrementalAuthorization,
->>>>>>> daf0f09f
 }
 
 ///
