[package]
name = "router"
description = "Modern, fast and open payment router"
version = "0.2.0"
edition.workspace = true
default-run = "router"
rust-version.workspace = true
readme = "README.md"
license.workspace = true

[features]
default = ["kv_store", "stripe", "oltp", "olap", "accounts_cache", "dummy_connector", "payouts", "payout_retry", "retry", "frm", "tls", "v1"]
olap = ["hyperswitch_domain_models/olap", "storage_impl/olap", "scheduler/olap", "api_models/olap", "dep:analytics"]
tls = ["actix-web/rustls-0_22"]
email = ["external_services/email", "scheduler/email", "olap"]
# keymanager_create, keymanager_mtls, encryption_service should not be removed or added to default feature. Once this features were enabled it can't be disabled as these are breaking changes.
keymanager_create = []
keymanager_mtls = ["reqwest/rustls-tls", "common_utils/keymanager_mtls"]
encryption_service = ["hyperswitch_domain_models/encryption_service", "common_utils/encryption_service"]
frm = ["api_models/frm", "hyperswitch_domain_models/frm", "hyperswitch_connectors/frm", "hyperswitch_interfaces/frm"]
stripe = ["dep:serde_qs"]
release = ["stripe", "email", "accounts_cache", "kv_store", "vergen", "recon", "external_services/aws_kms", "external_services/aws_s3", "keymanager_mtls", "keymanager_create", "encryption_service"]
oltp = ["storage_impl/oltp"]
kv_store = ["scheduler/kv_store"]
accounts_cache = []
vergen = ["router_env/vergen"]
dummy_connector = ["api_models/dummy_connector", "euclid/dummy_connector","hyperswitch_interfaces/dummy_connector", "kgraph_utils/dummy_connector"]
external_access_dc = ["dummy_connector"]
detailed_errors = ["api_models/detailed_errors", "error-stack/serde"]
payouts = ["api_models/payouts", "common_enums/payouts", "hyperswitch_connectors/payouts", "hyperswitch_domain_models/payouts", "storage_impl/payouts"]
payout_retry = ["payouts"]
recon = ["email", "api_models/recon"]
retry = []
v2 = ["api_models/v2", "diesel_models/v2", "hyperswitch_domain_models/v2", "storage_impl/v2", "kgraph_utils/v2"]
v1 = ["api_models/v1", "diesel_models/v1", "hyperswitch_domain_models/v1", "storage_impl/v1", "hyperswitch_interfaces/v1"]
customer_v2 = ["api_models/customer_v2", "diesel_models/customer_v2", "hyperswitch_domain_models/customer_v2"]
merchant_account_v2 = ["api_models/merchant_account_v2", "diesel_models/merchant_account_v2", "hyperswitch_domain_models/merchant_account_v2"]
payment_v2 = ["api_models/payment_v2", "diesel_models/payment_v2", "hyperswitch_domain_models/payment_v2"]
payment_methods_v2 = ["api_models/payment_methods_v2"]
merchant_connector_account_v2 = ["api_models/merchant_connector_account_v2", "kgraph_utils/merchant_connector_account_v2"]

[dependencies]
actix-cors = "0.6.5"
actix-http = "3.6.0"
actix-multipart = "0.6.1"
actix-rt = "2.9.0"
actix-web = "4.5.1"
argon2 = { version = "0.5.3", features = ["std"] }
async-bb8-diesel = { git = "https://github.com/jarnura/async-bb8-diesel", rev = "53b4ab901aab7635c8215fd1c2d542c8db443094" }
async-trait = "0.1.79"
base64 = "0.22.0"
bb8 = "0.8"
bigdecimal = "0.3.1"
blake3 = "1.5.1"
bytes = "1.6.0"
clap = { version = "4.4.18", default-features = false, features = ["std", "derive", "help", "usage"] }
config = { version = "0.14.0", features = ["toml"] }
cookie = "0.18.1"
csv = "1.3.0"
diesel = { version = "2.1.5", features = ["postgres"] }
digest = "0.10.7"
dyn-clone = "1.0.17"
encoding_rs = "0.8.33"
error-stack = "0.4.1"
futures = "0.3.30"
globset = "0.4.14"
hex = "0.4.3"
http = "0.2.12"
hyper = "0.14.28"
image = { version = "0.25.1", default-features = false, features = ["png"] }
infer = "0.15.0"
iso_currency = "0.4.4"
isocountry = "0.3.2"
josekit = "0.8.6"
jsonwebtoken = "9.2.0"
maud = { version = "0.26.0", features = ["actix-web"] }
mimalloc = { version = "0.1", optional = true }
mime = "0.3.17"
nanoid = "0.4.0"
num_cpus = "1.16.0"
once_cell = "1.19.0"
openidconnect = "3.5.0"                                                                                                      # TODO: remove reqwest
openssl = "0.10.64"
qrcode = "0.14.0"
quick-xml = { version = "0.31.0", features = ["serialize"] }
rand = "0.8.5"
rand_chacha = "0.3.1"
rdkafka = "0.36.2"
regex = "1.10.4"
reqwest = { version = "0.11.27", features = ["json", "native-tls", "__rustls", "gzip", "multipart"] }
ring = "0.17.8"
roxmltree = "0.19.0"
rust_decimal = { version = "1.35.0", features = ["serde-with-float", "serde-with-str"] }
rustc-hash = "1.1.0"
rustls = "0.22"
rustls-pemfile = "2"
serde = { version = "1.0.197", features = ["derive"] }
serde_json = "1.0.115"
serde_path_to_error = "0.1.16"
serde_qs = { version = "0.12.0", optional = true }
serde_repr = "0.1.19"
serde_urlencoded = "0.7.1"
serde_with = "3.7.0"
sha1 = { version = "0.10.6" }
strum = { version = "0.26", features = ["derive"] }
tera = "1.19.1"
thiserror = "1.0.58"
time = { version = "0.3.35", features = ["serde", "serde-well-known", "std", "parsing", "serde-human-readable"] }
tokio = { version = "1.37.0", features = ["macros", "rt-multi-thread"] }
totp-rs = { version = "5.5.1", features = ["gen_secret", "otpauth"] }
tracing-futures = { version = "0.2.5", features = ["tokio"] }
unicode-segmentation = "1.11.0"
unidecode = "0.3.0"
url = { version = "2.5.0", features = ["serde"] }
utoipa = { version = "4.2.0", features = ["preserve_order", "preserve_path_order", "time"] }
uuid = { version = "1.8.0", features = ["v4"] }
validator = "0.17.0"
x509-parser = "0.16.0"

# First party crates

<<<<<<< HEAD
analytics = { version = "0.1.0", path = "../analytics", optional = true }
api_models = { version = "0.1.0", path = "../api_models", features = ["errors"], default-features = false}
=======
analytics = { version = "0.1.0", path = "../analytics", optional = true, default-features = false }
api_models = { version = "0.1.0", path = "../api_models", features = ["errors"] }
>>>>>>> a791391e
cards = { version = "0.1.0", path = "../cards" }
common_enums = { version = "0.1.0", path = "../common_enums" }
common_utils = { version = "0.1.0", path = "../common_utils", features = ["signals", "async_ext", "logs", "metrics", "keymanager", "encryption_service"] }
currency_conversion = { version = "0.1.0", path = "../currency_conversion" }
diesel_models = { version = "0.1.0", path = "../diesel_models", features = ["kv_store"] , default-features = false }
euclid = { version = "0.1.0", path = "../euclid", features = ["valued_jit"] }
events = { version = "0.1.0", path = "../events" }
external_services = { version = "0.1.0", path = "../external_services" }
hyperswitch_connectors = { version = "0.1.0", path = "../hyperswitch_connectors" , default-features = false }
hyperswitch_constraint_graph = { version = "0.1.0", path = "../hyperswitch_constraint_graph" }
hyperswitch_domain_models = { version = "0.1.0", path = "../hyperswitch_domain_models", default-features = false }
hyperswitch_interfaces = { version = "0.1.0", path = "../hyperswitch_interfaces", default-features = false }
kgraph_utils = { version = "0.1.0", path = "../kgraph_utils" }
masking = { version = "0.1.0", path = "../masking" }
pm_auth = { version = "0.1.0", path = "../pm_auth", package = "pm_auth" }
redis_interface = { version = "0.1.0", path = "../redis_interface" }
router_derive = { version = "0.1.0", path = "../router_derive" }
router_env = { version = "0.1.0", path = "../router_env", features = ["log_extra_implicit_fields", "log_custom_entries_to_extra"] }
scheduler = { version = "0.1.0", path = "../scheduler", default-features = false }
storage_impl = { version = "0.1.0", path = "../storage_impl", default-features = false }

[build-dependencies]
router_env = { version = "0.1.0", path = "../router_env", default-features = false }

[dev-dependencies]
actix-http = "3.6.0"
awc = { version = "3.4.0", features = ["rustls"] }
derive_deref = "1.1.1"
rand = "0.8.5"
serial_test = "3.0.0"
time = { version = "0.3.35", features = ["macros"] }
tokio = "1.37.0"
wiremock = "0.6.0"


# First party dev-dependencies
test_utils = { version = "0.1.0", path = "../test_utils" }

[[bin]]
name = "router"
path = "src/bin/router.rs"

[[bin]]
name = "scheduler"
path = "src/bin/scheduler.rs"<|MERGE_RESOLUTION|>--- conflicted
+++ resolved
@@ -119,13 +119,8 @@
 
 # First party crates
 
-<<<<<<< HEAD
-analytics = { version = "0.1.0", path = "../analytics", optional = true }
-api_models = { version = "0.1.0", path = "../api_models", features = ["errors"], default-features = false}
-=======
 analytics = { version = "0.1.0", path = "../analytics", optional = true, default-features = false }
 api_models = { version = "0.1.0", path = "../api_models", features = ["errors"] }
->>>>>>> a791391e
 cards = { version = "0.1.0", path = "../cards" }
 common_enums = { version = "0.1.0", path = "../common_enums" }
 common_utils = { version = "0.1.0", path = "../common_utils", features = ["signals", "async_ext", "logs", "metrics", "keymanager", "encryption_service"] }
