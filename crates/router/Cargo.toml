--- conflicted
+++ resolved
@@ -105,12 +105,8 @@
 common_utils = { version = "0.1.0", path = "../common_utils", features = ["signals", "async_ext", "logs"] }
 hyperswitch_constraint_graph = { version = "0.1.0", path = "../hyperswitch_constraint_graph" }
 currency_conversion = { version = "0.1.0", path = "../currency_conversion" }
-<<<<<<< HEAD
 connector_configs = { version = "0.1.0", path = "../connector_configs" }
-data_models = { version = "0.1.0", path = "../data_models", default-features = false }
-=======
 hyperswitch_domain_models = { version = "0.1.0", path = "../hyperswitch_domain_models", default-features = false }
->>>>>>> 3db5b82d
 diesel_models = { version = "0.1.0", path = "../diesel_models", features = ["kv_store"] }
 euclid = { version = "0.1.0", path = "../euclid", features = ["valued_jit"] }
 pm_auth = { version = "0.1.0", path = "../pm_auth", package = "pm_auth" }
