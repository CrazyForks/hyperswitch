#![allow(clippy::print_stdout)]

use std::{borrow::Cow, marker::PhantomData, str::FromStr, sync::Arc};

use common_utils::id_type;
use hyperswitch_domain_models::address::{Address, AddressDetails, PhoneDetails};
use masking::Secret;
use router::{
    configs::settings::Settings,
    core::payments,
    db::StorageImpl,
    routes, services,
    types::{self, storage::enums, PaymentAddress},
};
use tokio::sync::oneshot;

use crate::{connector_auth::ConnectorAuthentication, utils};

fn construct_payment_router_data() -> types::PaymentsAuthorizeRouterData {
    let auth = ConnectorAuthentication::new()
        .aci
        .expect("Missing ACI connector authentication configuration");

    let merchant_id = id_type::MerchantId::try_from(Cow::from("aci")).unwrap();

    types::RouterData {
        flow: PhantomData,
        merchant_id,
        customer_id: Some(id_type::CustomerId::try_from(Cow::from("aci")).unwrap()),
        connector: "aci".to_string(),
        payment_id: uuid::Uuid::new_v4().to_string(),
        attempt_id: uuid::Uuid::new_v4().to_string(),
        status: enums::AttemptStatus::default(),
        auth_type: enums::AuthenticationType::NoThreeDs,
        payment_method: enums::PaymentMethod::Card,
        connector_auth_type: utils::to_connector_auth_type(auth.into()),
        description: Some("This is a test".to_string()),
        return_url: None,
        payment_method_status: None,
        request: types::PaymentsAuthorizeData {
            amount: 1000,
            currency: enums::Currency::USD,
            payment_method_data: types::domain::PaymentMethodData::Card(types::domain::Card {
                card_number: cards::CardNumber::from_str("4200000000000000").unwrap(),
                card_exp_month: Secret::new("10".to_string()),
                card_exp_year: Secret::new("2025".to_string()),
                card_cvc: Secret::new("999".to_string()),
                card_issuer: None,
                card_network: None,
                card_type: None,
                card_issuing_country: None,
                bank_code: None,
<<<<<<< HEAD
                nick_name: cards::NameType::try_from("nick_name".to_string()).ok(),
=======
                nick_name: Some(Secret::new("nick_name".into())),
                card_holder_name: Some(Secret::new("card holder name".into())),
>>>>>>> 02f0824d
            }),
            confirm: true,
            statement_descriptor_suffix: None,
            statement_descriptor: None,
            setup_future_usage: None,
            mandate_id: None,
            off_session: None,
            setup_mandate_details: None,
            capture_method: None,
            browser_info: None,
            order_details: None,
            order_category: None,
            email: None,
            customer_name: None,
            session_token: None,
            enrolled_for_3ds: false,
            related_transaction_id: None,
            payment_experience: None,
            payment_method_type: None,
            router_return_url: None,
            webhook_url: None,
            complete_authorize_url: None,
            customer_id: None,
            surcharge_details: None,
            request_incremental_authorization: false,
            metadata: None,
            authentication_data: None,
            customer_acceptance: None,
            ..utils::PaymentAuthorizeType::default().0
        },
        response: Err(types::ErrorResponse::default()),
        address: PaymentAddress::new(
            None,
            None,
            Some(Address {
                address: Some(AddressDetails {
                    first_name: cards::NameType::try_from("John".to_string()).ok(),
                    last_name: cards::NameType::try_from("Doe".to_string()).ok(),
                    ..Default::default()
                }),
                phone: Some(PhoneDetails {
                    number: Some(Secret::new("9123456789".to_string())),
                    country_code: Some("+351".to_string()),
                }),
                email: None,
            }),
            None,
        ),
        connector_meta_data: None,
        connector_wallets_details: None,
        amount_captured: None,
        minor_amount_captured: None,
        access_token: None,
        session_token: None,
        reference_id: None,
        payment_method_token: None,
        connector_customer: None,
        recurring_mandate_payment_data: None,
        connector_response: None,
        preprocessing_id: None,
        connector_request_reference_id: uuid::Uuid::new_v4().to_string(),
        #[cfg(feature = "payouts")]
        payout_method_data: None,
        #[cfg(feature = "payouts")]
        quote_id: None,
        test_mode: None,
        payment_method_balance: None,
        connector_api_version: None,
        connector_http_status_code: None,
        apple_pay_flow: None,
        external_latency: None,
        frm_metadata: None,
        refund_id: None,
        dispute_id: None,
        integrity_check: Ok(()),
        additional_merchant_data: None,
        header_payload: None,
        connector_mandate_request_reference_id: None,
        authentication_id: None,
        psd2_sca_exemption_type: None,
    }
}

fn construct_refund_router_data<F>() -> types::RefundsRouterData<F> {
    let auth = ConnectorAuthentication::new()
        .aci
        .expect("Missing ACI connector authentication configuration");

    let merchant_id = id_type::MerchantId::try_from(Cow::from("aci")).unwrap();

    types::RouterData {
        flow: PhantomData,
        merchant_id,
        customer_id: Some(id_type::CustomerId::try_from(Cow::from("aci")).unwrap()),
        connector: "aci".to_string(),
        payment_id: uuid::Uuid::new_v4().to_string(),
        attempt_id: uuid::Uuid::new_v4().to_string(),
        payment_method_status: None,
        status: enums::AttemptStatus::default(),
        payment_method: enums::PaymentMethod::Card,
        auth_type: enums::AuthenticationType::NoThreeDs,
        connector_auth_type: utils::to_connector_auth_type(auth.into()),
        description: Some("This is a test".to_string()),
        return_url: None,
        request: types::RefundsData {
            payment_amount: 1000,
            currency: enums::Currency::USD,

            refund_id: uuid::Uuid::new_v4().to_string(),
            connector_transaction_id: String::new(),
            refund_amount: 100,
            webhook_url: None,
            connector_metadata: None,
            reason: None,
            connector_refund_id: None,
            browser_info: None,
            ..utils::PaymentRefundType::default().0
        },
        response: Err(types::ErrorResponse::default()),
        address: PaymentAddress::default(),
        connector_meta_data: None,
        connector_wallets_details: None,
        amount_captured: None,
        minor_amount_captured: None,
        access_token: None,
        session_token: None,
        reference_id: None,
        payment_method_token: None,
        connector_customer: None,
        recurring_mandate_payment_data: None,
        connector_response: None,
        preprocessing_id: None,
        connector_request_reference_id: uuid::Uuid::new_v4().to_string(),
        #[cfg(feature = "payouts")]
        payout_method_data: None,
        #[cfg(feature = "payouts")]
        quote_id: None,
        test_mode: None,
        payment_method_balance: None,
        connector_api_version: None,
        connector_http_status_code: None,
        apple_pay_flow: None,
        external_latency: None,
        frm_metadata: None,
        refund_id: None,
        dispute_id: None,
        integrity_check: Ok(()),
        additional_merchant_data: None,
        header_payload: None,
        connector_mandate_request_reference_id: None,
        authentication_id: None,
        psd2_sca_exemption_type: None,
    }
}

#[actix_web::test]
async fn payments_create_success() {
    let conf = Settings::new().unwrap();
    let tx: oneshot::Sender<()> = oneshot::channel().0;

    let app_state = Box::pin(routes::AppState::with_storage(
        conf,
        StorageImpl::PostgresqlTest,
        tx,
        Box::new(services::MockApiClient),
    ))
    .await;
    let state = Arc::new(app_state)
        .get_session_state(
            &id_type::TenantId::try_from_string("public".to_string()).unwrap(),
            || {},
        )
        .unwrap();

    use router::connector::Aci;
    let connector = utils::construct_connector_data_old(
        Box::new(Aci::new()),
        types::Connector::Aci,
        types::api::GetToken::Connector,
        None,
    );
    let connector_integration: services::BoxedPaymentConnectorIntegrationInterface<
        types::api::Authorize,
        types::PaymentsAuthorizeData,
        types::PaymentsResponseData,
    > = connector.connector.get_connector_integration();
    let request = construct_payment_router_data();
    let response = services::api::execute_connector_processing_step(
        &state,
        connector_integration,
        &request,
        payments::CallConnectorAction::Trigger,
        None,
    )
    .await
    .unwrap();
    assert!(
        response.status == enums::AttemptStatus::Charged,
        "The payment failed"
    );
}

#[actix_web::test]
#[ignore]
async fn payments_create_failure() {
    {
        let conf = Settings::new().unwrap();
        use router::connector::Aci;
        let tx: oneshot::Sender<()> = oneshot::channel().0;

        let app_state = Box::pin(routes::AppState::with_storage(
            conf,
            StorageImpl::PostgresqlTest,
            tx,
            Box::new(services::MockApiClient),
        ))
        .await;
        let state = Arc::new(app_state)
            .get_session_state(
                &id_type::TenantId::try_from_string("public".to_string()).unwrap(),
                || {},
            )
            .unwrap();
        let connector = utils::construct_connector_data_old(
            Box::new(Aci::new()),
            types::Connector::Aci,
            types::api::GetToken::Connector,
            None,
        );
        let connector_integration: services::BoxedPaymentConnectorIntegrationInterface<
            types::api::Authorize,
            types::PaymentsAuthorizeData,
            types::PaymentsResponseData,
        > = connector.connector.get_connector_integration();
        let mut request = construct_payment_router_data();
        request.request.payment_method_data =
            types::domain::PaymentMethodData::Card(types::domain::Card {
                card_number: cards::CardNumber::from_str("4200000000000000").unwrap(),
                card_exp_month: Secret::new("10".to_string()),
                card_exp_year: Secret::new("2025".to_string()),
                card_cvc: Secret::new("99".to_string()),
                card_issuer: None,
                card_network: None,
                card_type: None,
                card_issuing_country: None,
                bank_code: None,
<<<<<<< HEAD
                nick_name: cards::NameType::try_from("nick_name".to_string()).ok(),
=======
                nick_name: Some(Secret::new("nick_name".into())),
                card_holder_name: Some(Secret::new("card holder name".into())),
>>>>>>> 02f0824d
            });

        let response = services::api::execute_connector_processing_step(
            &state,
            connector_integration,
            &request,
            payments::CallConnectorAction::Trigger,
            None,
        )
        .await
        .is_err();
        println!("{response:?}");
        assert!(response, "The payment was intended to fail but it passed");
    }
}

#[actix_web::test]
async fn refund_for_successful_payments() {
    let conf = Settings::new().unwrap();
    use router::connector::Aci;
    let connector = utils::construct_connector_data_old(
        Box::new(Aci::new()),
        types::Connector::Aci,
        types::api::GetToken::Connector,
        None,
    );
    let tx: oneshot::Sender<()> = oneshot::channel().0;

    let app_state = Box::pin(routes::AppState::with_storage(
        conf,
        StorageImpl::PostgresqlTest,
        tx,
        Box::new(services::MockApiClient),
    ))
    .await;
    let state = Arc::new(app_state)
        .get_session_state(
            &id_type::TenantId::try_from_string("public".to_string()).unwrap(),
            || {},
        )
        .unwrap();
    let connector_integration: services::BoxedPaymentConnectorIntegrationInterface<
        types::api::Authorize,
        types::PaymentsAuthorizeData,
        types::PaymentsResponseData,
    > = connector.connector.get_connector_integration();
    let request = construct_payment_router_data();
    let response = services::api::execute_connector_processing_step(
        &state,
        connector_integration,
        &request,
        payments::CallConnectorAction::Trigger,
        None,
    )
    .await
    .unwrap();
    assert!(
        response.status == enums::AttemptStatus::Charged,
        "The payment failed"
    );
    let connector_integration: services::BoxedRefundConnectorIntegrationInterface<
        types::api::Execute,
        types::RefundsData,
        types::RefundsResponseData,
    > = connector.connector.get_connector_integration();
    let mut refund_request = construct_refund_router_data();
    refund_request.request.connector_transaction_id = match response.response.unwrap() {
        types::PaymentsResponseData::TransactionResponse { resource_id, .. } => {
            resource_id.get_connector_transaction_id().unwrap()
        }
        _ => panic!("Connector transaction id not found"),
    };
    let response = services::api::execute_connector_processing_step(
        &state,
        connector_integration,
        &refund_request,
        payments::CallConnectorAction::Trigger,
        None,
    )
    .await
    .unwrap();
    println!("{response:?}");
    assert!(
        response.response.unwrap().refund_status == enums::RefundStatus::Success,
        "The refund transaction failed"
    );
}

#[actix_web::test]
#[ignore]
async fn refunds_create_failure() {
    let conf = Settings::new().unwrap();
    use router::connector::Aci;
    let connector = utils::construct_connector_data_old(
        Box::new(Aci::new()),
        types::Connector::Aci,
        types::api::GetToken::Connector,
        None,
    );
    let tx: oneshot::Sender<()> = oneshot::channel().0;

    let app_state = Box::pin(routes::AppState::with_storage(
        conf,
        StorageImpl::PostgresqlTest,
        tx,
        Box::new(services::MockApiClient),
    ))
    .await;
    let state = Arc::new(app_state)
        .get_session_state(
            &id_type::TenantId::try_from_string("public".to_string()).unwrap(),
            || {},
        )
        .unwrap();
    let connector_integration: services::BoxedRefundConnectorIntegrationInterface<
        types::api::Execute,
        types::RefundsData,
        types::RefundsResponseData,
    > = connector.connector.get_connector_integration();
    let mut request = construct_refund_router_data();
    request.request.connector_transaction_id = "1234".to_string();
    let response = services::api::execute_connector_processing_step(
        &state,
        connector_integration,
        &request,
        payments::CallConnectorAction::Trigger,
        None,
    )
    .await
    .is_err();
    println!("{response:?}");
    assert!(response, "The refund was intended to fail but it passed");
}<|MERGE_RESOLUTION|>--- conflicted
+++ resolved
@@ -50,12 +50,8 @@
                 card_type: None,
                 card_issuing_country: None,
                 bank_code: None,
-<<<<<<< HEAD
                 nick_name: cards::NameType::try_from("nick_name".to_string()).ok(),
-=======
-                nick_name: Some(Secret::new("nick_name".into())),
-                card_holder_name: Some(Secret::new("card holder name".into())),
->>>>>>> 02f0824d
+                card_holder_name: cards::NameType::try_from("card holder name".to_string()).ok(),
             }),
             confirm: true,
             statement_descriptor_suffix: None,
@@ -302,12 +298,8 @@
                 card_type: None,
                 card_issuing_country: None,
                 bank_code: None,
-<<<<<<< HEAD
                 nick_name: cards::NameType::try_from("nick_name".to_string()).ok(),
-=======
-                nick_name: Some(Secret::new("nick_name".into())),
-                card_holder_name: Some(Secret::new("card holder name".into())),
->>>>>>> 02f0824d
+                card_holder_name: cards::NameType::try_from("card holder name".to_string()).ok(),
             });
 
         let response = services::api::execute_connector_processing_step(
