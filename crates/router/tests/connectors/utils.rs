--- conflicted
+++ resolved
@@ -549,11 +549,8 @@
             header_payload: None,
             connector_mandate_request_reference_id: None,
             psd2_sca_exemption_type: None,
-<<<<<<< HEAD
+            authentication_id: None,
             request_overcapture: None,
-=======
-            authentication_id: None,
->>>>>>> da464276
         }
     }
 
