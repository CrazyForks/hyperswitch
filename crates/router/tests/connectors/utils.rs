use std::{fmt::Debug, marker::PhantomData, str::FromStr, sync::Arc, time::Duration};

use async_trait::async_trait;
use common_utils::pii::Email;
use error_stack::Report;
use masking::Secret;
#[cfg(feature = "payouts")]
use router::core::utils as core_utils;
use router::{
    configs::settings::Settings,
    core::{errors::ConnectorError, payments},
    db::StorageImpl,
    routes,
    services::{
        self,
        connector_integration_interface::{BoxedConnectorIntegrationInterface, ConnectorEnum},
    },
    types::{self, storage::enums, AccessToken, MinorUnit, PaymentAddress, RouterData},
};
use test_utils::connector_auth::ConnectorAuthType;
use tokio::sync::oneshot;
use wiremock::{Mock, MockServer};

pub trait Connector {
    fn get_data(&self) -> types::api::ConnectorData;

    fn get_auth_token(&self) -> types::ConnectorAuthType;

    fn get_name(&self) -> String;

    fn get_connector_meta(&self) -> Option<serde_json::Value> {
        None
    }

    /// interval in seconds to be followed when making the subsequent request whenever needed
    fn get_request_interval(&self) -> u64 {
        5
    }

    #[cfg(feature = "payouts")]
    fn get_payout_data(&self) -> Option<types::api::ConnectorData> {
        None
    }
}

pub fn construct_connector_data_old(
    connector: types::api::BoxedConnector,
    connector_name: types::Connector,
    get_token: types::api::GetToken,
    merchant_connector_id: Option<common_utils::id_type::MerchantConnectorAccountId>,
) -> types::api::ConnectorData {
    types::api::ConnectorData {
        connector: ConnectorEnum::Old(connector),
        connector_name,
        get_token,
        merchant_connector_id,
    }
}

#[derive(Debug, Default, Clone)]
pub struct PaymentInfo {
    pub address: Option<PaymentAddress>,
    pub auth_type: Option<enums::AuthenticationType>,
    pub access_token: Option<AccessToken>,
    pub connector_meta_data: Option<serde_json::Value>,
    pub return_url: Option<String>,
    pub connector_customer: Option<String>,
    pub payment_method_token: Option<String>,
    #[cfg(feature = "payouts")]
    pub payout_method_data: Option<types::api::PayoutMethodData>,
    #[cfg(feature = "payouts")]
    pub currency: Option<enums::Currency>,
}

impl PaymentInfo {
    pub fn with_default_billing_name() -> Self {
        Self {
            address: Some(PaymentAddress::new(
                None,
                None,
<<<<<<< HEAD
                Some(types::api::Address {
                    address: Some(types::api::AddressDetails {
                        first_name: cards::NameType::try_from("John".to_string()).ok(),
                        last_name: cards::NameType::try_from("Doe".to_string()).ok(),
=======
                Some(hyperswitch_domain_models::address::Address {
                    address: Some(hyperswitch_domain_models::address::AddressDetails {
                        first_name: Some(Secret::new("John".to_string())),
                        last_name: Some(Secret::new("Doe".to_string())),
>>>>>>> 02f0824d
                        ..Default::default()
                    }),
                    phone: None,
                    email: None,
                }),
                None,
            )),
            ..Default::default()
        }
    }
}

#[async_trait]
pub trait ConnectorActions: Connector {
    /// For initiating payments when `CaptureMethod` is set to `Manual`
    /// This doesn't complete the transaction, `PaymentsCapture` needs to be done manually
    async fn authorize_payment(
        &self,
        payment_data: Option<types::PaymentsAuthorizeData>,
        payment_info: Option<PaymentInfo>,
    ) -> Result<types::PaymentsAuthorizeRouterData, Report<ConnectorError>> {
        let integration = self.get_data().connector.get_connector_integration();
        let request = self.generate_data(
            types::PaymentsAuthorizeData {
                confirm: true,
                capture_method: Some(diesel_models::enums::CaptureMethod::Manual),
                ..(payment_data.unwrap_or(PaymentAuthorizeType::default().0))
            },
            payment_info,
        );
        Box::pin(call_connector(request, integration)).await
    }

    async fn create_connector_customer(
        &self,
        payment_data: Option<types::ConnectorCustomerData>,
        payment_info: Option<PaymentInfo>,
    ) -> Result<types::ConnectorCustomerRouterData, Report<ConnectorError>> {
        let integration = self.get_data().connector.get_connector_integration();
        let request = self.generate_data(
            types::ConnectorCustomerData {
                ..(payment_data.unwrap_or(CustomerType::default().0))
            },
            payment_info,
        );
        Box::pin(call_connector(request, integration)).await
    }

    async fn create_connector_pm_token(
        &self,
        payment_data: Option<types::PaymentMethodTokenizationData>,
        payment_info: Option<PaymentInfo>,
    ) -> Result<types::TokenizationRouterData, Report<ConnectorError>> {
        let integration = self.get_data().connector.get_connector_integration();
        let request = self.generate_data(
            types::PaymentMethodTokenizationData {
                ..(payment_data.unwrap_or(TokenType::default().0))
            },
            payment_info,
        );
        Box::pin(call_connector(request, integration)).await
    }

    /// For initiating payments when `CaptureMethod` is set to `Automatic`
    /// This does complete the transaction without user intervention to Capture the payment
    async fn make_payment(
        &self,
        payment_data: Option<types::PaymentsAuthorizeData>,
        payment_info: Option<PaymentInfo>,
    ) -> Result<types::PaymentsAuthorizeRouterData, Report<ConnectorError>> {
        let integration = self.get_data().connector.get_connector_integration();
        let request = self.generate_data(
            types::PaymentsAuthorizeData {
                confirm: true,
                capture_method: Some(diesel_models::enums::CaptureMethod::Automatic),
                ..(payment_data.unwrap_or(PaymentAuthorizeType::default().0))
            },
            payment_info,
        );
        Box::pin(call_connector(request, integration)).await
    }

    async fn sync_payment(
        &self,
        payment_data: Option<types::PaymentsSyncData>,
        payment_info: Option<PaymentInfo>,
    ) -> Result<types::PaymentsSyncRouterData, Report<ConnectorError>> {
        let integration = self.get_data().connector.get_connector_integration();
        let request = self.generate_data(
            payment_data.unwrap_or_else(|| PaymentSyncType::default().0),
            payment_info,
        );
        Box::pin(call_connector(request, integration)).await
    }

    /// will retry the psync till the given status matches or retry max 3 times
    async fn psync_retry_till_status_matches(
        &self,
        status: enums::AttemptStatus,
        payment_data: Option<types::PaymentsSyncData>,
        payment_info: Option<PaymentInfo>,
    ) -> Result<types::PaymentsSyncRouterData, Report<ConnectorError>> {
        let max_tries = 3;
        for curr_try in 0..max_tries {
            let sync_res = self
                .sync_payment(payment_data.clone(), payment_info.clone())
                .await
                .unwrap();
            if (sync_res.status == status) || (curr_try == max_tries - 1) {
                return Ok(sync_res);
            }
            tokio::time::sleep(Duration::from_secs(self.get_request_interval())).await;
        }
        Err(ConnectorError::ProcessingStepFailed(None).into())
    }

    async fn capture_payment(
        &self,
        transaction_id: String,
        payment_data: Option<types::PaymentsCaptureData>,
        payment_info: Option<PaymentInfo>,
    ) -> Result<types::PaymentsCaptureRouterData, Report<ConnectorError>> {
        let integration = self.get_data().connector.get_connector_integration();
        let request = self.generate_data(
            types::PaymentsCaptureData {
                connector_transaction_id: transaction_id,
                ..payment_data.unwrap_or(PaymentCaptureType::default().0)
            },
            payment_info,
        );
        Box::pin(call_connector(request, integration)).await
    }

    async fn authorize_and_capture_payment(
        &self,
        authorize_data: Option<types::PaymentsAuthorizeData>,
        capture_data: Option<types::PaymentsCaptureData>,
        payment_info: Option<PaymentInfo>,
    ) -> Result<types::PaymentsCaptureRouterData, Report<ConnectorError>> {
        let authorize_response = self
            .authorize_payment(authorize_data, payment_info.clone())
            .await
            .unwrap();
        assert_eq!(authorize_response.status, enums::AttemptStatus::Authorized);
        let txn_id = get_connector_transaction_id(authorize_response.response);
        let response = self
            .capture_payment(txn_id.unwrap(), capture_data, payment_info)
            .await
            .unwrap();
        return Ok(response);
    }

    async fn void_payment(
        &self,
        transaction_id: String,
        payment_data: Option<types::PaymentsCancelData>,
        payment_info: Option<PaymentInfo>,
    ) -> Result<types::PaymentsCancelRouterData, Report<ConnectorError>> {
        let integration = self.get_data().connector.get_connector_integration();
        let request = self.generate_data(
            types::PaymentsCancelData {
                connector_transaction_id: transaction_id,
                ..payment_data.unwrap_or(PaymentCancelType::default().0)
            },
            payment_info,
        );
        Box::pin(call_connector(request, integration)).await
    }

    async fn authorize_and_void_payment(
        &self,
        authorize_data: Option<types::PaymentsAuthorizeData>,
        void_data: Option<types::PaymentsCancelData>,
        payment_info: Option<PaymentInfo>,
    ) -> Result<types::PaymentsCancelRouterData, Report<ConnectorError>> {
        let authorize_response = self
            .authorize_payment(authorize_data, payment_info.clone())
            .await
            .unwrap();
        assert_eq!(authorize_response.status, enums::AttemptStatus::Authorized);
        let txn_id = get_connector_transaction_id(authorize_response.response);
        tokio::time::sleep(Duration::from_secs(self.get_request_interval())).await; // to avoid 404 error
        let response = self
            .void_payment(txn_id.unwrap(), void_data, payment_info)
            .await
            .unwrap();
        return Ok(response);
    }

    async fn refund_payment(
        &self,
        transaction_id: String,
        refund_data: Option<types::RefundsData>,
        payment_info: Option<PaymentInfo>,
    ) -> Result<types::RefundExecuteRouterData, Report<ConnectorError>> {
        let integration = self.get_data().connector.get_connector_integration();
        let request = self.generate_data(
            types::RefundsData {
                connector_transaction_id: transaction_id,
                ..refund_data.unwrap_or(PaymentRefundType::default().0)
            },
            payment_info,
        );
        Box::pin(call_connector(request, integration)).await
    }

    async fn capture_payment_and_refund(
        &self,
        authorize_data: Option<types::PaymentsAuthorizeData>,
        capture_data: Option<types::PaymentsCaptureData>,
        refund_data: Option<types::RefundsData>,
        payment_info: Option<PaymentInfo>,
    ) -> Result<types::RefundExecuteRouterData, Report<ConnectorError>> {
        //make a successful payment
        let response = self
            .authorize_and_capture_payment(authorize_data, capture_data, payment_info.clone())
            .await
            .unwrap();
        let txn_id = self.get_connector_transaction_id_from_capture_data(response);

        //try refund for previous payment
        tokio::time::sleep(Duration::from_secs(self.get_request_interval())).await; // to avoid 404 error
        Ok(self
            .refund_payment(txn_id.unwrap(), refund_data, payment_info)
            .await
            .unwrap())
    }

    async fn make_payment_and_refund(
        &self,
        authorize_data: Option<types::PaymentsAuthorizeData>,
        refund_data: Option<types::RefundsData>,
        payment_info: Option<PaymentInfo>,
    ) -> Result<types::RefundExecuteRouterData, Report<ConnectorError>> {
        //make a successful payment
        let response = self
            .make_payment(authorize_data, payment_info.clone())
            .await
            .unwrap();

        //try refund for previous payment
        let transaction_id = get_connector_transaction_id(response.response).unwrap();
        tokio::time::sleep(Duration::from_secs(self.get_request_interval())).await; // to avoid 404 error
        Ok(self
            .refund_payment(transaction_id, refund_data, payment_info)
            .await
            .unwrap())
    }

    async fn auth_capture_and_refund(
        &self,
        authorize_data: Option<types::PaymentsAuthorizeData>,
        refund_data: Option<types::RefundsData>,
        payment_info: Option<PaymentInfo>,
    ) -> Result<types::RefundExecuteRouterData, Report<ConnectorError>> {
        //make a successful payment
        let response = self
            .authorize_and_capture_payment(authorize_data, None, payment_info.clone())
            .await
            .unwrap();

        //try refund for previous payment
        let transaction_id = get_connector_transaction_id(response.response).unwrap();
        tokio::time::sleep(Duration::from_secs(self.get_request_interval())).await; // to avoid 404 error
        Ok(self
            .refund_payment(transaction_id, refund_data, payment_info)
            .await
            .unwrap())
    }

    async fn make_payment_and_multiple_refund(
        &self,
        authorize_data: Option<types::PaymentsAuthorizeData>,
        refund_data: Option<types::RefundsData>,
        payment_info: Option<PaymentInfo>,
    ) {
        //make a successful payment
        let response = self
            .make_payment(authorize_data, payment_info.clone())
            .await
            .unwrap();

        //try refund for previous payment
        let transaction_id = get_connector_transaction_id(response.response).unwrap();
        for _x in 0..2 {
            tokio::time::sleep(Duration::from_secs(self.get_request_interval())).await; // to avoid 404 error
            let refund_response = self
                .refund_payment(
                    transaction_id.clone(),
                    refund_data.clone(),
                    payment_info.clone(),
                )
                .await
                .unwrap();
            assert_eq!(
                refund_response.response.unwrap().refund_status,
                enums::RefundStatus::Success,
            );
        }
    }

    async fn sync_refund(
        &self,
        refund_id: String,
        payment_data: Option<types::RefundsData>,
        payment_info: Option<PaymentInfo>,
    ) -> Result<types::RefundSyncRouterData, Report<ConnectorError>> {
        let integration = self.get_data().connector.get_connector_integration();
        let request = self.generate_data(
            payment_data.unwrap_or_else(|| types::RefundsData {
                payment_amount: 1000,
                minor_payment_amount: MinorUnit::new(1000),
                currency: enums::Currency::USD,
                refund_id: uuid::Uuid::new_v4().to_string(),
                connector_transaction_id: "".to_string(),
                webhook_url: None,
                refund_amount: 100,
                minor_refund_amount: MinorUnit::new(100),
                connector_metadata: None,
                reason: None,
                connector_refund_id: Some(refund_id),
                browser_info: None,
                split_refunds: None,
                integrity_object: None,
                refund_status: enums::RefundStatus::Pending,
            }),
            payment_info,
        );
        Box::pin(call_connector(request, integration)).await
    }

    /// will retry the rsync till the given status matches or retry max 3 times
    async fn rsync_retry_till_status_matches(
        &self,
        status: enums::RefundStatus,
        refund_id: String,
        payment_data: Option<types::RefundsData>,
        payment_info: Option<PaymentInfo>,
    ) -> Result<types::RefundSyncRouterData, Report<ConnectorError>> {
        let max_tries = 3;
        for curr_try in 0..max_tries {
            let sync_res = self
                .sync_refund(
                    refund_id.clone(),
                    payment_data.clone(),
                    payment_info.clone(),
                )
                .await
                .unwrap();
            if (sync_res.clone().response.unwrap().refund_status == status)
                || (curr_try == max_tries - 1)
            {
                return Ok(sync_res);
            }
            tokio::time::sleep(Duration::from_secs(self.get_request_interval())).await;
        }
        Err(ConnectorError::ProcessingStepFailed(None).into())
    }

    #[cfg(feature = "payouts")]
    fn get_payout_request<Flow, Res>(
        &self,
        connector_payout_id: Option<String>,
        payout_type: enums::PayoutType,
        payment_info: Option<PaymentInfo>,
    ) -> RouterData<Flow, types::PayoutsData, Res> {
        self.generate_data(
            types::PayoutsData {
                payout_id: core_utils::get_or_generate_uuid("payout_id", None)
                    .map_or("payout_3154763247".to_string(), |p| p),
                amount: 1,
                minor_amount: MinorUnit::new(1),
                connector_payout_id,
                destination_currency: payment_info.to_owned().map_or(enums::Currency::EUR, |pi| {
                    pi.currency.map_or(enums::Currency::EUR, |c| c)
                }),
                source_currency: payment_info.to_owned().map_or(enums::Currency::EUR, |pi| {
                    pi.currency.map_or(enums::Currency::EUR, |c| c)
                }),
                entity_type: enums::PayoutEntityType::Individual,
                payout_type: Some(payout_type),
                customer_details: Some(payments::CustomerDetails {
                    customer_id: Some(common_utils::generate_customer_id_of_default_length()),
                    name: Some(Secret::new("John Doe".to_string())),
                    email: Email::from_str("john.doe@example").ok(),
                    phone: Some(Secret::new("620874518".to_string())),
                    phone_country_code: Some("+31".to_string()),
                }),
                vendor_details: None,
                priority: None,
            },
            payment_info,
        )
    }

    fn generate_data<Flow, Req: From<Req>, Res>(
        &self,
        req: Req,
        info: Option<PaymentInfo>,
    ) -> RouterData<Flow, Req, Res> {
        let merchant_id =
            common_utils::id_type::MerchantId::try_from(std::borrow::Cow::from(self.get_name()))
                .unwrap();

        RouterData {
            flow: PhantomData,
            merchant_id,
            customer_id: Some(common_utils::generate_customer_id_of_default_length()),
            connector: self.get_name(),
            payment_id: uuid::Uuid::new_v4().to_string(),
            attempt_id: uuid::Uuid::new_v4().to_string(),
            status: enums::AttemptStatus::default(),
            auth_type: info
                .clone()
                .map_or(enums::AuthenticationType::NoThreeDs, |a| {
                    a.auth_type
                        .map_or(enums::AuthenticationType::NoThreeDs, |a| a)
                }),
            payment_method: enums::PaymentMethod::Card,
            connector_auth_type: self.get_auth_token(),
            description: Some("This is a test".to_string()),
            return_url: info.clone().and_then(|a| a.return_url),
            payment_method_status: None,
            request: req,
            response: Err(types::ErrorResponse::default()),
            address: info
                .clone()
                .and_then(|a| a.address)
                .or_else(|| Some(PaymentAddress::default()))
                .unwrap(),
            connector_meta_data: info
                .clone()
                .and_then(|a| a.connector_meta_data.map(Secret::new)),
            connector_wallets_details: None,
            amount_captured: None,
            minor_amount_captured: None,
            access_token: info.clone().and_then(|a| a.access_token),
            session_token: None,
            reference_id: None,
            payment_method_token: info.clone().and_then(|a| {
                a.payment_method_token
                    .map(|token| types::PaymentMethodToken::Token(Secret::new(token)))
            }),
            connector_customer: info.clone().and_then(|a| a.connector_customer),
            recurring_mandate_payment_data: None,

            preprocessing_id: None,
            connector_request_reference_id: uuid::Uuid::new_v4().to_string(),
            #[cfg(feature = "payouts")]
            payout_method_data: info.and_then(|p| p.payout_method_data),
            #[cfg(feature = "payouts")]
            quote_id: None,
            test_mode: None,
            payment_method_balance: None,
            connector_api_version: None,
            connector_http_status_code: None,
            apple_pay_flow: None,
            external_latency: None,
            frm_metadata: None,
            refund_id: None,
            dispute_id: None,
            connector_response: None,
            integrity_check: Ok(()),
            additional_merchant_data: None,
            header_payload: None,
            connector_mandate_request_reference_id: None,
            psd2_sca_exemption_type: None,
            authentication_id: None,
        }
    }

    fn get_connector_transaction_id_from_capture_data(
        &self,
        response: types::PaymentsCaptureRouterData,
    ) -> Option<String> {
        match response.response {
            Ok(types::PaymentsResponseData::TransactionResponse { resource_id, .. }) => {
                resource_id.get_connector_transaction_id().ok()
            }
            Ok(types::PaymentsResponseData::SessionResponse { .. }) => None,
            Ok(types::PaymentsResponseData::SessionTokenResponse { .. }) => None,
            Ok(types::PaymentsResponseData::TokenizationResponse { .. }) => None,
            Ok(types::PaymentsResponseData::TransactionUnresolvedResponse { .. }) => None,
            Ok(types::PaymentsResponseData::ConnectorCustomerResponse { .. }) => None,
            Ok(types::PaymentsResponseData::PreProcessingResponse { .. }) => None,
            Ok(types::PaymentsResponseData::ThreeDSEnrollmentResponse { .. }) => None,
            Ok(types::PaymentsResponseData::MultipleCaptureResponse { .. }) => None,
            Ok(types::PaymentsResponseData::IncrementalAuthorizationResponse { .. }) => None,
            Ok(types::PaymentsResponseData::PostProcessingResponse { .. }) => None,
            Ok(types::PaymentsResponseData::SessionUpdateResponse { .. }) => None,
            Err(_) => None,
        }
    }

    #[cfg(feature = "payouts")]
    async fn verify_payout_eligibility(
        &self,
        payout_type: enums::PayoutType,
        payment_info: Option<PaymentInfo>,
    ) -> Result<types::PayoutsResponseData, Report<ConnectorError>> {
        let connector_integration: services::BoxedPayoutConnectorIntegrationInterface<
            types::api::PoEligibility,
            types::PayoutsData,
            types::PayoutsResponseData,
        > = self
            .get_payout_data()
            .ok_or(ConnectorError::FailedToObtainPreferredConnector)?
            .connector
            .get_connector_integration();
        let request = self.get_payout_request(None, payout_type, payment_info);
        let tx: oneshot::Sender<()> = oneshot::channel().0;

        let app_state = Box::pin(routes::AppState::with_storage(
            Settings::new().unwrap(),
            StorageImpl::PostgresqlTest,
            tx,
            Box::new(services::MockApiClient),
        ))
        .await;
        let state = Arc::new(app_state)
            .get_session_state(
                &common_utils::id_type::TenantId::try_from_string("public".to_string()).unwrap(),
                || {},
            )
            .unwrap();
        let res = services::api::execute_connector_processing_step(
            &state,
            connector_integration,
            &request,
            payments::CallConnectorAction::Trigger,
            None,
        )
        .await?;
        Ok(res.response.unwrap())
    }

    #[cfg(feature = "payouts")]
    async fn fulfill_payout(
        &self,
        connector_payout_id: Option<String>,
        payout_type: enums::PayoutType,
        payment_info: Option<PaymentInfo>,
    ) -> Result<types::PayoutsResponseData, Report<ConnectorError>> {
        let connector_integration: services::BoxedPayoutConnectorIntegrationInterface<
            types::api::PoFulfill,
            types::PayoutsData,
            types::PayoutsResponseData,
        > = self
            .get_payout_data()
            .ok_or(ConnectorError::FailedToObtainPreferredConnector)?
            .connector
            .get_connector_integration();
        let request = self.get_payout_request(connector_payout_id, payout_type, payment_info);
        let tx: oneshot::Sender<()> = oneshot::channel().0;

        let app_state = Box::pin(routes::AppState::with_storage(
            Settings::new().unwrap(),
            StorageImpl::PostgresqlTest,
            tx,
            Box::new(services::MockApiClient),
        ))
        .await;
        let state = Arc::new(app_state)
            .get_session_state(
                &common_utils::id_type::TenantId::try_from_string("public".to_string()).unwrap(),
                || {},
            )
            .unwrap();
        let res = services::api::execute_connector_processing_step(
            &state,
            connector_integration,
            &request,
            payments::CallConnectorAction::Trigger,
            None,
        )
        .await?;
        Ok(res.response.unwrap())
    }

    #[cfg(feature = "payouts")]
    async fn create_payout(
        &self,
        connector_customer: Option<String>,
        payout_type: enums::PayoutType,
        payment_info: Option<PaymentInfo>,
    ) -> Result<types::PayoutsResponseData, Report<ConnectorError>> {
        let connector_integration: services::BoxedPayoutConnectorIntegrationInterface<
            types::api::PoCreate,
            types::PayoutsData,
            types::PayoutsResponseData,
        > = self
            .get_payout_data()
            .ok_or(ConnectorError::FailedToObtainPreferredConnector)?
            .connector
            .get_connector_integration();
        let mut request = self.get_payout_request(None, payout_type, payment_info);
        request.connector_customer = connector_customer;
        let tx: oneshot::Sender<()> = oneshot::channel().0;

        let app_state = Box::pin(routes::AppState::with_storage(
            Settings::new().unwrap(),
            StorageImpl::PostgresqlTest,
            tx,
            Box::new(services::MockApiClient),
        ))
        .await;
        let state = Arc::new(app_state)
            .get_session_state(
                &common_utils::id_type::TenantId::try_from_string("public".to_string()).unwrap(),
                || {},
            )
            .unwrap();
        let res = services::api::execute_connector_processing_step(
            &state,
            connector_integration,
            &request,
            payments::CallConnectorAction::Trigger,
            None,
        )
        .await?;
        Ok(res.response.unwrap())
    }

    #[cfg(feature = "payouts")]
    async fn cancel_payout(
        &self,
        connector_payout_id: String,
        payout_type: enums::PayoutType,
        payment_info: Option<PaymentInfo>,
    ) -> Result<types::PayoutsResponseData, Report<ConnectorError>> {
        let connector_integration: services::BoxedPayoutConnectorIntegrationInterface<
            types::api::PoCancel,
            types::PayoutsData,
            types::PayoutsResponseData,
        > = self
            .get_payout_data()
            .ok_or(ConnectorError::FailedToObtainPreferredConnector)?
            .connector
            .get_connector_integration();
        let request = self.get_payout_request(Some(connector_payout_id), payout_type, payment_info);
        let tx: oneshot::Sender<()> = oneshot::channel().0;

        let app_state = Box::pin(routes::AppState::with_storage(
            Settings::new().unwrap(),
            StorageImpl::PostgresqlTest,
            tx,
            Box::new(services::MockApiClient),
        ))
        .await;
        let state = Arc::new(app_state)
            .get_session_state(
                &common_utils::id_type::TenantId::try_from_string("public".to_string()).unwrap(),
                || {},
            )
            .unwrap();
        let res = services::api::execute_connector_processing_step(
            &state,
            connector_integration,
            &request,
            payments::CallConnectorAction::Trigger,
            None,
        )
        .await?;
        Ok(res.response.unwrap())
    }

    #[cfg(feature = "payouts")]
    async fn create_and_fulfill_payout(
        &self,
        connector_customer: Option<String>,
        payout_type: enums::PayoutType,
        payment_info: Option<PaymentInfo>,
    ) -> Result<types::PayoutsResponseData, Report<ConnectorError>> {
        let create_res = self
            .create_payout(connector_customer, payout_type, payment_info.to_owned())
            .await?;
        assert_eq!(
            create_res.status.unwrap(),
            enums::PayoutStatus::RequiresFulfillment
        );
        let fulfill_res = self
            .fulfill_payout(
                create_res.connector_payout_id,
                payout_type,
                payment_info.to_owned(),
            )
            .await?;
        Ok(fulfill_res)
    }

    #[cfg(feature = "payouts")]
    async fn create_and_cancel_payout(
        &self,
        connector_customer: Option<String>,
        payout_type: enums::PayoutType,
        payment_info: Option<PaymentInfo>,
    ) -> Result<types::PayoutsResponseData, Report<ConnectorError>> {
        let create_res = self
            .create_payout(connector_customer, payout_type, payment_info.to_owned())
            .await?;
        assert_eq!(
            create_res.status.unwrap(),
            enums::PayoutStatus::RequiresFulfillment
        );
        let cancel_res = self
            .cancel_payout(
                create_res
                    .connector_payout_id
                    .ok_or(ConnectorError::MissingRequiredField {
                        field_name: "connector_payout_id",
                    })?,
                payout_type,
                payment_info.to_owned(),
            )
            .await?;
        Ok(cancel_res)
    }

    #[cfg(feature = "payouts")]
    async fn create_payout_recipient(
        &self,
        payout_type: enums::PayoutType,
        payment_info: Option<PaymentInfo>,
    ) -> Result<types::PayoutsResponseData, Report<ConnectorError>> {
        let connector_integration: services::BoxedPayoutConnectorIntegrationInterface<
            types::api::PoRecipient,
            types::PayoutsData,
            types::PayoutsResponseData,
        > = self
            .get_payout_data()
            .ok_or(ConnectorError::FailedToObtainPreferredConnector)?
            .connector
            .get_connector_integration();
        let request = self.get_payout_request(None, payout_type, payment_info);
        let tx = oneshot::channel().0;

        let app_state = Box::pin(routes::AppState::with_storage(
            Settings::new().unwrap(),
            StorageImpl::PostgresqlTest,
            tx,
            Box::new(services::MockApiClient),
        ))
        .await;
        let state = Arc::new(app_state)
            .get_session_state(
                &common_utils::id_type::TenantId::try_from_string("public".to_string()).unwrap(),
                || {},
            )
            .unwrap();
        let res = services::api::execute_connector_processing_step(
            &state,
            connector_integration,
            &request,
            payments::CallConnectorAction::Trigger,
            None,
        )
        .await?;
        Ok(res.response.unwrap())
    }
}

async fn call_connector<
    T: Debug + Clone + 'static,
    ResourceCommonData: Debug
        + Clone
        + services::connector_integration_interface::RouterDataConversion<T, Req, Resp>
        + 'static,
    Req: Debug + Clone + 'static,
    Resp: Debug + Clone + 'static,
>(
    request: RouterData<T, Req, Resp>,
    integration: BoxedConnectorIntegrationInterface<T, ResourceCommonData, Req, Resp>,
) -> Result<RouterData<T, Req, Resp>, Report<ConnectorError>> {
    let conf = Settings::new().unwrap();
    let tx: oneshot::Sender<()> = oneshot::channel().0;

    let app_state = Box::pin(routes::AppState::with_storage(
        conf,
        StorageImpl::PostgresqlTest,
        tx,
        Box::new(services::MockApiClient),
    ))
    .await;
    let state = Arc::new(app_state)
        .get_session_state(
            &common_utils::id_type::TenantId::try_from_string("public".to_string()).unwrap(),
            || {},
        )
        .unwrap();
    services::api::execute_connector_processing_step(
        &state,
        integration,
        &request,
        payments::CallConnectorAction::Trigger,
        None,
    )
    .await
}

pub struct MockConfig {
    pub address: Option<String>,
    pub mocks: Vec<Mock>,
}

#[async_trait]
pub trait LocalMock {
    async fn start_server(&self, config: MockConfig) -> MockServer {
        let address = config
            .address
            .unwrap_or_else(|| "127.0.0.1:9090".to_string());
        let listener = std::net::TcpListener::bind(address).unwrap();
        let expected_server_address = listener
            .local_addr()
            .expect("Failed to get server address.");
        let mock_server = MockServer::builder().listener(listener).start().await;
        assert_eq!(&expected_server_address, mock_server.address());
        for mock in config.mocks {
            mock_server.register(mock).await;
        }
        mock_server
    }
}

pub struct PaymentAuthorizeType(pub types::PaymentsAuthorizeData);
pub struct PaymentCaptureType(pub types::PaymentsCaptureData);
pub struct PaymentCancelType(pub types::PaymentsCancelData);
pub struct PaymentSyncType(pub types::PaymentsSyncData);
pub struct PaymentRefundType(pub types::RefundsData);
pub struct CCardType(pub types::domain::Card);
pub struct BrowserInfoType(pub types::BrowserInformation);
pub struct CustomerType(pub types::ConnectorCustomerData);
pub struct TokenType(pub types::PaymentMethodTokenizationData);

impl Default for CCardType {
    fn default() -> Self {
        Self(types::domain::Card {
            card_number: cards::CardNumber::from_str("4200000000000000").unwrap(),
            card_exp_month: Secret::new("10".to_string()),
            card_exp_year: Secret::new("2025".to_string()),
            card_cvc: Secret::new("999".to_string()),
            card_issuer: None,
            card_network: None,
            card_type: None,
            card_issuing_country: None,
            bank_code: None,
<<<<<<< HEAD
            nick_name: cards::NameType::try_from("nick_name".to_string()).ok(),
=======
            nick_name: Some(Secret::new("nick_name".into())),
            card_holder_name: Some(Secret::new("card holder name".into())),
>>>>>>> 02f0824d
        })
    }
}

impl Default for PaymentAuthorizeType {
    fn default() -> Self {
        let data = types::PaymentsAuthorizeData {
            payment_method_data: types::domain::PaymentMethodData::Card(CCardType::default().0),
            amount: 100,
            minor_amount: MinorUnit::new(100),
            order_tax_amount: Some(MinorUnit::zero()),
            currency: enums::Currency::USD,
            confirm: true,
            statement_descriptor_suffix: None,
            statement_descriptor: None,
            capture_method: None,
            setup_future_usage: None,
            mandate_id: None,
            off_session: None,
            setup_mandate_details: None,
            browser_info: Some(BrowserInfoType::default().0),
            order_details: None,
            order_category: None,
            email: None,
            customer_name: None,
            session_token: None,
            enrolled_for_3ds: false,
            related_transaction_id: None,
            payment_experience: None,
            payment_method_type: None,
            router_return_url: None,
            complete_authorize_url: None,
            webhook_url: None,
            customer_id: None,
            surcharge_details: None,
            request_incremental_authorization: false,
            metadata: None,
            authentication_data: None,
            customer_acceptance: None,
            split_payments: None,
            integrity_object: None,
            merchant_order_reference_id: None,
            additional_payment_method_data: None,
            shipping_cost: None,
        };
        Self(data)
    }
}

impl Default for PaymentCaptureType {
    fn default() -> Self {
        Self(types::PaymentsCaptureData {
            amount_to_capture: 100,
            currency: enums::Currency::USD,
            connector_transaction_id: "".to_string(),
            payment_amount: 100,
            ..Default::default()
        })
    }
}

impl Default for PaymentCancelType {
    fn default() -> Self {
        Self(types::PaymentsCancelData {
            cancellation_reason: Some("requested_by_customer".to_string()),
            connector_transaction_id: "".to_string(),
            ..Default::default()
        })
    }
}

impl Default for BrowserInfoType {
    fn default() -> Self {
        let data = types::BrowserInformation {
            user_agent: Some("".to_string()),
            accept_header: Some("".to_string()),
            language: Some("nl-NL".to_string()),
            color_depth: Some(24),
            screen_height: Some(723),
            screen_width: Some(1536),
            time_zone: Some(0),
            java_enabled: Some(true),
            java_script_enabled: Some(true),
            ip_address: Some("127.0.0.1".parse().unwrap()),
        };
        Self(data)
    }
}

impl Default for PaymentSyncType {
    fn default() -> Self {
        let data = types::PaymentsSyncData {
            mandate_id: None,
            connector_transaction_id: types::ResponseId::ConnectorTransactionId(
                "12345".to_string(),
            ),
            encoded_data: None,
            capture_method: None,
            sync_type: types::SyncRequestType::SinglePaymentSync,
            connector_meta: None,
            payment_method_type: None,
            currency: enums::Currency::USD,
            payment_experience: None,
            amount: MinorUnit::new(100),
            integrity_object: None,
            ..Default::default()
        };
        Self(data)
    }
}

impl Default for PaymentRefundType {
    fn default() -> Self {
        let data = types::RefundsData {
            payment_amount: 100,
            minor_payment_amount: MinorUnit::new(100),
            currency: enums::Currency::USD,
            refund_id: uuid::Uuid::new_v4().to_string(),
            connector_transaction_id: String::new(),
            refund_amount: 100,
            minor_refund_amount: MinorUnit::new(100),
            webhook_url: None,
            connector_metadata: None,
            reason: Some("Customer returned product".to_string()),
            connector_refund_id: None,
            browser_info: None,
            split_refunds: None,
            integrity_object: None,
            refund_status: enums::RefundStatus::Pending,
        };
        Self(data)
    }
}

impl Default for CustomerType {
    fn default() -> Self {
        let data = types::ConnectorCustomerData {
            payment_method_data: types::domain::PaymentMethodData::Card(CCardType::default().0),
            description: None,
            email: Email::from_str("test@juspay.in").ok(),
            phone: None,
            name: None,
            preprocessing_id: None,
        };
        Self(data)
    }
}

impl Default for TokenType {
    fn default() -> Self {
        let data = types::PaymentMethodTokenizationData {
            payment_method_data: types::domain::PaymentMethodData::Card(CCardType::default().0),
            browser_info: None,
            amount: Some(100),
            currency: enums::Currency::USD,
        };
        Self(data)
    }
}

pub fn get_connector_transaction_id(
    response: Result<types::PaymentsResponseData, types::ErrorResponse>,
) -> Option<String> {
    match response {
        Ok(types::PaymentsResponseData::TransactionResponse { resource_id, .. }) => {
            resource_id.get_connector_transaction_id().ok()
        }
        Ok(types::PaymentsResponseData::SessionResponse { .. }) => None,
        Ok(types::PaymentsResponseData::SessionTokenResponse { .. }) => None,
        Ok(types::PaymentsResponseData::TokenizationResponse { .. }) => None,
        Ok(types::PaymentsResponseData::TransactionUnresolvedResponse { .. }) => None,
        Ok(types::PaymentsResponseData::PreProcessingResponse { .. }) => None,
        Ok(types::PaymentsResponseData::ConnectorCustomerResponse { .. }) => None,
        Ok(types::PaymentsResponseData::ThreeDSEnrollmentResponse { .. }) => None,
        Ok(types::PaymentsResponseData::MultipleCaptureResponse { .. }) => None,
        Ok(types::PaymentsResponseData::IncrementalAuthorizationResponse { .. }) => None,
        Ok(types::PaymentsResponseData::PostProcessingResponse { .. }) => None,
        Ok(types::PaymentsResponseData::SessionUpdateResponse { .. }) => None,
        Err(_) => None,
    }
}

pub fn get_connector_metadata(
    response: Result<types::PaymentsResponseData, types::ErrorResponse>,
) -> Option<serde_json::Value> {
    match response {
        Ok(types::PaymentsResponseData::TransactionResponse {
            resource_id: _,
            redirection_data: _,
            mandate_reference: _,
            connector_metadata,
            network_txn_id: _,
            connector_response_reference_id: _,
            incremental_authorization_allowed: _,
            charge_id: _,
        }) => connector_metadata,
        _ => None,
    }
}

pub fn to_connector_auth_type(auth_type: ConnectorAuthType) -> types::ConnectorAuthType {
    match auth_type {
        ConnectorAuthType::HeaderKey { api_key } => types::ConnectorAuthType::HeaderKey { api_key },
        ConnectorAuthType::BodyKey { api_key, key1 } => {
            types::ConnectorAuthType::BodyKey { api_key, key1 }
        }
        ConnectorAuthType::SignatureKey {
            api_key,
            key1,
            api_secret,
        } => types::ConnectorAuthType::SignatureKey {
            api_key,
            key1,
            api_secret,
        },
        ConnectorAuthType::MultiAuthKey {
            api_key,
            key1,
            api_secret,
            key2,
        } => types::ConnectorAuthType::MultiAuthKey {
            api_key,
            key1,
            api_secret,
            key2,
        },
        _ => types::ConnectorAuthType::NoKey,
    }
}<|MERGE_RESOLUTION|>--- conflicted
+++ resolved
@@ -78,17 +78,10 @@
             address: Some(PaymentAddress::new(
                 None,
                 None,
-<<<<<<< HEAD
-                Some(types::api::Address {
-                    address: Some(types::api::AddressDetails {
+                Some(hyperswitch_domain_models::address::Address {
+                    address: Some(hyperswitch_domain_models::address::AddressDetails {
                         first_name: cards::NameType::try_from("John".to_string()).ok(),
                         last_name: cards::NameType::try_from("Doe".to_string()).ok(),
-=======
-                Some(hyperswitch_domain_models::address::Address {
-                    address: Some(hyperswitch_domain_models::address::AddressDetails {
-                        first_name: Some(Secret::new("John".to_string())),
-                        last_name: Some(Secret::new("Doe".to_string())),
->>>>>>> 02f0824d
                         ..Default::default()
                     }),
                     phone: None,
@@ -934,12 +927,8 @@
             card_type: None,
             card_issuing_country: None,
             bank_code: None,
-<<<<<<< HEAD
             nick_name: cards::NameType::try_from("nick_name".to_string()).ok(),
-=======
-            nick_name: Some(Secret::new("nick_name".into())),
-            card_holder_name: Some(Secret::new("card holder name".into())),
->>>>>>> 02f0824d
+            card_holder_name: cards::NameType::try_from("card holder name".to_string()).ok(),
         })
     }
 }
