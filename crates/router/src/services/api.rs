--- conflicted
+++ resolved
@@ -289,15 +289,12 @@
     eprintln!("[CONNECTOR_LOGS] 1 {:?}", masked_conn_req);
     logger::debug!(connector_request_body=?masked_conn_req);
     eprintln!("[CONNECTOR_LOGS] 2 {:?}", req.payment_id);
-<<<<<<< HEAD
-=======
     let thread_id = std::thread::current().id();
     eprintln!("[CONNECTOR_LOGS] 3 thread_id: {:?}", thread_id);
     logger::debug!(payment_id="test_payment_id");
     eprintln!("[CONNECTOR_LOGS] 3.5");
     logger::debug!(payment_id=?req.payment_id);
     eprintln!("[CONNECTOR_LOGS] 4 {:?}", call_connector_action);
->>>>>>> 59c4ffa7
     let mut router_data = req.clone();
     
     match call_connector_action {
