--- conflicted
+++ resolved
@@ -108,10 +108,6 @@
 pub type BoxedUnifiedAuthenticationServiceInterface<T, Req, Resp> =
     BoxedConnectorIntegrationInterface<T, common_types::UasFlowData, Req, Resp>;
 
-<<<<<<< HEAD
-pub type BoxedGetAdditionalRecoveryRecoveryDetailsIntegrationInterface<T,Req,Res> =
-    BoxedConnectorIntegrationInterface<T, common_types::AdditionalRevenueRecoveryCallFlowCommonData, Req, Res>;
-=======
 pub type BoxedGetAdditionalRecoveryRecoveryDetailsIntegrationInterface<T, Req, Res> =
     BoxedConnectorIntegrationInterface<
         T,
@@ -119,7 +115,6 @@
         Req,
         Res,
     >;
->>>>>>> 66132cba
 
 /// Handle the flow by interacting with connector module
 /// `connector_request` is applicable only in case if the `CallConnectorAction` is `Trigger`
