use common_utils::id_type;
use error_stack::ResultExt;
#[cfg(feature = "frm")]
use hyperswitch_domain_models::router_data_v2::flow_common_types::FrmFlowData;
#[cfg(feature = "payouts")]
use hyperswitch_domain_models::router_data_v2::flow_common_types::PayoutFlowData;
use hyperswitch_domain_models::{
    payment_address::PaymentAddress,
    router_data::{self, RouterData},
    router_data_v2::{
        flow_common_types::{
            AccessTokenFlowData, DisputesFlowData, ExternalAuthenticationFlowData, FilesFlowData,
<<<<<<< HEAD
            GetAdditionalRevenueRecoveryFlowCommonData, MandateRevokeFlowData, PaymentFlowData,
            RefundFlowData, UasFlowData, WebhookSourceVerifyData,
=======
            MandateRevokeFlowData, PaymentFlowData, RefundFlowData, RevenueRecoveryRecordBackData,
            UasFlowData, WebhookSourceVerifyData,
>>>>>>> e77bb71c
        },
        RouterDataV2,
    },
};

use super::connector_integration_interface::RouterDataConversion;
use crate::errors;

fn get_irrelevant_id_string(id_name: &str, flow_name: &str) -> String {
    format!("irrelevant {id_name} in {flow_name} flow")
}
fn get_default_router_data<F, Req, Resp>(
    tenant_id: id_type::TenantId,
    flow_name: &str,
    request: Req,
    response: Result<Resp, router_data::ErrorResponse>,
) -> RouterData<F, Req, Resp> {
    RouterData {
        tenant_id,
        flow: std::marker::PhantomData,
        merchant_id: id_type::MerchantId::get_irrelevant_merchant_id(),
        customer_id: None,
        connector_customer: None,
        connector: get_irrelevant_id_string("connector", flow_name),
        payment_id: id_type::PaymentId::get_irrelevant_id(flow_name)
            .get_string_repr()
            .to_owned(),
        attempt_id: get_irrelevant_id_string("attempt_id", flow_name),
        status: common_enums::AttemptStatus::default(),
        payment_method: common_enums::PaymentMethod::default(),
        connector_auth_type: router_data::ConnectorAuthType::default(),
        description: None,
        address: PaymentAddress::default(),
        auth_type: common_enums::AuthenticationType::default(),
        connector_meta_data: None,
        connector_wallets_details: None,
        amount_captured: None,
        access_token: None,
        session_token: None,
        reference_id: None,
        payment_method_token: None,
        recurring_mandate_payment_data: None,
        preprocessing_id: None,
        payment_method_balance: None,
        connector_api_version: None,
        request,
        response,
        connector_request_reference_id: get_irrelevant_id_string(
            "connector_request_reference_id",
            flow_name,
        ),
        #[cfg(feature = "payouts")]
        payout_method_data: None,
        #[cfg(feature = "payouts")]
        quote_id: None,
        test_mode: None,
        connector_http_status_code: None,
        external_latency: None,
        apple_pay_flow: None,
        frm_metadata: None,
        dispute_id: None,
        refund_id: None,
        connector_response: None,
        payment_method_status: None,
        minor_amount_captured: None,
        integrity_check: Ok(()),
        additional_merchant_data: None,
        header_payload: None,
        connector_mandate_request_reference_id: None,
        authentication_id: None,
        psd2_sca_exemption_type: None,
    }
}

impl<T, Req: Clone, Resp: Clone> RouterDataConversion<T, Req, Resp> for AccessTokenFlowData {
    fn from_old_router_data(
        old_router_data: &RouterData<T, Req, Resp>,
    ) -> errors::CustomResult<RouterDataV2<T, Self, Req, Resp>, errors::ConnectorError>
    where
        Self: Sized,
    {
        let resource_common_data = Self {};
        Ok(RouterDataV2 {
            flow: std::marker::PhantomData,
            tenant_id: old_router_data.tenant_id.clone(),
            resource_common_data,
            connector_auth_type: old_router_data.connector_auth_type.clone(),
            request: old_router_data.request.clone(),
            response: old_router_data.response.clone(),
        })
    }

    fn to_old_router_data(
        new_router_data: RouterDataV2<T, Self, Req, Resp>,
    ) -> errors::CustomResult<RouterData<T, Req, Resp>, errors::ConnectorError>
    where
        Self: Sized,
    {
        let Self {} = new_router_data.resource_common_data;
        let request = new_router_data.request.clone();
        let response = new_router_data.response.clone();
        let router_data = get_default_router_data(
            new_router_data.tenant_id.clone(),
            "access token",
            request,
            response,
        );
        Ok(router_data)
    }
}

impl<T, Req: Clone, Resp: Clone> RouterDataConversion<T, Req, Resp> for PaymentFlowData {
    fn from_old_router_data(
        old_router_data: &RouterData<T, Req, Resp>,
    ) -> errors::CustomResult<RouterDataV2<T, Self, Req, Resp>, errors::ConnectorError>
    where
        Self: Sized,
    {
        let resource_common_data = Self {
            merchant_id: old_router_data.merchant_id.clone(),
            customer_id: old_router_data.customer_id.clone(),
            connector_customer: old_router_data.connector_customer.clone(),
            payment_id: old_router_data.payment_id.clone(),
            attempt_id: old_router_data.attempt_id.clone(),
            status: old_router_data.status,
            payment_method: old_router_data.payment_method,
            description: old_router_data.description.clone(),
            address: old_router_data.address.clone(),
            auth_type: old_router_data.auth_type,
            connector_meta_data: old_router_data.connector_meta_data.clone(),
            amount_captured: old_router_data.amount_captured,
            minor_amount_captured: old_router_data.minor_amount_captured,
            access_token: old_router_data.access_token.clone(),
            session_token: old_router_data.session_token.clone(),
            reference_id: old_router_data.reference_id.clone(),
            payment_method_token: old_router_data.payment_method_token.clone(),
            recurring_mandate_payment_data: old_router_data.recurring_mandate_payment_data.clone(),
            preprocessing_id: old_router_data.preprocessing_id.clone(),
            payment_method_balance: old_router_data.payment_method_balance.clone(),
            connector_api_version: old_router_data.connector_api_version.clone(),
            connector_request_reference_id: old_router_data.connector_request_reference_id.clone(),
            test_mode: old_router_data.test_mode,
            connector_http_status_code: old_router_data.connector_http_status_code,
            external_latency: old_router_data.external_latency,
            apple_pay_flow: old_router_data.apple_pay_flow.clone(),
            connector_response: old_router_data.connector_response.clone(),
            payment_method_status: old_router_data.payment_method_status,
        };
        Ok(RouterDataV2 {
            flow: std::marker::PhantomData,
            tenant_id: old_router_data.tenant_id.clone(),
            resource_common_data,
            connector_auth_type: old_router_data.connector_auth_type.clone(),
            request: old_router_data.request.clone(),
            response: old_router_data.response.clone(),
        })
    }

    fn to_old_router_data(
        new_router_data: RouterDataV2<T, Self, Req, Resp>,
    ) -> errors::CustomResult<RouterData<T, Req, Resp>, errors::ConnectorError>
    where
        Self: Sized,
    {
        let Self {
            merchant_id,
            customer_id,
            connector_customer,
            payment_id,
            attempt_id,
            status,
            payment_method,
            description,
            address,
            auth_type,
            connector_meta_data,
            amount_captured,
            minor_amount_captured,
            access_token,
            session_token,
            reference_id,
            payment_method_token,
            recurring_mandate_payment_data,
            preprocessing_id,
            payment_method_balance,
            connector_api_version,
            connector_request_reference_id,
            test_mode,
            connector_http_status_code,
            external_latency,
            apple_pay_flow,
            connector_response,
            payment_method_status,
        } = new_router_data.resource_common_data;
        let mut router_data = get_default_router_data(
            new_router_data.tenant_id.clone(),
            "payment",
            new_router_data.request,
            new_router_data.response,
        );
        router_data.merchant_id = merchant_id;
        router_data.customer_id = customer_id;
        router_data.connector_customer = connector_customer;
        router_data.payment_id = payment_id;
        router_data.attempt_id = attempt_id;
        router_data.status = status;
        router_data.payment_method = payment_method;
        router_data.description = description;
        router_data.address = address;
        router_data.auth_type = auth_type;
        router_data.connector_meta_data = connector_meta_data;
        router_data.amount_captured = amount_captured;
        router_data.minor_amount_captured = minor_amount_captured;
        router_data.access_token = access_token;
        router_data.session_token = session_token;
        router_data.reference_id = reference_id;
        router_data.payment_method_token = payment_method_token;
        router_data.recurring_mandate_payment_data = recurring_mandate_payment_data;
        router_data.preprocessing_id = preprocessing_id;
        router_data.payment_method_balance = payment_method_balance;
        router_data.connector_api_version = connector_api_version;
        router_data.connector_request_reference_id = connector_request_reference_id;
        router_data.test_mode = test_mode;
        router_data.connector_http_status_code = connector_http_status_code;
        router_data.external_latency = external_latency;
        router_data.apple_pay_flow = apple_pay_flow;
        router_data.connector_response = connector_response;
        router_data.payment_method_status = payment_method_status;
        Ok(router_data)
    }
}

impl<T, Req: Clone, Resp: Clone> RouterDataConversion<T, Req, Resp> for RefundFlowData {
    fn from_old_router_data(
        old_router_data: &RouterData<T, Req, Resp>,
    ) -> errors::CustomResult<RouterDataV2<T, Self, Req, Resp>, errors::ConnectorError>
    where
        Self: Sized,
    {
        let resource_common_data = Self {
            merchant_id: old_router_data.merchant_id.clone(),
            customer_id: old_router_data.customer_id.clone(),
            payment_id: old_router_data.payment_id.clone(),
            attempt_id: old_router_data.attempt_id.clone(),
            status: old_router_data.status,
            payment_method: old_router_data.payment_method,
            connector_meta_data: old_router_data.connector_meta_data.clone(),
            amount_captured: old_router_data.amount_captured,
            minor_amount_captured: old_router_data.minor_amount_captured,
            connector_request_reference_id: old_router_data.connector_request_reference_id.clone(),
            refund_id: old_router_data.refund_id.clone().ok_or(
                errors::ConnectorError::MissingRequiredField {
                    field_name: "refund_id",
                },
            )?,
        };
        Ok(RouterDataV2 {
            flow: std::marker::PhantomData,
            tenant_id: old_router_data.tenant_id.clone(),
            resource_common_data,
            connector_auth_type: old_router_data.connector_auth_type.clone(),
            request: old_router_data.request.clone(),
            response: old_router_data.response.clone(),
        })
    }

    fn to_old_router_data(
        new_router_data: RouterDataV2<T, Self, Req, Resp>,
    ) -> errors::CustomResult<RouterData<T, Req, Resp>, errors::ConnectorError>
    where
        Self: Sized,
    {
        let Self {
            merchant_id,
            customer_id,
            payment_id,
            attempt_id,
            status,
            payment_method,
            connector_meta_data,
            amount_captured,
            minor_amount_captured,
            connector_request_reference_id,
            refund_id,
        } = new_router_data.resource_common_data;
        let mut router_data = get_default_router_data(
            new_router_data.tenant_id.clone(),
            "refund",
            new_router_data.request,
            new_router_data.response,
        );
        router_data.merchant_id = merchant_id;
        router_data.customer_id = customer_id;
        router_data.payment_id = payment_id;
        router_data.attempt_id = attempt_id;
        router_data.status = status;
        router_data.payment_method = payment_method;
        router_data.connector_meta_data = connector_meta_data;
        router_data.amount_captured = amount_captured;
        router_data.minor_amount_captured = minor_amount_captured;
        router_data.connector_request_reference_id = connector_request_reference_id;
        router_data.refund_id = Some(refund_id);
        Ok(router_data)
    }
}

impl<T, Req: Clone, Resp: Clone> RouterDataConversion<T, Req, Resp> for DisputesFlowData {
    fn from_old_router_data(
        old_router_data: &RouterData<T, Req, Resp>,
    ) -> errors::CustomResult<RouterDataV2<T, Self, Req, Resp>, errors::ConnectorError>
    where
        Self: Sized,
    {
        let resource_common_data = Self {
            merchant_id: old_router_data.merchant_id.clone(),
            payment_id: old_router_data.payment_id.clone(),
            attempt_id: old_router_data.attempt_id.clone(),
            payment_method: old_router_data.payment_method,
            connector_meta_data: old_router_data.connector_meta_data.clone(),
            amount_captured: old_router_data.amount_captured,
            minor_amount_captured: old_router_data.minor_amount_captured,
            connector_request_reference_id: old_router_data.connector_request_reference_id.clone(),
            dispute_id: old_router_data.dispute_id.clone().ok_or(
                errors::ConnectorError::MissingRequiredField {
                    field_name: "dispute_id",
                },
            )?,
        };
        Ok(RouterDataV2 {
            flow: std::marker::PhantomData,
            tenant_id: old_router_data.tenant_id.clone(),
            resource_common_data,
            connector_auth_type: old_router_data.connector_auth_type.clone(),
            request: old_router_data.request.clone(),
            response: old_router_data.response.clone(),
        })
    }

    fn to_old_router_data(
        new_router_data: RouterDataV2<T, Self, Req, Resp>,
    ) -> errors::CustomResult<RouterData<T, Req, Resp>, errors::ConnectorError>
    where
        Self: Sized,
    {
        let Self {
            merchant_id,
            payment_id,
            attempt_id,
            payment_method,
            connector_meta_data,
            amount_captured,
            minor_amount_captured,
            connector_request_reference_id,
            dispute_id,
        } = new_router_data.resource_common_data;
        let mut router_data = get_default_router_data(
            new_router_data.tenant_id.clone(),
            "Disputes",
            new_router_data.request,
            new_router_data.response,
        );
        router_data.merchant_id = merchant_id;
        router_data.payment_id = payment_id;
        router_data.attempt_id = attempt_id;
        router_data.payment_method = payment_method;
        router_data.connector_meta_data = connector_meta_data;
        router_data.amount_captured = amount_captured;
        router_data.minor_amount_captured = minor_amount_captured;
        router_data.connector_request_reference_id = connector_request_reference_id;
        router_data.dispute_id = Some(dispute_id);
        Ok(router_data)
    }
}

#[cfg(feature = "frm")]
impl<T, Req: Clone, Resp: Clone> RouterDataConversion<T, Req, Resp> for FrmFlowData {
    fn from_old_router_data(
        old_router_data: &RouterData<T, Req, Resp>,
    ) -> errors::CustomResult<RouterDataV2<T, Self, Req, Resp>, errors::ConnectorError>
    where
        Self: Sized,
    {
        let resource_common_data = Self {
            merchant_id: old_router_data.merchant_id.clone(),
            payment_id: old_router_data.payment_id.clone(),
            attempt_id: old_router_data.attempt_id.clone(),
            payment_method: old_router_data.payment_method,
            connector_request_reference_id: old_router_data.connector_request_reference_id.clone(),
            auth_type: old_router_data.auth_type,
            connector_wallets_details: old_router_data.connector_wallets_details.clone(),
            connector_meta_data: old_router_data.connector_meta_data.clone(),
            amount_captured: old_router_data.amount_captured,
            minor_amount_captured: old_router_data.minor_amount_captured,
        };
        Ok(RouterDataV2 {
            tenant_id: old_router_data.tenant_id.clone(),
            flow: std::marker::PhantomData,
            resource_common_data,
            connector_auth_type: old_router_data.connector_auth_type.clone(),
            request: old_router_data.request.clone(),
            response: old_router_data.response.clone(),
        })
    }

    fn to_old_router_data(
        new_router_data: RouterDataV2<T, Self, Req, Resp>,
    ) -> errors::CustomResult<RouterData<T, Req, Resp>, errors::ConnectorError>
    where
        Self: Sized,
    {
        let Self {
            merchant_id,
            payment_id,
            attempt_id,
            payment_method,
            connector_request_reference_id,
            auth_type,
            connector_wallets_details,
            connector_meta_data,
            amount_captured,
            minor_amount_captured,
        } = new_router_data.resource_common_data;
        let mut router_data = get_default_router_data(
            new_router_data.tenant_id.clone(),
            "frm",
            new_router_data.request,
            new_router_data.response,
        );

        router_data.merchant_id = merchant_id;
        router_data.payment_id = payment_id;
        router_data.attempt_id = attempt_id;
        router_data.payment_method = payment_method;
        router_data.connector_request_reference_id = connector_request_reference_id;
        router_data.auth_type = auth_type;
        router_data.connector_wallets_details = connector_wallets_details;
        router_data.connector_meta_data = connector_meta_data;
        router_data.amount_captured = amount_captured;
        router_data.minor_amount_captured = minor_amount_captured;

        Ok(router_data)
    }
}

impl<T, Req: Clone, Resp: Clone> RouterDataConversion<T, Req, Resp> for FilesFlowData {
    fn from_old_router_data(
        old_router_data: &RouterData<T, Req, Resp>,
    ) -> errors::CustomResult<RouterDataV2<T, Self, Req, Resp>, errors::ConnectorError>
    where
        Self: Sized,
    {
        let resource_common_data = Self {
            merchant_id: old_router_data.merchant_id.clone(),
            payment_id: old_router_data.payment_id.clone(),
            attempt_id: old_router_data.attempt_id.clone(),
            connector_meta_data: old_router_data.connector_meta_data.clone(),
            connector_request_reference_id: old_router_data.connector_request_reference_id.clone(),
        };
        Ok(RouterDataV2 {
            flow: std::marker::PhantomData,
            tenant_id: old_router_data.tenant_id.clone(),
            resource_common_data,
            connector_auth_type: old_router_data.connector_auth_type.clone(),
            request: old_router_data.request.clone(),
            response: old_router_data.response.clone(),
        })
    }

    fn to_old_router_data(
        new_router_data: RouterDataV2<T, Self, Req, Resp>,
    ) -> errors::CustomResult<RouterData<T, Req, Resp>, errors::ConnectorError>
    where
        Self: Sized,
    {
        let Self {
            merchant_id,
            payment_id,
            attempt_id,
            connector_meta_data,
            connector_request_reference_id,
        } = new_router_data.resource_common_data;
        let mut router_data = get_default_router_data(
            new_router_data.tenant_id.clone(),
            "files",
            new_router_data.request,
            new_router_data.response,
        );
        router_data.merchant_id = merchant_id;
        router_data.payment_id = payment_id;
        router_data.attempt_id = attempt_id;
        router_data.connector_meta_data = connector_meta_data;
        router_data.connector_request_reference_id = connector_request_reference_id;

        Ok(router_data)
    }
}

impl<T, Req: Clone, Resp: Clone> RouterDataConversion<T, Req, Resp> for WebhookSourceVerifyData {
    fn from_old_router_data(
        old_router_data: &RouterData<T, Req, Resp>,
    ) -> errors::CustomResult<RouterDataV2<T, Self, Req, Resp>, errors::ConnectorError>
    where
        Self: Sized,
    {
        let resource_common_data = Self {
            merchant_id: old_router_data.merchant_id.clone(),
        };
        Ok(RouterDataV2 {
            tenant_id: old_router_data.tenant_id.clone(),
            flow: std::marker::PhantomData,
            resource_common_data,
            connector_auth_type: old_router_data.connector_auth_type.clone(),
            request: old_router_data.request.clone(),
            response: old_router_data.response.clone(),
        })
    }

    fn to_old_router_data(
        new_router_data: RouterDataV2<T, Self, Req, Resp>,
    ) -> errors::CustomResult<RouterData<T, Req, Resp>, errors::ConnectorError>
    where
        Self: Sized,
    {
        let Self { merchant_id } = new_router_data.resource_common_data;
        let mut router_data = get_default_router_data(
            new_router_data.tenant_id.clone(),
            "webhook source verify",
            new_router_data.request,
            new_router_data.response,
        );
        router_data.merchant_id = merchant_id;
        Ok(router_data)
    }
}

impl<T, Req: Clone, Resp: Clone> RouterDataConversion<T, Req, Resp> for MandateRevokeFlowData {
    fn from_old_router_data(
        old_router_data: &RouterData<T, Req, Resp>,
    ) -> errors::CustomResult<RouterDataV2<T, Self, Req, Resp>, errors::ConnectorError>
    where
        Self: Sized,
    {
        let resource_common_data = Self {
            merchant_id: old_router_data.merchant_id.clone(),
            customer_id: old_router_data.customer_id.clone().ok_or(
                errors::ConnectorError::MissingRequiredField {
                    field_name: "customer_id",
                },
            )?,
            payment_id: Some(old_router_data.payment_id.clone()),
        };
        Ok(RouterDataV2 {
            flow: std::marker::PhantomData,
            tenant_id: old_router_data.tenant_id.clone(),
            resource_common_data,
            connector_auth_type: old_router_data.connector_auth_type.clone(),
            request: old_router_data.request.clone(),
            response: old_router_data.response.clone(),
        })
    }

    fn to_old_router_data(
        new_router_data: RouterDataV2<T, Self, Req, Resp>,
    ) -> errors::CustomResult<RouterData<T, Req, Resp>, errors::ConnectorError>
    where
        Self: Sized,
    {
        let Self {
            merchant_id,
            customer_id,
            payment_id,
        } = new_router_data.resource_common_data;
        let mut router_data = get_default_router_data(
            new_router_data.tenant_id.clone(),
            "mandate revoke",
            new_router_data.request,
            new_router_data.response,
        );
        router_data.merchant_id = merchant_id;
        router_data.customer_id = Some(customer_id);
        router_data.payment_id = payment_id
            .unwrap_or_else(|| {
                id_type::PaymentId::get_irrelevant_id("mandate revoke")
                    .get_string_repr()
                    .to_owned()
            })
            .to_owned();
        Ok(router_data)
    }
}

#[cfg(feature = "payouts")]
impl<T, Req: Clone, Resp: Clone> RouterDataConversion<T, Req, Resp> for PayoutFlowData {
    fn from_old_router_data(
        old_router_data: &RouterData<T, Req, Resp>,
    ) -> errors::CustomResult<RouterDataV2<T, Self, Req, Resp>, errors::ConnectorError>
    where
        Self: Sized,
    {
        let resource_common_data = Self {
            merchant_id: old_router_data.merchant_id.clone(),
            customer_id: old_router_data.customer_id.clone(),
            connector_customer: old_router_data.connector_customer.clone(),
            address: old_router_data.address.clone(),
            connector_meta_data: old_router_data.connector_meta_data.clone(),
            connector_wallets_details: old_router_data.connector_wallets_details.clone(),
            connector_request_reference_id: old_router_data.connector_request_reference_id.clone(),
            payout_method_data: old_router_data.payout_method_data.clone(),
            quote_id: old_router_data.quote_id.clone(),
        };
        Ok(RouterDataV2 {
            tenant_id: old_router_data.tenant_id.clone(),
            flow: std::marker::PhantomData,
            resource_common_data,
            connector_auth_type: old_router_data.connector_auth_type.clone(),
            request: old_router_data.request.clone(),
            response: old_router_data.response.clone(),
        })
    }

    fn to_old_router_data(
        new_router_data: RouterDataV2<T, Self, Req, Resp>,
    ) -> errors::CustomResult<RouterData<T, Req, Resp>, errors::ConnectorError>
    where
        Self: Sized,
    {
        let Self {
            merchant_id,
            customer_id,
            connector_customer,
            address,
            connector_meta_data,
            connector_wallets_details,
            connector_request_reference_id,
            payout_method_data,
            quote_id,
        } = new_router_data.resource_common_data;
        let mut router_data = get_default_router_data(
            new_router_data.tenant_id.clone(),
            "payout",
            new_router_data.request,
            new_router_data.response,
        );
        router_data.merchant_id = merchant_id;
        router_data.customer_id = customer_id;
        router_data.connector_customer = connector_customer;
        router_data.address = address;
        router_data.connector_meta_data = connector_meta_data;
        router_data.connector_wallets_details = connector_wallets_details;
        router_data.connector_request_reference_id = connector_request_reference_id;
        router_data.payout_method_data = payout_method_data;
        router_data.quote_id = quote_id;
        Ok(router_data)
    }
}
impl<T, Req: Clone, Resp: Clone> RouterDataConversion<T, Req, Resp>
    for ExternalAuthenticationFlowData
{
    fn from_old_router_data(
        old_router_data: &RouterData<T, Req, Resp>,
    ) -> errors::CustomResult<RouterDataV2<T, Self, Req, Resp>, errors::ConnectorError>
    where
        Self: Sized,
    {
        let resource_common_data = Self {
            merchant_id: old_router_data.merchant_id.clone(),
            connector_meta_data: old_router_data.connector_meta_data.clone(),
            address: old_router_data.address.clone(),
        };
        Ok(RouterDataV2 {
            tenant_id: old_router_data.tenant_id.clone(),
            flow: std::marker::PhantomData,
            resource_common_data,
            connector_auth_type: old_router_data.connector_auth_type.clone(),
            request: old_router_data.request.clone(),
            response: old_router_data.response.clone(),
        })
    }

    fn to_old_router_data(
        new_router_data: RouterDataV2<T, Self, Req, Resp>,
    ) -> errors::CustomResult<RouterData<T, Req, Resp>, errors::ConnectorError>
    where
        Self: Sized,
    {
        let Self {
            merchant_id,
            connector_meta_data,
            address,
        } = new_router_data.resource_common_data;
        let mut router_data = get_default_router_data(
            new_router_data.tenant_id.clone(),
            "external authentication",
            new_router_data.request,
            new_router_data.response,
        );
        router_data.merchant_id = merchant_id;
        router_data.connector_meta_data = connector_meta_data;
        router_data.address = address;
        Ok(router_data)
    }
}

impl<T, Req: Clone, Resp: Clone> RouterDataConversion<T, Req, Resp>
    for RevenueRecoveryRecordBackData
{
    fn from_old_router_data(
        old_router_data: &RouterData<T, Req, Resp>,
    ) -> errors::CustomResult<RouterDataV2<T, Self, Req, Resp>, errors::ConnectorError>
    where
        Self: Sized,
    {
        let resource_common_data = Self {};
        Ok(RouterDataV2 {
            flow: std::marker::PhantomData,
            tenant_id: old_router_data.tenant_id.clone(),
            resource_common_data,
            connector_auth_type: old_router_data.connector_auth_type.clone(),
            request: old_router_data.request.clone(),
            response: old_router_data.response.clone(),
        })
    }

    fn to_old_router_data(
        new_router_data: RouterDataV2<T, Self, Req, Resp>,
    ) -> errors::CustomResult<RouterData<T, Req, Resp>, errors::ConnectorError>
    where
        Self: Sized,
    {
        let router_data = get_default_router_data(
            new_router_data.tenant_id.clone(),
            "recovery_record_back",
            new_router_data.request,
            new_router_data.response,
        );
        Ok(router_data)
    }
}

impl<T, Req: Clone, Resp: Clone> RouterDataConversion<T, Req, Resp> for UasFlowData {
    fn from_old_router_data(
        old_router_data: &RouterData<T, Req, Resp>,
    ) -> errors::CustomResult<RouterDataV2<T, Self, Req, Resp>, errors::ConnectorError>
    where
        Self: Sized,
    {
        let resource_common_data = Self {
            authenticate_by: old_router_data.connector.clone(),
            source_authentication_id: old_router_data
                .authentication_id
                .clone()
                .ok_or(errors::ConnectorError::MissingRequiredField {
                    field_name: "source_authentication_id",
                })
                .attach_printable("missing authentication id for uas")?,
        };
        Ok(RouterDataV2 {
            flow: std::marker::PhantomData,
            tenant_id: old_router_data.tenant_id.clone(),
            resource_common_data,
            connector_auth_type: old_router_data.connector_auth_type.clone(),
            request: old_router_data.request.clone(),
            response: old_router_data.response.clone(),
        })
    }

    fn to_old_router_data(
        new_router_data: RouterDataV2<T, Self, Req, Resp>,
    ) -> errors::CustomResult<RouterData<T, Req, Resp>, errors::ConnectorError>
    where
        Self: Sized,
    {
        let Self {
            authenticate_by,
            source_authentication_id,
        } = new_router_data.resource_common_data;
        let mut router_data = get_default_router_data(
            new_router_data.tenant_id.clone(),
            "uas",
            new_router_data.request,
            new_router_data.response,
        );
        router_data.connector = authenticate_by;
        router_data.authentication_id = Some(source_authentication_id);
        Ok(router_data)
    }
}

impl<T, Req: Clone, Resp: Clone> RouterDataConversion<T, Req, Resp>
    for GetAdditionalRevenueRecoveryFlowCommonData
{
    fn from_old_router_data(
        old_router_data: &RouterData<T, Req, Resp>,
    ) -> errors::CustomResult<RouterDataV2<T, Self, Req, Resp>, errors::ConnectorError>
    where
        Self: Sized,
    {
        let resource_common_data = Self {};
        Ok(RouterDataV2 {
            flow: std::marker::PhantomData,
            tenant_id: old_router_data.tenant_id.clone(),
            resource_common_data,
            connector_auth_type: old_router_data.connector_auth_type.clone(),
            request: old_router_data.request.clone(),
            response: old_router_data.response.clone(),
        })
    }

    fn to_old_router_data(
        new_router_data: RouterDataV2<T, Self, Req, Resp>,
    ) -> errors::CustomResult<RouterData<T, Req, Resp>, errors::ConnectorError>
    where
        Self: Sized,
    {
        let router_data = get_default_router_data(
            new_router_data.tenant_id.clone(),
            "getadditionalrecoverydetails",
            new_router_data.request,
            new_router_data.response,
        );
        Ok(router_data)
    }
}<|MERGE_RESOLUTION|>--- conflicted
+++ resolved
@@ -10,13 +10,8 @@
     router_data_v2::{
         flow_common_types::{
             AccessTokenFlowData, DisputesFlowData, ExternalAuthenticationFlowData, FilesFlowData,
-<<<<<<< HEAD
             GetAdditionalRevenueRecoveryFlowCommonData, MandateRevokeFlowData, PaymentFlowData,
-            RefundFlowData, UasFlowData, WebhookSourceVerifyData,
-=======
-            MandateRevokeFlowData, PaymentFlowData, RefundFlowData, RevenueRecoveryRecordBackData,
-            UasFlowData, WebhookSourceVerifyData,
->>>>>>> e77bb71c
+            RefundFlowData, RevenueRecoveryRecordBackData, UasFlowData, WebhookSourceVerifyData,
         },
         RouterDataV2,
     },
