--- conflicted
+++ resolved
@@ -12,13 +12,8 @@
     pub address_id: &'a String,
     pub profile_id: &'a String,
     pub payout_method_id: Option<&'a String>,
-<<<<<<< HEAD
-    pub payout_type: storage_enums::PayoutType,
+    pub payout_type: Option<storage_enums::PayoutType>,
     pub amount: MinorUnit,
-=======
-    pub payout_type: Option<storage_enums::PayoutType>,
-    pub amount: i64,
->>>>>>> 5cde7ee0
     pub destination_currency: storage_enums::Currency,
     pub source_currency: storage_enums::Currency,
     pub description: Option<&'a String>,
