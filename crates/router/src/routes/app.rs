use ::payment_methods::client::{PaymentMethodsClient, PaymentMethodsStorageInterface};
use std::{collections::HashMap, sync::Arc};

use actix_web::{web, Scope};
#[cfg(all(feature = "olap", feature = "v1"))]
use api_models::routing::RoutingRetrieveQuery;
#[cfg(feature = "olap")]
use common_enums::TransactionType;
#[cfg(feature = "partial-auth")]
use common_utils::crypto::Blake3;
use common_utils::id_type;
use common_utils::types::keymanager::KeyManagerState;
#[cfg(feature = "email")]
use external_services::email::{
    no_email::NoEmailClient, ses::AwsSes, smtp::SmtpServer, EmailClientConfigs, EmailService,
};
use external_services::{
    file_storage::FileStorageInterface,
    grpc_client::{GrpcClients, GrpcHeaders},
};
use hyperswitch_interfaces::{
    encryption_interface::EncryptionManagementInterface,
    secrets_interface::secret_state::{RawSecret, SecuredSecret},
};
use router_env::tracing_actix_web::RequestId;
use scheduler::SchedulerInterface;
use storage_impl::{config::TenantConfig, redis::RedisStore, MockDb};
use tokio::sync::oneshot;

use self::settings::Tenant;
#[cfg(any(feature = "olap", feature = "oltp"))]
use super::currency;
#[cfg(feature = "dummy_connector")]
use super::dummy_connector::*;
#[cfg(all(any(feature = "v1", feature = "v2"), feature = "oltp"))]
use super::ephemeral_key::*;
#[cfg(any(feature = "olap", feature = "oltp"))]
use super::payment_methods;
#[cfg(feature = "payouts")]
use super::payout_link::*;
#[cfg(feature = "payouts")]
use super::payouts::*;
#[cfg(all(
    feature = "oltp",
    any(feature = "v1", feature = "v2"),
    not(feature = "customer_v2")
))]
use super::pm_auth;
#[cfg(feature = "oltp")]
use super::poll;
#[cfg(all(feature = "v2", feature = "revenue_recovery", feature = "oltp"))]
use super::recovery_webhooks::*;
#[cfg(feature = "olap")]
use super::routing;
#[cfg(all(feature = "olap", feature = "v1"))]
use super::verification::{apple_pay_merchant_registration, retrieve_apple_pay_verified_domains};
#[cfg(feature = "oltp")]
use super::webhooks::*;
use super::{
    admin, api_keys, cache::*, connector_onboarding, disputes, files, gsm, health::*, profiles,
    relay, user, user_role,
};
#[cfg(feature = "v1")]
use super::{apple_pay_certificates_migration, blocklist, payment_link, webhook_events};
#[cfg(any(feature = "olap", feature = "oltp"))]
use super::{configs::*, customers, payments};
#[cfg(all(any(feature = "olap", feature = "oltp"), feature = "v1"))]
use super::{mandates::*, refunds::*};
#[cfg(feature = "olap")]
pub use crate::analytics::opensearch::OpenSearchClient;
#[cfg(feature = "olap")]
use crate::analytics::AnalyticsProvider;
#[cfg(feature = "partial-auth")]
use crate::errors::RouterResult;
#[cfg(feature = "v1")]
use crate::routes::cards_info::card_iin_info;
#[cfg(all(feature = "olap", feature = "v1"))]
use crate::routes::feature_matrix;
#[cfg(all(feature = "frm", feature = "oltp"))]
use crate::routes::fraud_check as frm_routes;
#[cfg(all(feature = "recon", feature = "olap"))]
use crate::routes::recon as recon_routes;
pub use crate::{
    configs::settings,
    db::{
        AccountsStorageInterface, CommonStorageInterface, GlobalStorageInterface, StorageImpl,
        StorageInterface,
    },
    events::EventsHandler,
    services::{get_cache_store, get_store},
};
use crate::{
    configs::{secrets_transformers, Settings},
    db::kafka_store::{KafkaStore, TenantID},
    routes::hypersense as hypersense_routes,
};

#[derive(Clone)]
pub struct ReqState {
    pub event_context: events::EventContext<crate::events::EventType, EventsHandler>,
}

#[derive(Clone)]
pub struct SessionState {
    pub store: Box<dyn StorageInterface>,
    /// Global store is used for global schema operations in tables like Users and Tenants
    pub global_store: Box<dyn GlobalStorageInterface>,
    pub accounts_store: Box<dyn AccountsStorageInterface>,
    pub conf: Arc<settings::Settings<RawSecret>>,
    pub api_client: Box<dyn crate::services::ApiClient>,
    pub event_handler: EventsHandler,
    #[cfg(feature = "email")]
    pub email_client: Arc<Box<dyn EmailService>>,
    #[cfg(feature = "olap")]
    pub pool: AnalyticsProvider,
    pub file_storage_client: Arc<dyn FileStorageInterface>,
    pub request_id: Option<RequestId>,
    pub base_url: String,
    pub tenant: Tenant,
    #[cfg(feature = "olap")]
    pub opensearch_client: Arc<OpenSearchClient>,
    pub grpc_client: Arc<GrpcClients>,
    pub theme_storage_client: Arc<dyn FileStorageInterface>,
    pub locale: String,
    pub payment_methods_client: PaymentMethodsClient,
}
impl scheduler::SchedulerSessionState for SessionState {
    fn get_db(&self) -> Box<dyn SchedulerInterface> {
        self.store.get_scheduler_db()
    }
}
impl SessionState {
    pub fn get_req_state(&self) -> ReqState {
        ReqState {
            event_context: events::EventContext::new(self.event_handler.clone()),
        }
    }
    pub fn get_grpc_headers(&self) -> GrpcHeaders {
        GrpcHeaders {
            tenant_id: self.tenant.tenant_id.get_string_repr().to_string(),
            request_id: self.request_id.map(|req_id| (*req_id).to_string()),
        }
    }
}

pub trait SessionStateInfo {
    fn conf(&self) -> settings::Settings<RawSecret>;
    fn store(&self) -> Box<dyn StorageInterface>;
    fn event_handler(&self) -> EventsHandler;
    fn get_request_id(&self) -> Option<String>;
    fn add_request_id(&mut self, request_id: RequestId);
    #[cfg(feature = "partial-auth")]
    fn get_detached_auth(&self) -> RouterResult<(Blake3, &[u8])>;
    fn session_state(&self) -> SessionState;
}

impl SessionStateInfo for SessionState {
    fn store(&self) -> Box<dyn StorageInterface> {
        self.store.to_owned()
    }
    fn conf(&self) -> settings::Settings<RawSecret> {
        self.conf.as_ref().to_owned()
    }
    fn event_handler(&self) -> EventsHandler {
        self.event_handler.clone()
    }
    fn get_request_id(&self) -> Option<String> {
        self.api_client.get_request_id()
    }
    fn add_request_id(&mut self, request_id: RequestId) {
        self.api_client.add_request_id(request_id);
        self.store.add_request_id(request_id.to_string());
        self.request_id.replace(request_id);
    }

    #[cfg(feature = "partial-auth")]
    fn get_detached_auth(&self) -> RouterResult<(Blake3, &[u8])> {
        use error_stack::ResultExt;
        use hyperswitch_domain_models::errors::api_error_response as errors;
        use masking::prelude::PeekInterface as _;
        use router_env::logger;

        let output = CHECKSUM_KEY.get_or_try_init(|| {
            let conf = self.conf();
            let context = conf
                .api_keys
                .get_inner()
                .checksum_auth_context
                .peek()
                .clone();
            let key = conf.api_keys.get_inner().checksum_auth_key.peek();
            hex::decode(key).map(|key| {
                (
                    masking::StrongSecret::new(context),
                    masking::StrongSecret::new(key),
                )
            })
        });

        match output {
            Ok((context, key)) => Ok((Blake3::new(context.peek().clone()), key.peek())),
            Err(err) => {
                logger::error!("Failed to get checksum key");
                Err(err).change_context(errors::ApiErrorResponse::InternalServerError)
            }
        }
    }
    fn session_state(&self) -> SessionState {
        self.clone()
    }
}
#[derive(Clone)]
pub struct AppState {
    pub flow_name: String,
    pub global_store: Box<dyn GlobalStorageInterface>,
    // TODO: use a separate schema for accounts_store
    pub accounts_store: HashMap<id_type::TenantId, Box<dyn AccountsStorageInterface>>,
    pub stores: HashMap<id_type::TenantId, Box<dyn StorageInterface>>,
    pub pm_stores: HashMap<id_type::TenantId, Box<dyn PaymentMethodsStorageInterface>>,
    pub conf: Arc<settings::Settings<RawSecret>>,
    pub event_handler: EventsHandler,
    #[cfg(feature = "email")]
    pub email_client: Arc<Box<dyn EmailService>>,
    pub api_client: Box<dyn crate::services::ApiClient>,
    #[cfg(feature = "olap")]
    pub pools: HashMap<id_type::TenantId, AnalyticsProvider>,
    #[cfg(feature = "olap")]
    pub opensearch_client: Arc<OpenSearchClient>,
    pub request_id: Option<RequestId>,
    pub file_storage_client: Arc<dyn FileStorageInterface>,
    pub encryption_client: Arc<dyn EncryptionManagementInterface>,
    pub grpc_client: Arc<GrpcClients>,
    pub theme_storage_client: Arc<dyn FileStorageInterface>,
}
impl scheduler::SchedulerAppState for AppState {
    fn get_tenants(&self) -> Vec<id_type::TenantId> {
        self.conf.multitenancy.get_tenant_ids()
    }
}
pub trait AppStateInfo {
    fn conf(&self) -> settings::Settings<RawSecret>;
    fn event_handler(&self) -> EventsHandler;
    #[cfg(feature = "email")]
    fn email_client(&self) -> Arc<Box<dyn EmailService>>;
    fn add_request_id(&mut self, request_id: RequestId);
    fn add_flow_name(&mut self, flow_name: String);
    fn get_request_id(&self) -> Option<String>;
}

#[cfg(feature = "partial-auth")]
static CHECKSUM_KEY: once_cell::sync::OnceCell<(
    masking::StrongSecret<String>,
    masking::StrongSecret<Vec<u8>>,
)> = once_cell::sync::OnceCell::new();

impl AppStateInfo for AppState {
    fn conf(&self) -> settings::Settings<RawSecret> {
        self.conf.as_ref().to_owned()
    }
    #[cfg(feature = "email")]
    fn email_client(&self) -> Arc<Box<dyn EmailService>> {
        self.email_client.to_owned()
    }
    fn event_handler(&self) -> EventsHandler {
        self.event_handler.clone()
    }
    fn add_request_id(&mut self, request_id: RequestId) {
        self.api_client.add_request_id(request_id);
        self.request_id.replace(request_id);
    }

    fn add_flow_name(&mut self, flow_name: String) {
        self.api_client.add_flow_name(flow_name);
    }
    fn get_request_id(&self) -> Option<String> {
        self.api_client.get_request_id()
    }
}

impl AsRef<Self> for AppState {
    fn as_ref(&self) -> &Self {
        self
    }
}

#[cfg(feature = "email")]
pub async fn create_email_client(
    settings: &settings::Settings<RawSecret>,
) -> Box<dyn EmailService> {
    match &settings.email.client_config {
        EmailClientConfigs::Ses { aws_ses } => Box::new(
            AwsSes::create(
                &settings.email,
                aws_ses,
                settings.proxy.https_url.to_owned(),
            )
            .await,
        ),
        EmailClientConfigs::Smtp { smtp } => {
            Box::new(SmtpServer::create(&settings.email, smtp.clone()).await)
        }
        EmailClientConfigs::NoEmailClient => Box::new(NoEmailClient::create().await),
    }
}

impl AppState {
    /// # Panics
    ///
    /// Panics if Store can't be created or JWE decryption fails
    pub async fn with_storage(
        conf: settings::Settings<SecuredSecret>,
        storage_impl: StorageImpl,
        shut_down_signal: oneshot::Sender<()>,
        api_client: Box<dyn crate::services::ApiClient>,
    ) -> Self {
        #[allow(clippy::expect_used)]
        let secret_management_client = conf
            .secrets_management
            .get_secret_management_client()
            .await
            .expect("Failed to create secret management client");

        let conf = Box::pin(secrets_transformers::fetch_raw_secrets(
            conf,
            &*secret_management_client,
        ))
        .await;

        #[allow(clippy::expect_used)]
        let encryption_client = conf
            .encryption_management
            .get_encryption_management_client()
            .await
            .expect("Failed to create encryption client");

        Box::pin(async move {
            let testable = storage_impl == StorageImpl::PostgresqlTest;
            #[allow(clippy::expect_used)]
            let event_handler = conf
                .events
                .get_event_handler()
                .await
                .expect("Failed to create event handler");

            #[allow(clippy::expect_used)]
            #[cfg(feature = "olap")]
            let opensearch_client = Arc::new(
                conf.opensearch
                    .get_opensearch_client()
                    .await
                    .expect("Failed to create opensearch client"),
            );

<<<<<<< HEAD
            #[cfg(feature = "olap")]
            let mut pools: HashMap<id_type::TenantId, AnalyticsProvider> = HashMap::new();
            let mut stores = HashMap::new();
            let mut pm_stores = HashMap::new();
=======
>>>>>>> db498c27
            #[allow(clippy::expect_used)]
            let cache_store = get_cache_store(&conf.clone(), shut_down_signal, testable)
                .await
                .expect("Failed to create store");
            let global_store: Box<dyn GlobalStorageInterface> = Self::get_store_interface(
                &storage_impl,
                &event_handler,
                &conf,
                &conf.multitenancy.global_tenant,
                Arc::clone(&cache_store),
                testable,
            )
            .await
            .get_global_storage_interface();
<<<<<<< HEAD
            for (tenant_name, tenant) in conf.clone().multitenancy.get_tenants() {
                let store = Self::get_store_interface(
=======
            #[cfg(feature = "olap")]
            let pools = conf
                .multitenancy
                .tenants
                .get_pools_map(conf.analytics.get_inner())
                .await;
            let stores = conf
                .multitenancy
                .tenants
                .get_store_interface_map(&storage_impl, &conf, Arc::clone(&cache_store), testable)
                .await;
            let accounts_store = conf
                .multitenancy
                .tenants
                .get_accounts_store_interface_map(
>>>>>>> db498c27
                    &storage_impl,
                    &conf,
                    Arc::clone(&cache_store),
                    testable,
                )
                .await;
<<<<<<< HEAD
                stores.insert(tenant_name.clone(), store.get_storage_interface());
                pm_stores.insert(tenant_name.clone(), store.get_pm_interface());
                #[cfg(feature = "olap")]
                let pool = AnalyticsProvider::from_conf(conf.analytics.get_inner(), tenant).await;
                #[cfg(feature = "olap")]
                pools.insert(tenant_name.clone(), pool);
            }
=======
>>>>>>> db498c27

            #[cfg(feature = "email")]
            let email_client = Arc::new(create_email_client(&conf).await);

            let file_storage_client = conf.file_storage.get_file_storage_client().await;
            let theme_storage_client = conf.theme.storage.get_file_storage_client().await;

            let grpc_client = conf.grpc_client.get_grpc_client_interface().await;

            Self {
                flow_name: String::from("default"),
                stores,
                pm_stores,
                global_store,
                accounts_store,
                conf: Arc::new(conf),
                #[cfg(feature = "email")]
                email_client,
                api_client,
                event_handler,
                #[cfg(feature = "olap")]
                pools,
                #[cfg(feature = "olap")]
                opensearch_client,
                request_id: None,
                file_storage_client,
                encryption_client,
                grpc_client,
                theme_storage_client,
            }
        })
        .await
    }

    /// # Panics
    ///
    /// Panics if Failed to create store
    pub async fn get_store_interface(
        storage_impl: &StorageImpl,
        event_handler: &EventsHandler,
        conf: &Settings,
        tenant: &dyn TenantConfig,
        cache_store: Arc<RedisStore>,
        testable: bool,
    ) -> Box<dyn CommonStorageInterface> {
        match storage_impl {
            StorageImpl::Postgresql | StorageImpl::PostgresqlTest => match event_handler {
                EventsHandler::Kafka(kafka_client) => Box::new(
                    KafkaStore::new(
                        #[allow(clippy::expect_used)]
                        get_store(&conf.clone(), tenant, Arc::clone(&cache_store), testable)
                            .await
                            .expect("Failed to create store"),
                        kafka_client.clone(),
                        TenantID(tenant.get_tenant_id().get_string_repr().to_owned()),
                        tenant,
                    )
                    .await,
                ),
                EventsHandler::Logs(_) => Box::new(
                    #[allow(clippy::expect_used)]
                    get_store(conf, tenant, Arc::clone(&cache_store), testable)
                        .await
                        .expect("Failed to create store"),
                ),
            },
            #[allow(clippy::expect_used)]
            StorageImpl::Mock => Box::new(
                MockDb::new(&conf.redis)
                    .await
                    .expect("Failed to create mock store"),
            ),
        }
    }

    pub async fn new(
        conf: settings::Settings<SecuredSecret>,
        shut_down_signal: oneshot::Sender<()>,
        api_client: Box<dyn crate::services::ApiClient>,
    ) -> Self {
        Box::pin(Self::with_storage(
            conf,
            StorageImpl::Postgresql,
            shut_down_signal,
            api_client,
        ))
        .await
    }

    pub fn get_session_state<E, F>(
        self: Arc<Self>,
        tenant: &id_type::TenantId,
        locale: Option<String>,
        err: F,
    ) -> Result<SessionState, E>
    where
        F: FnOnce() -> E + Copy,
    {
        let tenant_conf = self.conf.multitenancy.get_tenant(tenant).ok_or_else(err)?;
        let mut event_handler = self.event_handler.clone();
        event_handler.add_tenant(tenant_conf);
        let store = self.stores.get(tenant).ok_or_else(err)?.clone();
        let pm_store = self.pm_stores.get(tenant).ok_or_else(err)?;
        Ok(SessionState {
            store,
            global_store: self.global_store.clone(),
            accounts_store: self.accounts_store.get(tenant).ok_or_else(err)?.clone(),
            conf: Arc::clone(&self.conf),
            api_client: self.api_client.clone(),
            event_handler,
            #[cfg(feature = "olap")]
            pool: self.pools.get(tenant).ok_or_else(err)?.clone(),
            file_storage_client: self.file_storage_client.clone(),
            request_id: self.request_id,
            base_url: tenant_conf.base_url.clone(),
            tenant: tenant_conf.clone(),
            #[cfg(feature = "email")]
            email_client: Arc::clone(&self.email_client),
            #[cfg(feature = "olap")]
            opensearch_client: Arc::clone(&self.opensearch_client),
            grpc_client: Arc::clone(&self.grpc_client),
            theme_storage_client: self.theme_storage_client.clone(),
            locale: locale.unwrap_or(common_utils::consts::DEFAULT_LOCALE.to_string()),
            payment_methods_client: PaymentMethodsClient {
                state: pm_store.clone(),
                key_store: None,
                customer_id: None,
                merchant_id: None,
                limit: None,
                key_manager_state: keymanager_conf(
                    Arc::clone(&self.conf),
                    self.request_id,
                    tenant_conf.clone(),
                ),
            },
        })
    }
}

fn keymanager_conf(
    conf: Arc<settings::Settings<RawSecret>>,
    request_id: Option<RequestId>,
    tenant: Tenant,
) -> KeyManagerState {
    let km_conf = conf.key_manager.get_inner();
    KeyManagerState {
        global_tenant_id: conf.multitenancy.global_tenant.tenant_id.clone(),
        tenant_id: tenant.tenant_id.clone(),
        enabled: km_conf.enabled,
        url: km_conf.url.clone(),
        client_idle_timeout: conf.proxy.idle_pool_connection_timeout,
        #[cfg(feature = "km_forward_x_request_id")]
        request_id: request_id,
        #[cfg(feature = "keymanager_mtls")]
        cert: km_conf.cert.clone(),
        #[cfg(feature = "keymanager_mtls")]
        ca: km_conf.ca.clone(),
    }
}
pub struct Health;

impl Health {
    pub fn server(state: AppState) -> Scope {
        web::scope("health")
            .app_data(web::Data::new(state))
            .service(web::resource("").route(web::get().to(health)))
            .service(web::resource("/ready").route(web::get().to(deep_health_check)))
    }
}

#[cfg(feature = "dummy_connector")]
pub struct DummyConnector;

#[cfg(all(feature = "dummy_connector", feature = "v1"))]
impl DummyConnector {
    pub fn server(state: AppState) -> Scope {
        let mut routes_with_restricted_access = web::scope("");
        #[cfg(not(feature = "external_access_dc"))]
        {
            routes_with_restricted_access =
                routes_with_restricted_access.guard(actix_web::guard::Host("localhost"));
        }
        routes_with_restricted_access = routes_with_restricted_access
            .service(web::resource("/payment").route(web::post().to(dummy_connector_payment)))
            .service(
                web::resource("/payments/{payment_id}")
                    .route(web::get().to(dummy_connector_payment_data)),
            )
            .service(
                web::resource("/{payment_id}/refund").route(web::post().to(dummy_connector_refund)),
            )
            .service(
                web::resource("/refunds/{refund_id}")
                    .route(web::get().to(dummy_connector_refund_data)),
            );
        web::scope("/dummy-connector")
            .app_data(web::Data::new(state))
            .service(
                web::resource("/authorize/{attempt_id}")
                    .route(web::get().to(dummy_connector_authorize_payment)),
            )
            .service(
                web::resource("/complete/{attempt_id}")
                    .route(web::get().to(dummy_connector_complete_payment)),
            )
            .service(routes_with_restricted_access)
    }
}

pub struct Payments;

#[cfg(all(
    any(feature = "olap", feature = "oltp"),
    feature = "v2",
    feature = "payment_methods_v2",
))]
impl Payments {
    pub fn server(state: AppState) -> Scope {
        let mut route = web::scope("/v2/payments").app_data(web::Data::new(state));
        route = route
            .service(
                web::resource("")
                    .route(web::post().to(payments::payments_create_and_confirm_intent)),
            )
            .service(
                web::resource("/create-intent")
                    .route(web::post().to(payments::payments_create_intent)),
            )
            .service(web::resource("/list").route(web::get().to(payments::payments_list)))
            .service(
                web::resource("/aggregate").route(web::get().to(payments::get_payments_aggregates)),
            )
            .service(
                web::resource("/profile/aggregate")
                    .route(web::get().to(payments::get_payments_aggregates_profile)),
            );

        route =
            route
                .service(web::resource("/ref/{merchant_reference_id}").route(
                    web::get().to(payments::payment_get_intent_using_merchant_reference_id),
                ));

        route = route.service(
            web::scope("/{payment_id}")
                .service(
                    web::resource("/confirm-intent")
                        .route(web::post().to(payments::payment_confirm_intent)),
                )
                .service(
                    web::resource("/get-intent")
                        .route(web::get().to(payments::payments_get_intent)),
                )
                .service(
                    web::resource("/update-intent")
                        .route(web::put().to(payments::payments_update_intent)),
                )
                .service(
                    web::resource("/create-external-sdk-tokens")
                        .route(web::post().to(payments::payments_connector_session)),
                )
                .service(web::resource("").route(web::get().to(payments::payment_status)))
                .service(
                    web::resource("/start-redirection")
                        .route(web::get().to(payments::payments_start_redirection)),
                )
                .service(
                    web::resource("/payment-methods")
                        .route(web::get().to(payments::list_payment_methods)),
                )
                .service(
                    web::resource("/finish-redirection/{publishable_key}/{profile_id}")
                        .route(web::get().to(payments::payments_finish_redirection)),
                )
                .service(
                    web::resource("/capture").route(web::post().to(payments::payments_capture)),
                ),
        );

        route
    }
}

pub struct Relay;

#[cfg(feature = "oltp")]
impl Relay {
    pub fn server(state: AppState) -> Scope {
        web::scope("/relay")
            .app_data(web::Data::new(state))
            .service(web::resource("").route(web::post().to(relay::relay)))
            .service(web::resource("/{relay_id}").route(web::get().to(relay::relay_retrieve)))
    }
}

#[cfg(feature = "v1")]
impl Payments {
    pub fn server(state: AppState) -> Scope {
        let mut route = web::scope("/payments").app_data(web::Data::new(state));

        #[cfg(feature = "olap")]
        {
            route = route
                .service(
                    web::resource("/list")
                        .route(web::get().to(payments::payments_list))
                        .route(web::post().to(payments::payments_list_by_filter)),
                )
                .service(
                    web::resource("/profile/list")
                        .route(web::get().to(payments::profile_payments_list))
                        .route(web::post().to(payments::profile_payments_list_by_filter)),
                )
                .service(
                    web::resource("/filter")
                        .route(web::post().to(payments::get_filters_for_payments)),
                )
                .service(
                    web::resource("/v2/filter").route(web::get().to(payments::get_payment_filters)),
                )
                .service(
                    web::resource("/aggregate")
                        .route(web::get().to(payments::get_payments_aggregates)),
                )
                .service(
                    web::resource("/profile/aggregate")
                        .route(web::get().to(payments::get_payments_aggregates_profile)),
                )
                .service(
                    web::resource("/v2/profile/filter")
                        .route(web::get().to(payments::get_payment_filters_profile)),
                )
                .service(
                    web::resource("/{payment_id}/manual-update")
                        .route(web::put().to(payments::payments_manual_update)),
                )
        }
        #[cfg(feature = "oltp")]
        {
            route = route
                .service(web::resource("").route(web::post().to(payments::payments_create)))
                .service(
                    web::resource("/session_tokens")
                        .route(web::post().to(payments::payments_connector_session)),
                )
                .service(
                    web::resource("/sync")
                        .route(web::post().to(payments::payments_retrieve_with_gateway_creds)),
                )
                .service(
                    web::resource("/{payment_id}")
                        .route(web::get().to(payments::payments_retrieve))
                        .route(web::post().to(payments::payments_update)),
                )
                .service(
                    web::resource("/{payment_id}/post_session_tokens").route(web::post().to(payments::payments_post_session_tokens)),
                )
                .service(
                    web::resource("/{payment_id}/confirm").route(web::post().to(payments::payments_confirm)),
                )
                .service(
                    web::resource("/{payment_id}/cancel").route(web::post().to(payments::payments_cancel)),
                )
                .service(
                    web::resource("/{payment_id}/capture").route(web::post().to(payments::payments_capture)),
                )
                .service(
                    web::resource("/{payment_id}/approve")
                        .route(web::post().to(payments::payments_approve)),
                )
                .service(
                    web::resource("/{payment_id}/reject")
                        .route(web::post().to(payments::payments_reject)),
                )
                .service(
                    web::resource("/redirect/{payment_id}/{merchant_id}/{attempt_id}")
                        .route(web::get().to(payments::payments_start)),
                )
                .service(
                    web::resource(
                        "/{payment_id}/{merchant_id}/redirect/response/{connector}/{creds_identifier}",
                    )
                    .route(web::get().to(payments::payments_redirect_response_with_creds_identifier)),
                )
                .service(
                    web::resource("/{payment_id}/{merchant_id}/redirect/response/{connector}")
                        .route(web::get().to(payments::payments_redirect_response))
                        .route(web::post().to(payments::payments_redirect_response))
                )
                .service(
                    web::resource("/{payment_id}/{merchant_id}/redirect/complete/{connector}")
                        .route(web::get().to(payments::payments_complete_authorize_redirect))
                        .route(web::post().to(payments::payments_complete_authorize_redirect)),
                )
                .service(
                    web::resource("/{payment_id}/complete_authorize")
                        .route(web::post().to(payments::payments_complete_authorize)),
                )
                .service(
                    web::resource("/{payment_id}/incremental_authorization").route(web::post().to(payments::payments_incremental_authorization)),
                )
                .service(
                    web::resource("/{payment_id}/{merchant_id}/authorize/{connector}").route(web::post().to(payments::post_3ds_payments_authorize)),
                )
                .service(
                    web::resource("/{payment_id}/3ds/authentication").route(web::post().to(payments::payments_external_authentication)),
                )
                .service(
                    web::resource("/{payment_id}/extended_card_info").route(web::get().to(payments::retrieve_extended_card_info)),
                )
                .service(
                web::resource("{payment_id}/calculate_tax")
                    .route(web::post().to(payments::payments_dynamic_tax_calculation)),
                );
        }
        route
    }
}

#[cfg(any(feature = "olap", feature = "oltp"))]
pub struct Forex;

#[cfg(all(any(feature = "olap", feature = "oltp"), feature = "v1"))]
impl Forex {
    pub fn server(state: AppState) -> Scope {
        web::scope("/forex")
            .app_data(web::Data::new(state.clone()))
            .app_data(web::Data::new(state.clone()))
            .service(web::resource("/rates").route(web::get().to(currency::retrieve_forex)))
            .service(
                web::resource("/convert_from_minor").route(web::get().to(currency::convert_forex)),
            )
    }
}

#[cfg(feature = "olap")]
pub struct Routing;

#[cfg(all(feature = "olap", feature = "v2"))]
impl Routing {
    pub fn server(state: AppState) -> Scope {
        web::scope("/v2/routing-algorithm")
            .app_data(web::Data::new(state.clone()))
            .service(
                web::resource("").route(web::post().to(|state, req, payload| {
                    routing::routing_create_config(state, req, payload, TransactionType::Payment)
                })),
            )
            .service(
                web::resource("/{algorithm_id}")
                    .route(web::get().to(routing::routing_retrieve_config)),
            )
    }
}
#[cfg(all(feature = "olap", feature = "v1"))]
impl Routing {
    pub fn server(state: AppState) -> Scope {
        #[allow(unused_mut)]
        let mut route = web::scope("/routing")
            .app_data(web::Data::new(state.clone()))
            .service(
                web::resource("/active").route(web::get().to(|state, req, query_params| {
                    routing::routing_retrieve_linked_config(
                        state,
                        req,
                        query_params,
                        &TransactionType::Payment,
                    )
                })),
            )
            .service(
                web::resource("")
                    .route(
                        web::get().to(|state, req, path: web::Query<RoutingRetrieveQuery>| {
                            routing::list_routing_configs(
                                state,
                                req,
                                path,
                                &TransactionType::Payment,
                            )
                        }),
                    )
                    .route(web::post().to(|state, req, payload| {
                        routing::routing_create_config(
                            state,
                            req,
                            payload,
                            TransactionType::Payment,
                        )
                    })),
            )
            .service(web::resource("/list/profile").route(web::get().to(
                |state, req, query: web::Query<RoutingRetrieveQuery>| {
                    routing::list_routing_configs_for_profile(
                        state,
                        req,
                        query,
                        &TransactionType::Payment,
                    )
                },
            )))
            .service(
                web::resource("/default").route(web::post().to(|state, req, payload| {
                    routing::routing_update_default_config(
                        state,
                        req,
                        payload,
                        &TransactionType::Payment,
                    )
                })),
            )
            .service(
                web::resource("/deactivate").route(web::post().to(|state, req, payload| {
                    routing::routing_unlink_config(state, req, payload, &TransactionType::Payment)
                })),
            )
            .service(
                web::resource("/decision")
                    .route(web::put().to(routing::upsert_decision_manager_config))
                    .route(web::get().to(routing::retrieve_decision_manager_config))
                    .route(web::delete().to(routing::delete_decision_manager_config)),
            )
            .service(
                web::resource("/decision/surcharge")
                    .route(web::put().to(routing::upsert_surcharge_decision_manager_config))
                    .route(web::get().to(routing::retrieve_surcharge_decision_manager_config))
                    .route(web::delete().to(routing::delete_surcharge_decision_manager_config)),
            )
            .service(
                web::resource("/default/profile/{profile_id}").route(web::post().to(
                    |state, req, path, payload| {
                        routing::routing_update_default_config_for_profile(
                            state,
                            req,
                            path,
                            payload,
                            &TransactionType::Payment,
                        )
                    },
                )),
            )
            .service(
                web::resource("/default/profile").route(web::get().to(|state, req| {
                    routing::routing_retrieve_default_config(state, req, &TransactionType::Payment)
                })),
            );

        #[cfg(feature = "payouts")]
        {
            route = route
                .service(
                    web::resource("/payouts")
                        .route(web::get().to(
                            |state, req, path: web::Query<RoutingRetrieveQuery>| {
                                routing::list_routing_configs(
                                    state,
                                    req,
                                    path,
                                    &TransactionType::Payout,
                                )
                            },
                        ))
                        .route(web::post().to(|state, req, payload| {
                            routing::routing_create_config(
                                state,
                                req,
                                payload,
                                TransactionType::Payout,
                            )
                        })),
                )
                .service(web::resource("/payouts/list/profile").route(web::get().to(
                    |state, req, query: web::Query<RoutingRetrieveQuery>| {
                        routing::list_routing_configs_for_profile(
                            state,
                            req,
                            query,
                            &TransactionType::Payout,
                        )
                    },
                )))
                .service(web::resource("/payouts/active").route(web::get().to(
                    |state, req, query_params| {
                        routing::routing_retrieve_linked_config(
                            state,
                            req,
                            query_params,
                            &TransactionType::Payout,
                        )
                    },
                )))
                .service(
                    web::resource("/payouts/default")
                        .route(web::get().to(|state, req| {
                            routing::routing_retrieve_default_config(
                                state,
                                req,
                                &TransactionType::Payout,
                            )
                        }))
                        .route(web::post().to(|state, req, payload| {
                            routing::routing_update_default_config(
                                state,
                                req,
                                payload,
                                &TransactionType::Payout,
                            )
                        })),
                )
                .service(
                    web::resource("/payouts/{algorithm_id}/activate").route(web::post().to(
                        |state, req, path| {
                            routing::routing_link_config(state, req, path, &TransactionType::Payout)
                        },
                    )),
                )
                .service(web::resource("/payouts/deactivate").route(web::post().to(
                    |state, req, payload| {
                        routing::routing_unlink_config(
                            state,
                            req,
                            payload,
                            &TransactionType::Payout,
                        )
                    },
                )))
                .service(
                    web::resource("/payouts/default/profile/{profile_id}").route(web::post().to(
                        |state, req, path, payload| {
                            routing::routing_update_default_config_for_profile(
                                state,
                                req,
                                path,
                                payload,
                                &TransactionType::Payout,
                            )
                        },
                    )),
                )
                .service(
                    web::resource("/payouts/default/profile").route(web::get().to(|state, req| {
                        routing::routing_retrieve_default_config_for_profiles(
                            state,
                            req,
                            &TransactionType::Payout,
                        )
                    })),
                );
        }

        route = route
            .service(
                web::resource("/{algorithm_id}")
                    .route(web::get().to(routing::routing_retrieve_config)),
            )
            .service(
                web::resource("/{algorithm_id}/activate").route(web::post().to(
                    |state, req, path| {
                        routing::routing_link_config(state, req, path, &TransactionType::Payment)
                    },
                )),
            );
        route
    }
}

pub struct Customers;

#[cfg(all(
    feature = "v2",
    feature = "customer_v2",
    any(feature = "olap", feature = "oltp")
))]
impl Customers {
    pub fn server(state: AppState) -> Scope {
        let mut route = web::scope("/v2/customers").app_data(web::Data::new(state));
        #[cfg(all(feature = "olap", feature = "v2", feature = "customer_v2"))]
        {
            route = route
                .service(web::resource("/list").route(web::get().to(customers::customers_list)))
        }
        #[cfg(all(feature = "oltp", feature = "v2", feature = "customer_v2"))]
        {
            route = route
                .service(web::resource("").route(web::post().to(customers::customers_create)))
                .service(
                    web::resource("/{id}")
                        .route(web::put().to(customers::customers_update))
                        .route(web::get().to(customers::customers_retrieve))
                        .route(web::delete().to(customers::customers_delete)),
                )
                .service(
                    web::resource("/{id}/saved-payment-methods")
                        .route(web::get().to(payment_methods::list_customer_payment_method_api)),
                )
        }
        route
    }
}

#[cfg(all(
    any(feature = "v1", feature = "v2"),
    not(feature = "customer_v2"),
    not(feature = "payment_methods_v2"),
    any(feature = "olap", feature = "oltp")
))]
impl Customers {
    pub fn server(state: AppState) -> Scope {
        let mut route = web::scope("/customers").app_data(web::Data::new(state));

        #[cfg(feature = "olap")]
        {
            route = route
                .service(
                    web::resource("/{customer_id}/mandates")
                        .route(web::get().to(customers::get_customer_mandates)),
                )
                .service(web::resource("/list").route(web::get().to(customers::customers_list)))
        }

        #[cfg(feature = "oltp")]
        {
            route = route
                .service(web::resource("").route(web::post().to(customers::customers_create)))
                .service(
                    web::resource("/payment_methods").route(
                        web::get().to(payment_methods::list_customer_payment_method_api_client),
                    ),
                )
                .service(
                    web::resource("/{customer_id}/payment_methods")
                        .route(web::get().to(payment_methods::list_customer_payment_method_api)),
                )
                .service(
                    web::resource("/{customer_id}/payment_methods/{payment_method_id}/default")
                        .route(web::post().to(payment_methods::default_payment_method_set_api)),
                )
                .service(
                    web::resource("/{customer_id}")
                        .route(web::get().to(customers::customers_retrieve))
                        .route(web::post().to(customers::customers_update))
                        .route(web::delete().to(customers::customers_delete)),
                )
        }

        route
    }
}
pub struct Refunds;

#[cfg(all(any(feature = "olap", feature = "oltp"), feature = "v1"))]
impl Refunds {
    pub fn server(state: AppState) -> Scope {
        let mut route = web::scope("/refunds").app_data(web::Data::new(state));

        #[cfg(feature = "olap")]
        {
            route = route
                .service(web::resource("/list").route(web::post().to(refunds_list)))
                .service(web::resource("/profile/list").route(web::post().to(refunds_list_profile)))
                .service(web::resource("/filter").route(web::post().to(refunds_filter_list)))
                .service(web::resource("/v2/filter").route(web::get().to(get_refunds_filters)))
                .service(web::resource("/aggregate").route(web::get().to(get_refunds_aggregates)))
                .service(
                    web::resource("/profile/aggregate")
                        .route(web::get().to(get_refunds_aggregate_profile)),
                )
                .service(
                    web::resource("/v2/profile/filter")
                        .route(web::get().to(get_refunds_filters_profile)),
                )
                .service(
                    web::resource("/{id}/manual-update")
                        .route(web::put().to(refunds_manual_update)),
                );
        }
        #[cfg(feature = "oltp")]
        {
            route = route
                .service(web::resource("").route(web::post().to(refunds_create)))
                .service(web::resource("/sync").route(web::post().to(refunds_retrieve_with_body)))
                .service(
                    web::resource("/{id}")
                        .route(web::get().to(refunds_retrieve))
                        .route(web::post().to(refunds_update)),
                );
        }
        route
    }
}

#[cfg(feature = "payouts")]
pub struct Payouts;

#[cfg(all(feature = "payouts", feature = "v1"))]
impl Payouts {
    pub fn server(state: AppState) -> Scope {
        let mut route = web::scope("/payouts").app_data(web::Data::new(state));
        route = route.service(web::resource("/create").route(web::post().to(payouts_create)));

        #[cfg(feature = "olap")]
        {
            route = route
                .service(
                    web::resource("/list")
                        .route(web::get().to(payouts_list))
                        .route(web::post().to(payouts_list_by_filter)),
                )
                .service(
                    web::resource("/profile/list")
                        .route(web::get().to(payouts_list_profile))
                        .route(web::post().to(payouts_list_by_filter_profile)),
                )
                .service(
                    web::resource("/filter")
                        .route(web::post().to(payouts_list_available_filters_for_merchant)),
                )
                .service(
                    web::resource("/profile/filter")
                        .route(web::post().to(payouts_list_available_filters_for_profile)),
                );
        }
        route = route
            .service(
                web::resource("/{payout_id}")
                    .route(web::get().to(payouts_retrieve))
                    .route(web::put().to(payouts_update)),
            )
            .service(web::resource("/{payout_id}/confirm").route(web::post().to(payouts_confirm)))
            .service(web::resource("/{payout_id}/cancel").route(web::post().to(payouts_cancel)))
            .service(web::resource("/{payout_id}/fulfill").route(web::post().to(payouts_fulfill)));
        route
    }
}

#[cfg(all(feature = "oltp", feature = "v2", feature = "payment_methods_v2",))]
impl PaymentMethods {
    pub fn server(state: AppState) -> Scope {
        let mut route = web::scope("/v2/payment-methods").app_data(web::Data::new(state));
        route = route
            .service(
                web::resource("").route(web::post().to(payment_methods::create_payment_method_api)),
            )
            .service(
                web::resource("/create-intent")
                    .route(web::post().to(payment_methods::create_payment_method_intent_api)),
            );

        route = route.service(
            web::scope("/{id}")
                .service(
                    web::resource("")
                        .route(web::get().to(payment_methods::payment_method_retrieve_api))
                        .route(web::delete().to(payment_methods::payment_method_delete_api)),
                )
                .service(web::resource("/list-enabled-payment-methods").route(
                    web::get().to(payment_methods::payment_method_session_list_payment_methods),
                ))
                .service(
                    web::resource("/update-saved-payment-method")
                        .route(web::put().to(payment_methods::payment_method_update_api)),
                ),
        );

        route
    }
}
pub struct PaymentMethods;

#[cfg(all(
    any(feature = "v1", feature = "v2"),
    any(feature = "olap", feature = "oltp"),
    not(feature = "customer_v2")
))]
impl PaymentMethods {
    pub fn server(state: AppState) -> Scope {
        let mut route = web::scope("/payment_methods").app_data(web::Data::new(state));
        #[cfg(feature = "olap")]
        {
            route =
                route.service(web::resource("/filter").route(
                    web::get().to(
                        payment_methods::list_countries_currencies_for_connector_payment_method,
                    ),
                ));
        }
        #[cfg(feature = "oltp")]
        {
            route = route
                .service(
                    web::resource("")
                        .route(web::post().to(payment_methods::create_payment_method_api))
                        .route(web::get().to(payment_methods::list_payment_method_api)), // TODO : added for sdk compatibility for now, need to deprecate this later
                )
                .service(
                    web::resource("/migrate")
                        .route(web::post().to(payment_methods::migrate_payment_method_api)),
                )
                .service(
                    web::resource("/migrate-batch")
                        .route(web::post().to(payment_methods::migrate_payment_methods)),
                )
                .service(
                    web::resource("/collect")
                        .route(web::post().to(payment_methods::initiate_pm_collect_link_flow)),
                )
                .service(
                    web::resource("/collect/{merchant_id}/{collect_id}")
                        .route(web::get().to(payment_methods::render_pm_collect_link)),
                )
                .service(
                    web::resource("/{payment_method_id}")
                        .route(web::get().to(payment_methods::payment_method_retrieve_api))
                        .route(web::delete().to(payment_methods::payment_method_delete_api)),
                )
                .service(
                    web::resource("/{payment_method_id}/update")
                        .route(web::post().to(payment_methods::payment_method_update_api)),
                )
                .service(
                    web::resource("/{payment_method_id}/save")
                        .route(web::post().to(payment_methods::save_payment_method_api)),
                )
                .service(
                    web::resource("/auth/link").route(web::post().to(pm_auth::link_token_create)),
                )
                .service(
                    web::resource("/auth/exchange").route(web::post().to(pm_auth::exchange_token)),
                )
        }
        route
    }
}

#[cfg(all(feature = "v2", feature = "oltp"))]
pub struct PaymentMethodsSession;

#[cfg(all(feature = "v2", feature = "oltp"))]
impl PaymentMethodsSession {
    pub fn server(state: AppState) -> Scope {
        let mut route = web::scope("/v2/payment-methods-session").app_data(web::Data::new(state));
        route = route.service(
            web::resource("")
                .route(web::post().to(payment_methods::payment_methods_session_create)),
        );

        route = route.service(
            web::scope("/{payment_method_session_id}")
                .service(
                    web::resource("")
                        .route(web::get().to(payment_methods::payment_methods_session_retrieve)),
                )
                .service(web::resource("/list-payment-methods").route(
                    web::get().to(payment_methods::payment_method_session_list_payment_methods),
                ))
                .service(
                    web::resource("/update-saved-payment-method").route(
                        web::put().to(
                            payment_methods::payment_method_session_update_saved_payment_method,
                        ),
                    ),
                ),
        );

        route
    }
}

#[cfg(all(feature = "olap", feature = "recon", feature = "v1"))]
pub struct Recon;

#[cfg(all(feature = "olap", feature = "recon", feature = "v1"))]
impl Recon {
    pub fn server(state: AppState) -> Scope {
        web::scope("/recon")
            .app_data(web::Data::new(state))
            .service(
                web::resource("/{merchant_id}/update")
                    .route(web::post().to(recon_routes::update_merchant)),
            )
            .service(web::resource("/token").route(web::get().to(recon_routes::get_recon_token)))
            .service(
                web::resource("/request").route(web::post().to(recon_routes::request_for_recon)),
            )
            .service(
                web::resource("/verify_token")
                    .route(web::get().to(recon_routes::verify_recon_token)),
            )
    }
}

pub struct Hypersense;

impl Hypersense {
    pub fn server(state: AppState) -> Scope {
        web::scope("/hypersense")
            .app_data(web::Data::new(state))
            .service(
                web::resource("/token")
                    .route(web::get().to(hypersense_routes::get_hypersense_token)),
            )
            .service(
                web::resource("/verify_token")
                    .route(web::post().to(hypersense_routes::verify_hypersense_token)),
            )
            .service(
                web::resource("/signout")
                    .route(web::post().to(hypersense_routes::signout_hypersense_token)),
            )
    }
}

#[cfg(feature = "olap")]
pub struct Blocklist;

#[cfg(all(feature = "olap", feature = "v1"))]
impl Blocklist {
    pub fn server(state: AppState) -> Scope {
        web::scope("/blocklist")
            .app_data(web::Data::new(state))
            .service(
                web::resource("")
                    .route(web::get().to(blocklist::list_blocked_payment_methods))
                    .route(web::post().to(blocklist::add_entry_to_blocklist))
                    .route(web::delete().to(blocklist::remove_entry_from_blocklist)),
            )
            .service(
                web::resource("/toggle").route(web::post().to(blocklist::toggle_blocklist_guard)),
            )
    }
}

#[cfg(feature = "olap")]
pub struct Organization;

#[cfg(all(feature = "olap", feature = "v1"))]
impl Organization {
    pub fn server(state: AppState) -> Scope {
        web::scope("/organization")
            .app_data(web::Data::new(state))
            .service(web::resource("").route(web::post().to(admin::organization_create)))
            .service(
                web::resource("/{id}")
                    .route(web::get().to(admin::organization_retrieve))
                    .route(web::put().to(admin::organization_update)),
            )
    }
}

#[cfg(all(feature = "v2", feature = "olap"))]
impl Organization {
    pub fn server(state: AppState) -> Scope {
        web::scope("/v2/organization")
            .app_data(web::Data::new(state))
            .service(web::resource("").route(web::post().to(admin::organization_create)))
            .service(
                web::scope("/{id}")
                    .service(
                        web::resource("")
                            .route(web::get().to(admin::organization_retrieve))
                            .route(web::put().to(admin::organization_update)),
                    )
                    .service(
                        web::resource("/merchant-accounts")
                            .route(web::get().to(admin::merchant_account_list)),
                    ),
            )
    }
}

pub struct MerchantAccount;

#[cfg(all(feature = "v2", feature = "olap"))]
impl MerchantAccount {
    pub fn server(state: AppState) -> Scope {
        web::scope("/v2/merchant-accounts")
            .app_data(web::Data::new(state))
            .service(web::resource("").route(web::post().to(admin::merchant_account_create)))
            .service(
                web::scope("/{id}")
                    .service(
                        web::resource("")
                            .route(web::get().to(admin::retrieve_merchant_account))
                            .route(web::put().to(admin::update_merchant_account)),
                    )
                    .service(
                        web::resource("/profiles").route(web::get().to(profiles::profiles_list)),
                    ),
            )
    }
}

#[cfg(all(feature = "olap", feature = "v1"))]
impl MerchantAccount {
    pub fn server(state: AppState) -> Scope {
        let mut routes = web::scope("/accounts")
            .service(web::resource("").route(web::post().to(admin::merchant_account_create)))
            .service(web::resource("/list").route(web::get().to(admin::merchant_account_list)))
            .service(
                web::resource("/{id}/kv")
                    .route(web::post().to(admin::merchant_account_toggle_kv))
                    .route(web::get().to(admin::merchant_account_kv_status)),
            )
            .service(
                web::resource("/transfer")
                    .route(web::post().to(admin::merchant_account_transfer_keys)),
            )
            .service(
                web::resource("/kv").route(web::post().to(admin::merchant_account_toggle_all_kv)),
            )
            .service(
                web::resource("/{id}")
                    .route(web::get().to(admin::retrieve_merchant_account))
                    .route(web::post().to(admin::update_merchant_account))
                    .route(web::delete().to(admin::delete_merchant_account)),
            );
        if state.conf.platform.enabled {
            routes = routes.service(
                web::resource("/{id}/platform")
                    .route(web::post().to(admin::merchant_account_enable_platform_account)),
            )
        }
        routes.app_data(web::Data::new(state))
    }
}

pub struct MerchantConnectorAccount;

#[cfg(all(any(feature = "olap", feature = "oltp"), feature = "v2"))]
impl MerchantConnectorAccount {
    pub fn server(state: AppState) -> Scope {
        let mut route = web::scope("/v2/connector-accounts").app_data(web::Data::new(state));

        #[cfg(feature = "olap")]
        {
            use super::admin::*;

            route = route
                .service(web::resource("").route(web::post().to(connector_create)))
                .service(
                    web::resource("/{id}")
                        .route(web::put().to(connector_update))
                        .route(web::get().to(connector_retrieve))
                        .route(web::delete().to(connector_delete)),
                );
        }
        route
    }
}

#[cfg(all(any(feature = "olap", feature = "oltp"), feature = "v1"))]
impl MerchantConnectorAccount {
    pub fn server(state: AppState) -> Scope {
        let mut route = web::scope("/account").app_data(web::Data::new(state));

        #[cfg(feature = "olap")]
        {
            use super::admin::*;

            route = route
                .service(
                    web::resource("/connectors/verify")
                        .route(web::post().to(super::verify_connector::payment_connector_verify)),
                )
                .service(
                    web::resource("/{merchant_id}/connectors")
                        .route(web::post().to(connector_create))
                        .route(web::get().to(connector_list)),
                )
                .service(
                    web::resource("/{merchant_id}/connectors/{merchant_connector_id}")
                        .route(web::get().to(connector_retrieve))
                        .route(web::post().to(connector_update))
                        .route(web::delete().to(connector_delete)),
                );
        }
        #[cfg(feature = "oltp")]
        {
            route = route.service(
                web::resource("/payment_methods")
                    .route(web::get().to(payment_methods::list_payment_method_api)),
            );
        }
        route
    }
}

pub struct EphemeralKey;

#[cfg(all(
    any(feature = "v1", feature = "v2"),
    not(feature = "customer_v2"),
    feature = "oltp"
))]
impl EphemeralKey {
    pub fn server(config: AppState) -> Scope {
        web::scope("/ephemeral_keys")
            .app_data(web::Data::new(config))
            .service(web::resource("").route(web::post().to(ephemeral_key_create)))
            .service(web::resource("/{id}").route(web::delete().to(ephemeral_key_delete)))
    }
}

#[cfg(feature = "v2")]
impl EphemeralKey {
    pub fn server(config: AppState) -> Scope {
        web::scope("/v2/client-secret")
            .app_data(web::Data::new(config))
            .service(web::resource("").route(web::post().to(client_secret_create)))
            .service(web::resource("/{id}").route(web::delete().to(client_secret_delete)))
    }
}

pub struct Mandates;

#[cfg(all(any(feature = "olap", feature = "oltp"), feature = "v1"))]
impl Mandates {
    pub fn server(state: AppState) -> Scope {
        let mut route = web::scope("/mandates").app_data(web::Data::new(state));

        #[cfg(feature = "olap")]
        {
            route =
                route.service(web::resource("/list").route(web::get().to(retrieve_mandates_list)));
            route = route.service(web::resource("/{id}").route(web::get().to(get_mandate)));
        }
        #[cfg(feature = "oltp")]
        {
            route =
                route.service(web::resource("/revoke/{id}").route(web::post().to(revoke_mandate)));
        }
        route
    }
}

pub struct Webhooks;

#[cfg(all(feature = "oltp", feature = "v1"))]
impl Webhooks {
    pub fn server(config: AppState) -> Scope {
        use api_models::webhooks as webhook_type;

        #[allow(unused_mut)]
        let mut route = web::scope("/webhooks")
            .app_data(web::Data::new(config))
            .service(
                web::resource("/{merchant_id}/{connector_id_or_name}")
                    .route(
                        web::post().to(receive_incoming_webhook::<webhook_type::OutgoingWebhook>),
                    )
                    .route(web::get().to(receive_incoming_webhook::<webhook_type::OutgoingWebhook>))
                    .route(
                        web::put().to(receive_incoming_webhook::<webhook_type::OutgoingWebhook>),
                    ),
            );

        #[cfg(feature = "frm")]
        {
            route = route.service(
                web::resource("/frm_fulfillment")
                    .route(web::post().to(frm_routes::frm_fulfillment)),
            );
        }

        route
    }
}

pub struct RelayWebhooks;

#[cfg(feature = "oltp")]
impl RelayWebhooks {
    pub fn server(state: AppState) -> Scope {
        use api_models::webhooks as webhook_type;
        web::scope("/webhooks/relay")
            .app_data(web::Data::new(state))
            .service(web::resource("/{merchant_id}/{connector_id}").route(
                web::post().to(receive_incoming_relay_webhook::<webhook_type::OutgoingWebhook>),
            ))
    }
}

#[cfg(all(feature = "oltp", feature = "v2"))]
impl Webhooks {
    pub fn server(config: AppState) -> Scope {
        use api_models::webhooks as webhook_type;

        #[allow(unused_mut)]
        let mut route = web::scope("/v2/webhooks")
            .app_data(web::Data::new(config))
            .service(
                web::resource("/{merchant_id}/{profile_id}/{connector_id}")
                    .route(
                        web::post().to(receive_incoming_webhook::<webhook_type::OutgoingWebhook>),
                    )
                    .route(web::get().to(receive_incoming_webhook::<webhook_type::OutgoingWebhook>))
                    .route(
                        web::put().to(receive_incoming_webhook::<webhook_type::OutgoingWebhook>),
                    ),
            );

        #[cfg(all(feature = "revenue_recovery", feature = "v2"))]
        {
            route = route.service(
                web::resource("/recovery/{merchant_id}/{profile_id}/{connector_id}").route(
                    web::post()
                        .to(recovery_receive_incoming_webhook::<webhook_type::OutgoingWebhook>),
                ),
            );
        }

        route
    }
}

pub struct Configs;

#[cfg(any(feature = "olap", feature = "oltp"))]
impl Configs {
    pub fn server(config: AppState) -> Scope {
        web::scope("/configs")
            .app_data(web::Data::new(config))
            .service(web::resource("/").route(web::post().to(config_key_create)))
            .service(
                web::resource("/{key}")
                    .route(web::get().to(config_key_retrieve))
                    .route(web::post().to(config_key_update))
                    .route(web::delete().to(config_key_delete)),
            )
    }
}

pub struct ApplePayCertificatesMigration;

#[cfg(all(feature = "olap", feature = "v1"))]
impl ApplePayCertificatesMigration {
    pub fn server(state: AppState) -> Scope {
        web::scope("/apple_pay_certificates_migration")
            .app_data(web::Data::new(state))
            .service(web::resource("").route(
                web::post().to(apple_pay_certificates_migration::apple_pay_certificates_migration),
            ))
    }
}

pub struct Poll;

#[cfg(all(feature = "oltp", feature = "v1"))]
impl Poll {
    pub fn server(config: AppState) -> Scope {
        web::scope("/poll")
            .app_data(web::Data::new(config))
            .service(
                web::resource("/status/{poll_id}").route(web::get().to(poll::retrieve_poll_status)),
            )
    }
}

pub struct ApiKeys;

#[cfg(all(feature = "olap", feature = "v2"))]
impl ApiKeys {
    pub fn server(state: AppState) -> Scope {
        web::scope("/v2/api-keys")
            .app_data(web::Data::new(state))
            .service(web::resource("").route(web::post().to(api_keys::api_key_create)))
            .service(web::resource("/list").route(web::get().to(api_keys::api_key_list)))
            .service(
                web::resource("/{key_id}")
                    .route(web::get().to(api_keys::api_key_retrieve))
                    .route(web::put().to(api_keys::api_key_update))
                    .route(web::delete().to(api_keys::api_key_revoke)),
            )
    }
}

#[cfg(all(feature = "olap", feature = "v1"))]
impl ApiKeys {
    pub fn server(state: AppState) -> Scope {
        web::scope("/api_keys/{merchant_id}")
            .app_data(web::Data::new(state))
            .service(web::resource("").route(web::post().to(api_keys::api_key_create)))
            .service(web::resource("/list").route(web::get().to(api_keys::api_key_list)))
            .service(
                web::resource("/{key_id}")
                    .route(web::get().to(api_keys::api_key_retrieve))
                    .route(web::post().to(api_keys::api_key_update))
                    .route(web::delete().to(api_keys::api_key_revoke)),
            )
    }
}

pub struct Disputes;

#[cfg(all(feature = "olap", feature = "v1"))]
impl Disputes {
    pub fn server(state: AppState) -> Scope {
        web::scope("/disputes")
            .app_data(web::Data::new(state))
            .service(web::resource("/list").route(web::get().to(disputes::retrieve_disputes_list)))
            .service(
                web::resource("/profile/list")
                    .route(web::get().to(disputes::retrieve_disputes_list_profile)),
            )
            .service(web::resource("/filter").route(web::get().to(disputes::get_disputes_filters)))
            .service(
                web::resource("/profile/filter")
                    .route(web::get().to(disputes::get_disputes_filters_profile)),
            )
            .service(
                web::resource("/accept/{dispute_id}")
                    .route(web::post().to(disputes::accept_dispute)),
            )
            .service(
                web::resource("/aggregate").route(web::get().to(disputes::get_disputes_aggregate)),
            )
            .service(
                web::resource("/profile/aggregate")
                    .route(web::get().to(disputes::get_disputes_aggregate_profile)),
            )
            .service(
                web::resource("/evidence")
                    .route(web::post().to(disputes::submit_dispute_evidence))
                    .route(web::put().to(disputes::attach_dispute_evidence))
                    .route(web::delete().to(disputes::delete_dispute_evidence)),
            )
            .service(
                web::resource("/evidence/{dispute_id}")
                    .route(web::get().to(disputes::retrieve_dispute_evidence)),
            )
            .service(
                web::resource("/{dispute_id}").route(web::get().to(disputes::retrieve_dispute)),
            )
    }
}

pub struct Cards;

#[cfg(feature = "v1")]
impl Cards {
    pub fn server(state: AppState) -> Scope {
        web::scope("/cards")
            .app_data(web::Data::new(state))
            .service(web::resource("/{bin}").route(web::get().to(card_iin_info)))
    }
}

pub struct Files;

#[cfg(all(feature = "olap", feature = "v1"))]
impl Files {
    pub fn server(state: AppState) -> Scope {
        web::scope("/files")
            .app_data(web::Data::new(state))
            .service(web::resource("").route(web::post().to(files::files_create)))
            .service(
                web::resource("/{file_id}")
                    .route(web::delete().to(files::files_delete))
                    .route(web::get().to(files::files_retrieve)),
            )
    }
}

pub struct Cache;

impl Cache {
    pub fn server(state: AppState) -> Scope {
        web::scope("/cache")
            .app_data(web::Data::new(state))
            .service(web::resource("/invalidate/{key}").route(web::post().to(invalidate)))
    }
}

pub struct PaymentLink;

#[cfg(all(feature = "olap", feature = "v1"))]
impl PaymentLink {
    pub fn server(state: AppState) -> Scope {
        web::scope("/payment_link")
            .app_data(web::Data::new(state))
            .service(web::resource("/list").route(web::post().to(payment_link::payments_link_list)))
            .service(
                web::resource("/{payment_link_id}")
                    .route(web::get().to(payment_link::payment_link_retrieve)),
            )
            .service(
                web::resource("{merchant_id}/{payment_id}")
                    .route(web::get().to(payment_link::initiate_payment_link)),
            )
            .service(
                web::resource("s/{merchant_id}/{payment_id}")
                    .route(web::get().to(payment_link::initiate_secure_payment_link)),
            )
            .service(
                web::resource("status/{merchant_id}/{payment_id}")
                    .route(web::get().to(payment_link::payment_link_status)),
            )
    }
}

#[cfg(feature = "payouts")]
pub struct PayoutLink;

#[cfg(all(feature = "payouts", feature = "v1"))]
impl PayoutLink {
    pub fn server(state: AppState) -> Scope {
        let mut route = web::scope("/payout_link").app_data(web::Data::new(state));
        route = route.service(
            web::resource("/{merchant_id}/{payout_id}").route(web::get().to(render_payout_link)),
        );
        route
    }
}
pub struct Profile;
#[cfg(all(feature = "olap", feature = "v2"))]
impl Profile {
    pub fn server(state: AppState) -> Scope {
        web::scope("/v2/profiles")
            .app_data(web::Data::new(state))
            .service(web::resource("").route(web::post().to(profiles::profile_create)))
            .service(
                web::scope("/{profile_id}")
                    .service(
                        web::resource("")
                            .route(web::get().to(profiles::profile_retrieve))
                            .route(web::put().to(profiles::profile_update)),
                    )
                    .service(
                        web::resource("/connector-accounts")
                            .route(web::get().to(admin::connector_list)),
                    )
                    .service(
                        web::resource("/fallback-routing")
                            .route(web::get().to(routing::routing_retrieve_default_config))
                            .route(web::patch().to(routing::routing_update_default_config)),
                    )
                    .service(
                        web::resource("/activate-routing-algorithm").route(web::patch().to(
                            |state, req, path, payload| {
                                routing::routing_link_config(
                                    state,
                                    req,
                                    path,
                                    payload,
                                    &TransactionType::Payment,
                                )
                            },
                        )),
                    )
                    .service(
                        web::resource("/deactivate-routing-algorithm").route(web::patch().to(
                            |state, req, path| {
                                routing::routing_unlink_config(
                                    state,
                                    req,
                                    path,
                                    &TransactionType::Payment,
                                )
                            },
                        )),
                    )
                    .service(web::resource("/routing-algorithm").route(web::get().to(
                        |state, req, query_params, path| {
                            routing::routing_retrieve_linked_config(
                                state,
                                req,
                                query_params,
                                path,
                                &TransactionType::Payment,
                            )
                        },
                    )))
                    .service(
                        web::resource("/decision")
                            .route(web::put().to(routing::upsert_decision_manager_config))
                            .route(web::get().to(routing::retrieve_decision_manager_config)),
                    ),
            )
    }
}
#[cfg(all(feature = "olap", feature = "v1"))]
impl Profile {
    pub fn server(state: AppState) -> Scope {
        let mut route = web::scope("/account/{account_id}/business_profile")
            .app_data(web::Data::new(state))
            .service(
                web::resource("")
                    .route(web::post().to(profiles::profile_create))
                    .route(web::get().to(profiles::profiles_list)),
            );

        #[cfg(feature = "dynamic_routing")]
        {
            route = route.service(
                web::scope("/{profile_id}/dynamic_routing")
                    .service(
                        web::scope("/success_based")
                            .service(
                                web::resource("/toggle")
                                    .route(web::post().to(routing::toggle_success_based_routing)),
                            )
                            .service(web::resource("/config/{algorithm_id}").route(
                                web::patch().to(|state, req, path, payload| {
                                    routing::success_based_routing_update_configs(
                                        state, req, path, payload,
                                    )
                                }),
                            )),
                    )
                    .service(
                        web::resource("/set_volume_split")
                            .route(web::post().to(routing::set_dynamic_routing_volume_split)),
                    )
                    .service(
                        web::scope("/elimination").service(
                            web::resource("/toggle")
                                .route(web::post().to(routing::toggle_elimination_routing)),
                        ),
                    )
                    .service(
                        web::scope("/contracts")
                            .service(web::resource("/toggle").route(
                                web::post().to(routing::contract_based_routing_setup_config),
                            ))
                            .service(web::resource("/config/{algorithm_id}").route(
                                web::patch().to(|state, req, path, payload| {
                                    routing::contract_based_routing_update_configs(
                                        state, req, path, payload,
                                    )
                                }),
                            )),
                    ),
            );
        }

        route = route.service(
            web::scope("/{profile_id}")
                .service(
                    web::resource("")
                        .route(web::get().to(profiles::profile_retrieve))
                        .route(web::post().to(profiles::profile_update))
                        .route(web::delete().to(profiles::profile_delete)),
                )
                .service(
                    web::resource("/toggle_extended_card_info")
                        .route(web::post().to(profiles::toggle_extended_card_info)),
                )
                .service(
                    web::resource("/toggle_connector_agnostic_mit")
                        .route(web::post().to(profiles::toggle_connector_agnostic_mit)),
                ),
        );

        route
    }
}

pub struct ProfileNew;

#[cfg(feature = "olap")]
impl ProfileNew {
    #[cfg(feature = "v1")]
    pub fn server(state: AppState) -> Scope {
        web::scope("/account/{account_id}/profile")
            .app_data(web::Data::new(state))
            .service(
                web::resource("").route(web::get().to(profiles::profiles_list_at_profile_level)),
            )
            .service(
                web::resource("/connectors").route(web::get().to(admin::connector_list_profile)),
            )
    }
    #[cfg(feature = "v2")]
    pub fn server(state: AppState) -> Scope {
        web::scope("/account/{account_id}/profile").app_data(web::Data::new(state))
    }
}

pub struct Gsm;

#[cfg(all(feature = "olap", feature = "v1"))]
impl Gsm {
    pub fn server(state: AppState) -> Scope {
        web::scope("/gsm")
            .app_data(web::Data::new(state))
            .service(web::resource("").route(web::post().to(gsm::create_gsm_rule)))
            .service(web::resource("/get").route(web::post().to(gsm::get_gsm_rule)))
            .service(web::resource("/update").route(web::post().to(gsm::update_gsm_rule)))
            .service(web::resource("/delete").route(web::post().to(gsm::delete_gsm_rule)))
    }
}

#[cfg(feature = "olap")]
pub struct Verify;

#[cfg(all(feature = "olap", feature = "v1"))]
impl Verify {
    pub fn server(state: AppState) -> Scope {
        web::scope("/verify")
            .app_data(web::Data::new(state))
            .service(
                web::resource("/apple_pay/{merchant_id}")
                    .route(web::post().to(apple_pay_merchant_registration)),
            )
            .service(
                web::resource("/applepay_verified_domains")
                    .route(web::get().to(retrieve_apple_pay_verified_domains)),
            )
    }
}

pub struct User;

#[cfg(all(feature = "olap", feature = "v1"))]
impl User {
    pub fn server(state: AppState) -> Scope {
        let mut route = web::scope("/user").app_data(web::Data::new(state));

        route = route
            .service(web::resource("").route(web::get().to(user::get_user_details)))
            .service(web::resource("/signin").route(web::post().to(user::user_signin)))
            .service(web::resource("/v2/signin").route(web::post().to(user::user_signin)))
            // signin/signup with sso using openidconnect
            .service(web::resource("/oidc").route(web::post().to(user::sso_sign)))
            .service(web::resource("/signout").route(web::post().to(user::signout)))
            .service(web::resource("/rotate_password").route(web::post().to(user::rotate_password)))
            .service(web::resource("/change_password").route(web::post().to(user::change_password)))
            .service(
                web::resource("/internal_signup").route(web::post().to(user::internal_user_signup)),
            )
            .service(
                web::resource("/tenant_signup").route(web::post().to(user::create_tenant_user)),
            )
            .service(web::resource("/create_org").route(web::post().to(user::user_org_create)))
            .service(
                web::resource("/create_merchant")
                    .route(web::post().to(user::user_merchant_account_create)),
            )
            // TODO: To be deprecated
            .service(
                web::resource("/permission_info")
                    .route(web::get().to(user_role::get_authorization_info)),
            )
            // TODO: To be deprecated
            .service(
                web::resource("/module/list").route(web::get().to(user_role::get_role_information)),
            )
            .service(
                web::resource("/parent/list")
                    .route(web::get().to(user_role::get_parent_group_info)),
            )
            .service(
                web::resource("/update").route(web::post().to(user::update_user_account_details)),
            )
            .service(
                web::resource("/data")
                    .route(web::get().to(user::get_multiple_dashboard_metadata))
                    .route(web::post().to(user::set_dashboard_metadata)),
            );

        route = route
            .service(web::scope("/key").service(
                web::resource("/transfer").route(web::post().to(user::transfer_user_key)),
            ));

        route = route.service(
            web::scope("/list")
                .service(web::resource("/org").route(web::get().to(user::list_orgs_for_user)))
                .service(
                    web::resource("/merchant")
                        .route(web::get().to(user::list_merchants_for_user_in_org)),
                )
                .service(
                    web::resource("/profile")
                        .route(web::get().to(user::list_profiles_for_user_in_org_and_merchant)),
                )
                .service(
                    web::resource("/invitation")
                        .route(web::get().to(user_role::list_invitations_for_user)),
                ),
        );

        route = route.service(
            web::scope("/switch")
                .service(web::resource("/org").route(web::post().to(user::switch_org_for_user)))
                .service(
                    web::resource("/merchant")
                        .route(web::post().to(user::switch_merchant_for_user_in_org)),
                )
                .service(
                    web::resource("/profile")
                        .route(web::post().to(user::switch_profile_for_user_in_org_and_merchant)),
                ),
        );

        // Two factor auth routes
        route = route.service(
            web::scope("/2fa")
                // TODO: to be deprecated
                .service(web::resource("").route(web::get().to(user::check_two_factor_auth_status)))
                .service(
                    web::resource("/v2")
                        .route(web::get().to(user::check_two_factor_auth_status_with_attempts)),
                )
                .service(
                    web::scope("/totp")
                        .service(web::resource("/begin").route(web::get().to(user::totp_begin)))
                        .service(web::resource("/reset").route(web::get().to(user::totp_reset)))
                        .service(
                            web::resource("/verify")
                                .route(web::post().to(user::totp_verify))
                                .route(web::put().to(user::totp_update)),
                        ),
                )
                .service(
                    web::scope("/recovery_code")
                        .service(
                            web::resource("/verify")
                                .route(web::post().to(user::verify_recovery_code)),
                        )
                        .service(
                            web::resource("/generate")
                                .route(web::get().to(user::generate_recovery_codes)),
                        ),
                )
                .service(
                    web::resource("/terminate")
                        .route(web::get().to(user::terminate_two_factor_auth)),
                ),
        );

        route = route.service(
            web::scope("/auth")
                .service(
                    web::resource("")
                        .route(web::post().to(user::create_user_authentication_method))
                        .route(web::put().to(user::update_user_authentication_method)),
                )
                .service(
                    web::resource("/list")
                        .route(web::get().to(user::list_user_authentication_methods)),
                )
                .service(web::resource("/url").route(web::get().to(user::get_sso_auth_url)))
                .service(
                    web::resource("/select").route(web::post().to(user::terminate_auth_select)),
                ),
        );

        #[cfg(feature = "email")]
        {
            route = route
                .service(web::resource("/from_email").route(web::post().to(user::user_from_email)))
                .service(
                    web::resource("/connect_account")
                        .route(web::post().to(user::user_connect_account)),
                )
                .service(
                    web::resource("/forgot_password").route(web::post().to(user::forgot_password)),
                )
                .service(
                    web::resource("/reset_password").route(web::post().to(user::reset_password)),
                )
                .service(
                    web::resource("/signup_with_merchant_id")
                        .route(web::post().to(user::user_signup_with_merchant_id)),
                )
                .service(web::resource("/verify_email").route(web::post().to(user::verify_email)))
                .service(
                    web::resource("/v2/verify_email").route(web::post().to(user::verify_email)),
                )
                .service(
                    web::resource("/verify_email_request")
                        .route(web::post().to(user::verify_email_request)),
                )
                .service(
                    web::resource("/user/resend_invite").route(web::post().to(user::resend_invite)),
                )
                .service(
                    web::resource("/accept_invite_from_email")
                        .route(web::post().to(user::accept_invite_from_email)),
                );
        }
        #[cfg(not(feature = "email"))]
        {
            route = route.service(web::resource("/signup").route(web::post().to(user::user_signup)))
        }

        // User management
        route = route.service(
            web::scope("/user")
                .service(web::resource("").route(web::post().to(user::list_user_roles_details)))
                // TODO: To be deprecated
                .service(web::resource("/v2").route(web::post().to(user::list_user_roles_details)))
                .service(
                    web::resource("/list").route(web::get().to(user_role::list_users_in_lineage)),
                )
                // TODO: To be deprecated
                .service(
                    web::resource("/v2/list")
                        .route(web::get().to(user_role::list_users_in_lineage)),
                )
                .service(
                    web::resource("/invite_multiple")
                        .route(web::post().to(user::invite_multiple_user)),
                )
                .service(
                    web::scope("/invite/accept")
                        .service(
                            web::resource("")
                                .route(web::post().to(user_role::accept_invitations_v2)),
                        )
                        .service(
                            web::resource("/pre_auth")
                                .route(web::post().to(user_role::accept_invitations_pre_auth)),
                        )
                        .service(
                            web::scope("/v2")
                                .service(
                                    web::resource("")
                                        .route(web::post().to(user_role::accept_invitations_v2)),
                                )
                                .service(
                                    web::resource("/pre_auth").route(
                                        web::post().to(user_role::accept_invitations_pre_auth),
                                    ),
                                ),
                        ),
                )
                .service(
                    web::resource("/update_role")
                        .route(web::post().to(user_role::update_user_role)),
                )
                .service(
                    web::resource("/delete").route(web::delete().to(user_role::delete_user_role)),
                ),
        );

        // Role information
        route =
            route.service(
                web::scope("/role")
                    .service(
                        web::resource("")
                            .route(web::get().to(user_role::get_role_from_token))
                            .route(web::post().to(user_role::create_role)),
                    )
                    .service(web::resource("/v2").route(
                        web::get().to(user_role::get_groups_and_resources_for_role_from_token),
                    ))
                    // TODO: To be deprecated
                    .service(
                        web::resource("/v2/list")
                            .route(web::get().to(user_role::list_roles_with_info)),
                    )
                    .service(
                        web::scope("/list")
                            .service(
                                web::resource("")
                                    .route(web::get().to(user_role::list_roles_with_info)),
                            )
                            .service(web::resource("/invite").route(
                                web::get().to(user_role::list_invitable_roles_at_entity_level),
                            ))
                            .service(web::resource("/update").route(
                                web::get().to(user_role::list_updatable_roles_at_entity_level),
                            )),
                    )
                    .service(
                        web::resource("/{role_id}")
                            .route(web::get().to(user_role::get_role))
                            .route(web::put().to(user_role::update_role)),
                    )
                    .service(
                        web::resource("/{role_id}/v2")
                            .route(web::get().to(user_role::get_parent_info_for_role)),
                    ),
            );

        #[cfg(feature = "dummy_connector")]
        {
            route = route.service(
                web::resource("/sample_data")
                    .route(web::post().to(user::generate_sample_data))
                    .route(web::delete().to(user::delete_sample_data)),
            )
        }

        route = route.service(
            web::scope("/theme")
                .service(
                    web::resource("")
                        .route(web::get().to(user::theme::get_theme_using_lineage))
                        .route(web::post().to(user::theme::create_theme)),
                )
                .service(
                    web::resource("/{theme_id}")
                        .route(web::get().to(user::theme::get_theme_using_theme_id))
                        .route(web::put().to(user::theme::update_theme))
                        .route(web::post().to(user::theme::upload_file_to_theme_storage))
                        .route(web::delete().to(user::theme::delete_theme)),
                ),
        );

        route
    }
}

pub struct ConnectorOnboarding;

#[cfg(all(feature = "olap", feature = "v1"))]
impl ConnectorOnboarding {
    pub fn server(state: AppState) -> Scope {
        web::scope("/connector_onboarding")
            .app_data(web::Data::new(state))
            .service(
                web::resource("/action_url")
                    .route(web::post().to(connector_onboarding::get_action_url)),
            )
            .service(
                web::resource("/sync")
                    .route(web::post().to(connector_onboarding::sync_onboarding_status)),
            )
            .service(
                web::resource("/reset_tracking_id")
                    .route(web::post().to(connector_onboarding::reset_tracking_id)),
            )
    }
}

#[cfg(feature = "olap")]
pub struct WebhookEvents;

#[cfg(all(feature = "olap", feature = "v1"))]
impl WebhookEvents {
    pub fn server(config: AppState) -> Scope {
        web::scope("/events/{merchant_id}")
            .app_data(web::Data::new(config))
            .service(
                web::resource("")
                    .route(web::get().to(webhook_events::list_initial_webhook_delivery_attempts)),
            )
            .service(
                web::scope("/{event_id}")
                    .service(
                        web::resource("attempts")
                            .route(web::get().to(webhook_events::list_webhook_delivery_attempts)),
                    )
                    .service(
                        web::resource("retry")
                            .route(web::post().to(webhook_events::retry_webhook_delivery_attempt)),
                    ),
            )
    }
}

#[cfg(feature = "olap")]
pub struct FeatureMatrix;

#[cfg(all(feature = "olap", feature = "v1"))]
impl FeatureMatrix {
    pub fn server(state: AppState) -> Scope {
        web::scope("/feature_matrix")
            .app_data(web::Data::new(state))
            .service(web::resource("").route(web::get().to(feature_matrix::fetch_feature_matrix)))
    }
}<|MERGE_RESOLUTION|>--- conflicted
+++ resolved
@@ -351,13 +351,6 @@
                     .expect("Failed to create opensearch client"),
             );
 
-<<<<<<< HEAD
-            #[cfg(feature = "olap")]
-            let mut pools: HashMap<id_type::TenantId, AnalyticsProvider> = HashMap::new();
-            let mut stores = HashMap::new();
-            let mut pm_stores = HashMap::new();
-=======
->>>>>>> db498c27
             #[allow(clippy::expect_used)]
             let cache_store = get_cache_store(&conf.clone(), shut_down_signal, testable)
                 .await
@@ -372,10 +365,6 @@
             )
             .await
             .get_global_storage_interface();
-<<<<<<< HEAD
-            for (tenant_name, tenant) in conf.clone().multitenancy.get_tenants() {
-                let store = Self::get_store_interface(
-=======
             #[cfg(feature = "olap")]
             let pools = conf
                 .multitenancy
@@ -387,27 +376,26 @@
                 .tenants
                 .get_store_interface_map(&storage_impl, &conf, Arc::clone(&cache_store), testable)
                 .await;
+            let pm_stores = conf
+                .multitenancy
+                .tenants
+                .get_pm_store_interface_map(
+                    &storage_impl,
+                    &conf,
+                    Arc::clone(&cache_store),
+                    testable,
+                )
+                .await;
             let accounts_store = conf
                 .multitenancy
                 .tenants
                 .get_accounts_store_interface_map(
->>>>>>> db498c27
                     &storage_impl,
                     &conf,
                     Arc::clone(&cache_store),
                     testable,
                 )
                 .await;
-<<<<<<< HEAD
-                stores.insert(tenant_name.clone(), store.get_storage_interface());
-                pm_stores.insert(tenant_name.clone(), store.get_pm_interface());
-                #[cfg(feature = "olap")]
-                let pool = AnalyticsProvider::from_conf(conf.analytics.get_inner(), tenant).await;
-                #[cfg(feature = "olap")]
-                pools.insert(tenant_name.clone(), pool);
-            }
-=======
->>>>>>> db498c27
 
             #[cfg(feature = "email")]
             let email_client = Arc::new(create_email_client(&conf).await);
@@ -560,7 +548,7 @@
         url: km_conf.url.clone(),
         client_idle_timeout: conf.proxy.idle_pool_connection_timeout,
         #[cfg(feature = "km_forward_x_request_id")]
-        request_id: request_id,
+        request_id,
         #[cfg(feature = "keymanager_mtls")]
         cert: km_conf.cert.clone(),
         #[cfg(feature = "keymanager_mtls")]
