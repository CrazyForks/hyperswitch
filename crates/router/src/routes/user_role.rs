use actix_web::{web, HttpRequest, HttpResponse};
use api_models::user_role::{self as user_role_api, role as role_api};
use common_enums::TokenPurpose;
use router_env::Flow;

use super::AppState;
use crate::{
    core::{
        api_locking,
        user_role::{self as user_role_core, role as role_core},
    },
    services::{
        api,
        authentication::{self as auth},
        authorization::permissions::Permission,
    },
};

// TODO: To be deprecated
pub async fn get_authorization_info(
    state: web::Data<AppState>,
    http_req: HttpRequest,
) -> HttpResponse {
    let flow = Flow::GetAuthorizationInfo;
    Box::pin(api::server_wrap(
        flow,
        state.clone(),
        &http_req,
        (),
        |state, _: (), _, _| async move {
            user_role_core::get_authorization_info_with_groups(state).await
        },
        &auth::JWTAuth {
            permission: Permission::MerchantUserRead,
        },
        api_locking::LockAction::NotApplicable,
    ))
    .await
}

pub async fn get_role_from_token(state: web::Data<AppState>, req: HttpRequest) -> HttpResponse {
    let flow = Flow::GetRoleFromToken;

    Box::pin(api::server_wrap(
        flow,
        state.clone(),
        &req,
        (),
        |state, user, _, _| async move {
            role_core::get_role_from_token_with_groups(state, user).await
        },
        &auth::DashboardNoPermissionAuth,
        api_locking::LockAction::NotApplicable,
    ))
    .await
}

pub async fn get_groups_and_resources_for_role_from_token(
    state: web::Data<AppState>,
    req: HttpRequest,
) -> HttpResponse {
    let flow = Flow::GetRoleFromTokenV2;

    Box::pin(api::server_wrap(
        flow,
        state.clone(),
        &req,
        (),
        |state, user, _, _| async move {
            role_core::get_groups_and_resources_for_role_from_token(state, user).await
        },
        &auth::DashboardNoPermissionAuth,
        api_locking::LockAction::NotApplicable,
    ))
    .await
}

pub async fn create_role(
    state: web::Data<AppState>,
    req: HttpRequest,
    json_payload: web::Json<role_api::CreateRoleRequest>,
) -> HttpResponse {
    let flow = Flow::CreateRole;
    Box::pin(api::server_wrap(
        flow,
        state.clone(),
        &req,
        json_payload.into_inner(),
        role_core::create_role,
        &auth::JWTAuth {
<<<<<<< HEAD
            permission: Permission::UsersWrite,
            minimum_entity_level: EntityType::Profile,
=======
            permission: Permission::MerchantUserWrite,
>>>>>>> adc5262f
        },
        api_locking::LockAction::NotApplicable,
    ))
    .await
}

pub async fn get_role(
    state: web::Data<AppState>,
    req: HttpRequest,
    path: web::Path<String>,
) -> HttpResponse {
    let flow = Flow::GetRole;
    let request_payload = user_role_api::role::GetRoleRequest {
        role_id: path.into_inner(),
    };
    Box::pin(api::server_wrap(
        flow,
        state.clone(),
        &req,
        request_payload,
        |state, user, payload, _| async move {
            role_core::get_role_with_groups(state, user, payload).await
        },
        &auth::JWTAuth {
            permission: Permission::ProfileUserRead,
        },
        api_locking::LockAction::NotApplicable,
    ))
    .await
}

pub async fn get_parent_info_for_role(
    state: web::Data<AppState>,
    req: HttpRequest,
    path: web::Path<String>,
) -> HttpResponse {
    let flow = Flow::GetRoleV2;
    let request_payload = user_role_api::role::GetRoleRequest {
        role_id: path.into_inner(),
    };
    Box::pin(api::server_wrap(
        flow,
        state.clone(),
        &req,
        request_payload,
        |state, user, payload, _| async move {
            role_core::get_parent_info_for_role(state, user, payload).await
        },
        &auth::JWTAuth {
            permission: Permission::ProfileUserRead,
        },
        api_locking::LockAction::NotApplicable,
    ))
    .await
}

pub async fn update_role(
    state: web::Data<AppState>,
    req: HttpRequest,
    json_payload: web::Json<role_api::UpdateRoleRequest>,
    path: web::Path<String>,
) -> HttpResponse {
    let flow = Flow::UpdateRole;
    let role_id = path.into_inner();

    Box::pin(api::server_wrap(
        flow,
        state.clone(),
        &req,
        json_payload.into_inner(),
        |state, user, req, _| role_core::update_role(state, user, req, &role_id),
        &auth::JWTAuth {
            permission: Permission::MerchantUserWrite,
        },
        api_locking::LockAction::NotApplicable,
    ))
    .await
}

pub async fn update_user_role(
    state: web::Data<AppState>,
    req: HttpRequest,
    json_payload: web::Json<user_role_api::UpdateUserRoleRequest>,
) -> HttpResponse {
    let flow = Flow::UpdateUserRole;
    let payload = json_payload.into_inner();
    Box::pin(api::server_wrap(
        flow,
        state.clone(),
        &req,
        payload,
        user_role_core::update_user_role,
        &auth::JWTAuth {
            permission: Permission::ProfileUserWrite,
        },
        api_locking::LockAction::NotApplicable,
    ))
    .await
}

pub async fn accept_invitations_v2(
    state: web::Data<AppState>,
    req: HttpRequest,
    json_payload: web::Json<user_role_api::AcceptInvitationsV2Request>,
) -> HttpResponse {
    let flow = Flow::AcceptInvitationsV2;
    let payload = json_payload.into_inner();
    Box::pin(api::server_wrap(
        flow,
        state.clone(),
        &req,
        payload,
        |state, user, req_body, _| user_role_core::accept_invitations_v2(state, user, req_body),
        &auth::DashboardNoPermissionAuth,
        api_locking::LockAction::NotApplicable,
    ))
    .await
}

pub async fn accept_invitations_pre_auth(
    state: web::Data<AppState>,
    req: HttpRequest,
    json_payload: web::Json<user_role_api::AcceptInvitationsPreAuthRequest>,
) -> HttpResponse {
    let flow = Flow::AcceptInvitationsPreAuth;
    let payload = json_payload.into_inner();
    Box::pin(api::server_wrap(
        flow,
        state.clone(),
        &req,
        payload,
        |state, user, req_body, _| async move {
            user_role_core::accept_invitations_pre_auth(state, user, req_body).await
        },
        &auth::SinglePurposeJWTAuth(TokenPurpose::AcceptInvite),
        api_locking::LockAction::NotApplicable,
    ))
    .await
}

pub async fn delete_user_role(
    state: web::Data<AppState>,
    req: HttpRequest,
    payload: web::Json<user_role_api::DeleteUserRoleRequest>,
) -> HttpResponse {
    let flow = Flow::DeleteUserRole;
    Box::pin(api::server_wrap(
        flow,
        state.clone(),
        &req,
        payload.into_inner(),
        user_role_core::delete_user_role,
        &auth::JWTAuth {
            permission: Permission::ProfileUserWrite,
        },
        api_locking::LockAction::NotApplicable,
    ))
    .await
}

pub async fn get_role_information(
    state: web::Data<AppState>,
    http_req: HttpRequest,
) -> HttpResponse {
    let flow = Flow::GetRolesInfo;

    Box::pin(api::server_wrap(
        flow,
        state.clone(),
        &http_req,
        (),
        |_, _: (), _, _| async move {
            user_role_core::get_authorization_info_with_group_tag().await
        },
        &auth::JWTAuth {
            permission: Permission::ProfileUserRead,
        },
        api_locking::LockAction::NotApplicable,
    ))
    .await
}

pub async fn get_parent_group_info(
    state: web::Data<AppState>,
    http_req: HttpRequest,
) -> HttpResponse {
    let flow = Flow::GetParentGroupInfo;

    Box::pin(api::server_wrap(
        flow,
        state.clone(),
        &http_req,
        (),
        |state, user_from_token, _, _| async move {
            user_role_core::get_parent_group_info(state, user_from_token).await
        },
        &auth::JWTAuth {
            permission: Permission::ProfileUserRead,
        },
        api_locking::LockAction::NotApplicable,
    ))
    .await
}

pub async fn list_users_in_lineage(
    state: web::Data<AppState>,
    req: HttpRequest,
    query: web::Query<user_role_api::ListUsersInEntityRequest>,
) -> HttpResponse {
    let flow = Flow::ListUsersInLineage;

    Box::pin(api::server_wrap(
        flow,
        state.clone(),
        &req,
        query.into_inner(),
        |state, user_from_token, request, _| {
            user_role_core::list_users_in_lineage(state, user_from_token, request)
        },
        &auth::DashboardNoPermissionAuth,
        api_locking::LockAction::NotApplicable,
    ))
    .await
}

pub async fn list_roles_with_info(
    state: web::Data<AppState>,
    req: HttpRequest,
    query: web::Query<role_api::ListRolesRequest>,
) -> HttpResponse {
    let flow = Flow::ListRolesV2;

    Box::pin(api::server_wrap(
        flow,
        state.clone(),
        &req,
        query.into_inner(),
        |state, user_from_token, request, _| {
            role_core::list_roles_with_info(state, user_from_token, request)
        },
        &auth::JWTAuth {
            permission: Permission::ProfileUserRead,
        },
        api_locking::LockAction::NotApplicable,
    ))
    .await
}

pub async fn list_invitable_roles_at_entity_level(
    state: web::Data<AppState>,
    req: HttpRequest,
    query: web::Query<role_api::ListRolesAtEntityLevelRequest>,
) -> HttpResponse {
    let flow = Flow::ListInvitableRolesAtEntityLevel;

    Box::pin(api::server_wrap(
        flow,
        state.clone(),
        &req,
        query.into_inner(),
        |state, user_from_token, req, _| {
            role_core::list_roles_at_entity_level(
                state,
                user_from_token,
                req,
                role_api::RoleCheckType::Invite,
            )
        },
        &auth::JWTAuth {
            permission: Permission::ProfileUserRead,
        },
        api_locking::LockAction::NotApplicable,
    ))
    .await
}

pub async fn list_updatable_roles_at_entity_level(
    state: web::Data<AppState>,
    req: HttpRequest,
    query: web::Query<role_api::ListRolesAtEntityLevelRequest>,
) -> HttpResponse {
    let flow = Flow::ListUpdatableRolesAtEntityLevel;

    Box::pin(api::server_wrap(
        flow,
        state.clone(),
        &req,
        query.into_inner(),
        |state, user_from_token, req, _| {
            role_core::list_roles_at_entity_level(
                state,
                user_from_token,
                req,
                role_api::RoleCheckType::Update,
            )
        },
        &auth::JWTAuth {
            permission: Permission::ProfileUserRead,
        },
        api_locking::LockAction::NotApplicable,
    ))
    .await
}

pub async fn list_invitations_for_user(
    state: web::Data<AppState>,
    req: HttpRequest,
) -> HttpResponse {
    let flow = Flow::ListInvitationsForUser;

    Box::pin(api::server_wrap(
        flow,
        state.clone(),
        &req,
        (),
        |state, user_id_from_token, _, _| {
            user_role_core::list_invitations_for_user(state, user_id_from_token)
        },
        &auth::SinglePurposeOrLoginTokenAuth(TokenPurpose::AcceptInvite),
        api_locking::LockAction::NotApplicable,
    ))
    .await
}<|MERGE_RESOLUTION|>--- conflicted
+++ resolved
@@ -88,12 +88,7 @@
         json_payload.into_inner(),
         role_core::create_role,
         &auth::JWTAuth {
-<<<<<<< HEAD
-            permission: Permission::UsersWrite,
-            minimum_entity_level: EntityType::Profile,
-=======
-            permission: Permission::MerchantUserWrite,
->>>>>>> adc5262f
+            permission: Permission::ProfileUserWrite,
         },
         api_locking::LockAction::NotApplicable,
     ))
