--- conflicted
+++ resolved
@@ -39,12 +39,8 @@
     ApplePayCertificatesMigration,
     Relay,
     Documentation,
-<<<<<<< HEAD
-    PaymentMethodSession,
-=======
     Hypersense,
     PaymentMethodsSession,
->>>>>>> de865bd1
 }
 
 impl From<Flow> for ApiIdentifier {
