--- conflicted
+++ resolved
@@ -262,14 +262,10 @@
 ) -> CustomResult<FxExchangeRatesCacheEntry, ForexCacheError> {
     Ok(save_forex_to_redis(state, &forex)
         .await
-<<<<<<< HEAD
-        .async_and_then(|_rates| async {
+        .async_and_then(|_rates| {
             metrics::CURRENCY_CONVERSION_SUCCESSFUL_REDIS_WRITE.add(&metrics::CONTEXT, 1, &[]);
-            release_redis_lock(state).await
+            release_redis_lock(state)
         })
-=======
-        .async_and_then(|_rates| release_redis_lock(state))
->>>>>>> 15f873bd
         .await
         .async_and_then(|_val| save_forex_to_local(forex.clone()))
         .await
