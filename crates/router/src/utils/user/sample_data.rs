use api_models::{
    enums::Connector::{DummyConnector4, DummyConnector7},
    user::sample_data::SampleDataRequest,
};
use common_utils::{
    id_type,
    types::{ConnectorTransactionId, MinorUnit},
};
#[cfg(feature = "v1")]
use diesel_models::user::sample_data::PaymentAttemptBatchNew;
use diesel_models::{enums as storage_enums, DisputeNew, RefundNew};
use error_stack::ResultExt;
use hyperswitch_domain_models::payments::PaymentIntent;
use rand::{prelude::SliceRandom, thread_rng, Rng};
use time::OffsetDateTime;

use crate::{
    consts,
    core::errors::sample_data::{SampleDataError, SampleDataResult},
    SessionState,
};

#[cfg(feature = "v1")]
#[allow(clippy::type_complexity)]
pub async fn generate_sample_data(
    state: &SessionState,
    req: SampleDataRequest,
    merchant_id: &id_type::MerchantId,
    org_id: &id_type::OrganizationId,
) -> SampleDataResult<
    Vec<(
        PaymentIntent,
        PaymentAttemptBatchNew,
        Option<RefundNew>,
        Option<DisputeNew>,
    )>,
> {
    let sample_data_size: usize = req.record.unwrap_or(100);
    let key_manager_state = &state.into();
    if !(10..=100).contains(&sample_data_size) {
        return Err(SampleDataError::InvalidRange.into());
    }

    let key_store = state
        .store
        .get_merchant_key_store_by_merchant_id(
            key_manager_state,
            merchant_id,
            &state.store.get_master_key().to_vec().into(),
        )
        .await
        .change_context(SampleDataError::InternalServerError)?;

    let merchant_from_db = state
        .store
        .find_merchant_account_by_merchant_id(key_manager_state, merchant_id, &key_store)
        .await
        .change_context::<SampleDataError>(SampleDataError::DataDoesNotExist)?;

    #[cfg(feature = "v1")]
    let (profile_id_result, business_country_default, business_label_default) = {
        let merchant_parsed_details: Vec<api_models::admin::PrimaryBusinessDetails> =
            serde_json::from_value(merchant_from_db.primary_business_details.clone())
                .change_context(SampleDataError::InternalServerError)
                .attach_printable("Error while parsing primary business details")?;

        let business_country_default = merchant_parsed_details.first().map(|x| x.country);

        let business_label_default = merchant_parsed_details.first().map(|x| x.business.clone());

        let profile_id = crate::core::utils::get_profile_id_from_business_details(
            key_manager_state,
            &key_store,
            business_country_default,
            business_label_default.as_ref(),
            &merchant_from_db,
            req.profile_id.as_ref(),
            &*state.store,
            false,
        )
        .await;
        (profile_id, business_country_default, business_label_default)
    };

    #[cfg(feature = "v2")]
    let (profile_id_result, business_country_default, business_label_default) = {
        let profile_id = req
            .profile_id.clone()
            .ok_or(hyperswitch_domain_models::errors::api_error_response::ApiErrorResponse::MissingRequiredField {
                field_name: "profile_id",
            });

        (profile_id, None, None)
    };

    let profile_id = match profile_id_result {
        Ok(id) => id.clone(),
        Err(error) => {
            router_env::logger::error!(
                "Profile ID not found in business details. Attempting to fetch from the database {error:?}"
            );

            state
                .store
                .list_profile_by_merchant_id(key_manager_state, &key_store, merchant_id)
                .await
                .change_context(SampleDataError::InternalServerError)
                .attach_printable("Failed to get business profile")?
                .first()
                .ok_or(SampleDataError::InternalServerError)?
                .get_id()
                .to_owned()
        }
    };

    // 10 percent payments should be failed
    #[allow(clippy::as_conversions)]
    let failure_attempts = usize::try_from((sample_data_size as f32 / 10.0).round() as i64)
        .change_context(SampleDataError::InvalidParameters)?;

    let failure_after_attempts = sample_data_size / failure_attempts;

    // 20 percent refunds for payments
    #[allow(clippy::as_conversions)]
    let number_of_refunds = usize::try_from((sample_data_size as f32 / 5.0).round() as i64)
        .change_context(SampleDataError::InvalidParameters)?;

    let mut refunds_count = 0;

    // 2 disputes if generated data size is between 50 and 100, 1 dispute if it is less than 50.
    let number_of_disputes: usize = if sample_data_size >= 50 { 2 } else { 1 };

    let mut disputes_count = 0;

    let mut random_array: Vec<usize> = (1..=sample_data_size).collect();

    // Shuffle the array
    let mut rng = thread_rng();
    random_array.shuffle(&mut rng);

    let mut res: Vec<(
        PaymentIntent,
        PaymentAttemptBatchNew,
        Option<RefundNew>,
        Option<DisputeNew>,
    )> = Vec::new();
    let start_time = req
        .start_time
        .unwrap_or(common_utils::date_time::now() - time::Duration::days(7))
        .assume_utc()
        .unix_timestamp();
    let end_time = req
        .end_time
        .unwrap_or_else(common_utils::date_time::now)
        .assume_utc()
        .unix_timestamp();

    let current_time = common_utils::date_time::now().assume_utc().unix_timestamp();

    let min_amount = req.min_amount.unwrap_or(100);
    let max_amount = req.max_amount.unwrap_or(min_amount + 100);

    if min_amount > max_amount
        || start_time > end_time
        || start_time > current_time
        || end_time > current_time
    {
        return Err(SampleDataError::InvalidParameters.into());
    };

    let currency_vec = req.currency.unwrap_or(vec![common_enums::Currency::USD]);
    let currency_vec_len = currency_vec.len();

    let connector_vec = req
        .connector
        .unwrap_or(vec![DummyConnector4, DummyConnector7]);
    let connector_vec_len = connector_vec.len();

    let auth_type = req.auth_type.unwrap_or(vec![
        common_enums::AuthenticationType::ThreeDs,
        common_enums::AuthenticationType::NoThreeDs,
    ]);
    let auth_type_len = auth_type.len();

    if currency_vec_len == 0 || connector_vec_len == 0 || auth_type_len == 0 {
        return Err(SampleDataError::InvalidParameters.into());
    }

    // This has to be an internal server error because, this function failing means that the intended functionality is not working as expected
    let dashboard_customer_id =
        id_type::CustomerId::try_from(std::borrow::Cow::from("hs-dashboard-user"))
            .change_context(SampleDataError::InternalServerError)?;

    for num in 1..=sample_data_size {
        let payment_id = id_type::PaymentId::generate_test_payment_id_for_sample_data();
        let attempt_id = payment_id.get_attempt_id(1);
        let client_secret = payment_id.generate_client_secret();
        let amount = thread_rng().gen_range(min_amount..=max_amount);

        let created_at @ modified_at @ last_synced =
            OffsetDateTime::from_unix_timestamp(thread_rng().gen_range(start_time..=end_time))
                .map(common_utils::date_time::convert_to_pdt)
                .unwrap_or(
                    req.start_time.unwrap_or_else(|| {
                        common_utils::date_time::now() - time::Duration::days(7)
                    }),
                );
        let session_expiry =
            created_at.saturating_add(time::Duration::seconds(consts::DEFAULT_SESSION_EXPIRY));

        // After some set of payments sample data will have a failed attempt
        let is_failed_payment =
            (random_array.get(num - 1).unwrap_or(&0) % failure_after_attempts) == 0;

        let payment_intent = PaymentIntent {
            payment_id: payment_id.clone(),
            merchant_id: merchant_id.clone(),
            status: match is_failed_payment {
                true => common_enums::IntentStatus::Failed,
                _ => common_enums::IntentStatus::Succeeded,
            },
            amount: MinorUnit::new(amount * 100),
            currency: Some(
                *currency_vec
                    .get((num - 1) % currency_vec_len)
                    .unwrap_or(&common_enums::Currency::USD),
            ),
            description: Some("This is a sample payment".to_string()),
            created_at,
            modified_at,
            last_synced: Some(last_synced),
            client_secret: Some(client_secret),
            business_country: business_country_default,
            business_label: business_label_default.clone(),
            active_attempt: hyperswitch_domain_models::RemoteStorageObject::ForeignID(
                attempt_id.clone(),
            ),
            attempt_count: 1,
            customer_id: Some(dashboard_customer_id.clone()),
            amount_captured: Some(MinorUnit::new(amount * 100)),
            profile_id: Some(profile_id.clone()),
            return_url: Default::default(),
            metadata: Default::default(),
            connector_id: Default::default(),
            shipping_address_id: Default::default(),
            billing_address_id: Default::default(),
            statement_descriptor_name: Default::default(),
            statement_descriptor_suffix: Default::default(),
            setup_future_usage: Default::default(),
            off_session: Default::default(),
            order_details: Default::default(),
            allowed_payment_method_types: Default::default(),
            connector_metadata: Default::default(),
            feature_metadata: Default::default(),
            merchant_decision: Default::default(),
            payment_link_id: Default::default(),
            payment_confirm_source: Default::default(),
            updated_by: merchant_from_db.storage_scheme.to_string(),
            surcharge_applicable: Default::default(),
            request_incremental_authorization: Default::default(),
            incremental_authorization_allowed: Default::default(),
            authorization_count: Default::default(),
            fingerprint_id: None,
            session_expiry: Some(session_expiry),
            request_external_three_ds_authentication: None,
            split_payments: None,
            frm_metadata: Default::default(),
            customer_details: None,
            billing_details: None,
            merchant_order_reference_id: Default::default(),
            shipping_details: None,
            is_payment_processor_token_flow: None,
            organization_id: org_id.clone(),
            shipping_cost: None,
            tax_details: None,
            skip_external_tax_calculation: None,
            request_extended_authorization: None,
            psd2_sca_exemption_type: None,
            platform_merchant_id: None,
        };
        let (connector_transaction_id, processor_transaction_data) =
            ConnectorTransactionId::form_id_and_data(attempt_id.clone());
        let payment_attempt = PaymentAttemptBatchNew {
            attempt_id: attempt_id.clone(),
            payment_id: payment_id.clone(),
            connector_transaction_id: Some(connector_transaction_id),
            merchant_id: merchant_id.clone(),
            status: match is_failed_payment {
                true => common_enums::AttemptStatus::Failure,
                _ => common_enums::AttemptStatus::Charged,
            },
            amount: MinorUnit::new(amount * 100),
            currency: payment_intent.currency,
            connector: Some(
                (*connector_vec
                    .get((num - 1) % connector_vec_len)
                    .unwrap_or(&DummyConnector4))
                .to_string(),
            ),
            payment_method: Some(common_enums::PaymentMethod::Card),
            payment_method_type: Some(get_payment_method_type(thread_rng().gen_range(1..=2))),
            authentication_type: Some(
                *auth_type
                    .get((num - 1) % auth_type_len)
                    .unwrap_or(&common_enums::AuthenticationType::NoThreeDs),
            ),
            error_message: match is_failed_payment {
                true => Some("This is a test payment which has a failed status".to_string()),
                _ => None,
            },
            error_code: match is_failed_payment {
                true => Some("HS001".to_string()),
                _ => None,
            },
            confirm: true,
            created_at,
            modified_at,
            last_synced: Some(last_synced),
            amount_to_capture: Some(MinorUnit::new(amount * 100)),
            connector_response_reference_id: Some(attempt_id.clone()),
            updated_by: merchant_from_db.storage_scheme.to_string(),
            save_to_locker: None,
            offer_amount: None,
            surcharge_amount: None,
            tax_amount: None,
            payment_method_id: None,
            capture_method: None,
            capture_on: None,
            cancellation_reason: None,
            mandate_id: None,
            browser_info: None,
            payment_token: None,
            connector_metadata: None,
            payment_experience: None,
            payment_method_data: None,
            business_sub_label: None,
            straight_through_algorithm: None,
            preprocessing_step_id: None,
            mandate_details: None,
            error_reason: None,
            multiple_capture_count: None,
            amount_capturable: MinorUnit::new(i64::default()),
            merchant_connector_id: None,
            authentication_data: None,
            encoded_data: None,
            unified_code: None,
            unified_message: None,
            net_amount: None,
            external_three_ds_authentication_attempted: None,
            authentication_connector: None,
            authentication_id: None,
            mandate_data: None,
            payment_method_billing_address_id: None,
            fingerprint_id: None,
            charge_id: None,
            client_source: None,
            client_version: None,
            customer_acceptance: None,
            profile_id: profile_id.clone(),
            organization_id: org_id.clone(),
            shipping_cost: None,
            order_tax_amount: None,
            processor_transaction_data,
            connector_mandate_detail: None,
<<<<<<< HEAD
            platform_merchant_id: None,
=======
            request_extended_authorization: None,
            extended_authorization_applied: None,
            capture_before: None,
            card_discovery: None,
>>>>>>> 74bbf4bf
        };

        let refund = if refunds_count < number_of_refunds && !is_failed_payment {
            refunds_count += 1;
            let (connector_transaction_id, processor_transaction_data) =
                ConnectorTransactionId::form_id_and_data(attempt_id.clone());
            Some(RefundNew {
                refund_id: common_utils::generate_id_with_default_len("test"),
                internal_reference_id: common_utils::generate_id_with_default_len("test"),
                external_reference_id: None,
                payment_id: payment_id.clone(),
                attempt_id: attempt_id.clone(),
                merchant_id: merchant_id.clone(),
                connector_transaction_id,
                connector_refund_id: None,
                description: Some("This is a sample refund".to_string()),
                created_at,
                modified_at,
                refund_reason: Some("Sample Refund".to_string()),
                connector: payment_attempt
                    .connector
                    .clone()
                    .unwrap_or(DummyConnector4.to_string()),
                currency: *currency_vec
                    .get((num - 1) % currency_vec_len)
                    .unwrap_or(&common_enums::Currency::USD),
                total_amount: MinorUnit::new(amount * 100),
                refund_amount: MinorUnit::new(amount * 100),
                refund_status: common_enums::RefundStatus::Success,
                sent_to_gateway: true,
                refund_type: diesel_models::enums::RefundType::InstantRefund,
                metadata: None,
                refund_arn: None,
                profile_id: payment_intent.profile_id.clone(),
                updated_by: merchant_from_db.storage_scheme.to_string(),
                merchant_connector_id: payment_attempt.merchant_connector_id.clone(),
                charges: None,
                split_refunds: None,
                organization_id: org_id.clone(),
                processor_refund_data: None,
                processor_transaction_data,
            })
        } else {
            None
        };

        let dispute =
            if disputes_count < number_of_disputes && !is_failed_payment && refund.is_none() {
                disputes_count += 1;
                Some(DisputeNew {
                    dispute_id: common_utils::generate_id_with_default_len("test"),
                    amount: (amount * 100).to_string(),
                    currency: payment_intent
                        .currency
                        .unwrap_or(common_enums::Currency::USD)
                        .to_string(),
                    dispute_stage: storage_enums::DisputeStage::Dispute,
                    dispute_status: storage_enums::DisputeStatus::DisputeOpened,
                    payment_id: payment_id.clone(),
                    attempt_id: attempt_id.clone(),
                    merchant_id: merchant_id.clone(),
                    connector_status: "Sample connector status".into(),
                    connector_dispute_id: common_utils::generate_id_with_default_len("test"),
                    connector_reason: Some("Sample Dispute".into()),
                    connector_reason_code: Some("123".into()),
                    challenge_required_by: None,
                    connector_created_at: None,
                    connector_updated_at: None,
                    connector: payment_attempt
                        .connector
                        .clone()
                        .unwrap_or(DummyConnector4.to_string()),
                    evidence: None,
                    profile_id: payment_intent.profile_id.clone(),
                    merchant_connector_id: payment_attempt.merchant_connector_id.clone(),
                    dispute_amount: amount * 100,
                    organization_id: org_id.clone(),
                    dispute_currency: Some(payment_intent.currency.unwrap_or_default()),
                    platform_merchant_id: None,
                })
            } else {
                None
            };

        res.push((payment_intent, payment_attempt, refund, dispute));
    }
    Ok(res)
}

fn get_payment_method_type(num: u8) -> common_enums::PaymentMethodType {
    let rem: u8 = (num) % 2;
    match rem {
        0 => common_enums::PaymentMethodType::Debit,
        _ => common_enums::PaymentMethodType::Credit,
    }
}<|MERGE_RESOLUTION|>--- conflicted
+++ resolved
@@ -362,14 +362,11 @@
             order_tax_amount: None,
             processor_transaction_data,
             connector_mandate_detail: None,
-<<<<<<< HEAD
             platform_merchant_id: None,
-=======
             request_extended_authorization: None,
             extended_authorization_applied: None,
             capture_before: None,
             card_discovery: None,
->>>>>>> 74bbf4bf
         };
 
         let refund = if refunds_count < number_of_refunds && !is_failed_payment {
