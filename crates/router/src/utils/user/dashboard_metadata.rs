--- conflicted
+++ resolved
@@ -217,15 +217,10 @@
             | DBEnum::ConfigureWoocom
             | DBEnum::SetupWoocomWebhook
             | DBEnum::OnboardingSurvey
-<<<<<<< HEAD
-            | DBEnum::IsMultipleConfiguration 
+            | DBEnum::IsMultipleConfiguration
+            | DBEnum::ReconStatus 
             | DBEnum::ProdIntent => merchant_scoped.push(key),
             DBEnum::Feedback  | DBEnum::IsChangePasswordRequired => {
-=======
-            | DBEnum::IsMultipleConfiguration
-            | DBEnum::ReconStatus => merchant_scoped.push(key),
-            DBEnum::Feedback | DBEnum::ProdIntent | DBEnum::IsChangePasswordRequired => {
->>>>>>> b19b195f
                 user_scoped.push(key)
             }
         }
