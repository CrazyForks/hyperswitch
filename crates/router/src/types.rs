// FIXME: Why were these data types grouped this way?
//
// Folder `types` is strange for Rust ecosystem, nevertheless it might be okay.
// But folder `enum` is even more strange I unlikely okay. Why should not we introduce folders `type`, `structs` and `traits`? :)
// Is it better to split data types according to business logic instead.
// For example, customers/address/dispute/mandate is "models".
// Separation of concerns instead of separation of forms.

pub mod api;
pub mod storage;
pub mod transformers;

use std::marker::PhantomData;

pub use api_models::enums::Connector;
use common_utils::{pii, pii::Email};
use error_stack::{IntoReport, ResultExt};

use self::{api::payments, storage::enums as storage_enums};
pub use crate::core::payments::PaymentAddress;
use crate::{core::errors, services};

pub type PaymentsAuthorizeRouterData =
    RouterData<api::Authorize, PaymentsAuthorizeData, PaymentsResponseData>;
pub type PaymentsAuthorizeSessionTokenRouterData =
    RouterData<api::AuthorizeSessionToken, AuthorizeSessionTokenData, PaymentsResponseData>;
pub type PaymentsCompleteAuthorizeRouterData =
    RouterData<api::CompleteAuthorize, CompleteAuthorizeData, PaymentsResponseData>;
pub type PaymentsInitRouterData =
    RouterData<api::InitPayment, PaymentsAuthorizeData, PaymentsResponseData>;
pub type PaymentsSyncRouterData = RouterData<api::PSync, PaymentsSyncData, PaymentsResponseData>;
pub type PaymentsCaptureRouterData =
    RouterData<api::Capture, PaymentsCaptureData, PaymentsResponseData>;
pub type PaymentsCancelRouterData = RouterData<api::Void, PaymentsCancelData, PaymentsResponseData>;
pub type PaymentsSessionRouterData =
    RouterData<api::Session, PaymentsSessionData, PaymentsResponseData>;
pub type RefundsRouterData<F> = RouterData<F, RefundsData, RefundsResponseData>;
pub type RefundExecuteRouterData = RouterData<api::Execute, RefundsData, RefundsResponseData>;
pub type RefundSyncRouterData = RouterData<api::RSync, RefundsData, RefundsResponseData>;

pub type RefreshTokenRouterData =
    RouterData<api::AccessTokenAuth, AccessTokenRequestData, AccessToken>;

pub type PaymentsResponseRouterData<R> =
    ResponseRouterData<api::Authorize, R, PaymentsAuthorizeData, PaymentsResponseData>;
pub type PaymentsCancelResponseRouterData<R> =
    ResponseRouterData<api::Void, R, PaymentsCancelData, PaymentsResponseData>;
pub type PaymentsSyncResponseRouterData<R> =
    ResponseRouterData<api::PSync, R, PaymentsSyncData, PaymentsResponseData>;
pub type PaymentsSessionResponseRouterData<R> =
    ResponseRouterData<api::Session, R, PaymentsSessionData, PaymentsResponseData>;
pub type PaymentsCaptureResponseRouterData<R> =
    ResponseRouterData<api::Capture, R, PaymentsCaptureData, PaymentsResponseData>;

pub type RefundsResponseRouterData<F, R> =
    ResponseRouterData<F, R, RefundsData, RefundsResponseData>;

pub type PaymentsAuthorizeType =
    dyn services::ConnectorIntegration<api::Authorize, PaymentsAuthorizeData, PaymentsResponseData>;
pub type PaymentsComeplteAuthorizeType = dyn services::ConnectorIntegration<
    api::CompleteAuthorize,
    CompleteAuthorizeData,
    PaymentsResponseData,
>;
pub type PaymentsPreAuthorizeType = dyn services::ConnectorIntegration<
    api::AuthorizeSessionToken,
    AuthorizeSessionTokenData,
    PaymentsResponseData,
>;
pub type PaymentsInitType = dyn services::ConnectorIntegration<
    api::InitPayment,
    PaymentsAuthorizeData,
    PaymentsResponseData,
>;
pub type PaymentsSyncType =
    dyn services::ConnectorIntegration<api::PSync, PaymentsSyncData, PaymentsResponseData>;
pub type PaymentsCaptureType =
    dyn services::ConnectorIntegration<api::Capture, PaymentsCaptureData, PaymentsResponseData>;
pub type PaymentsSessionType =
    dyn services::ConnectorIntegration<api::Session, PaymentsSessionData, PaymentsResponseData>;
pub type PaymentsVoidType =
    dyn services::ConnectorIntegration<api::Void, PaymentsCancelData, PaymentsResponseData>;

pub type RefundExecuteType =
    dyn services::ConnectorIntegration<api::Execute, RefundsData, RefundsResponseData>;
pub type RefundSyncType =
    dyn services::ConnectorIntegration<api::RSync, RefundsData, RefundsResponseData>;

pub type RefreshTokenType =
    dyn services::ConnectorIntegration<api::AccessTokenAuth, AccessTokenRequestData, AccessToken>;

pub type VerifyRouterData = RouterData<api::Verify, VerifyRequestData, PaymentsResponseData>;

#[derive(Debug, Clone)]
pub struct RouterData<Flow, Request, Response> {
    pub flow: PhantomData<Flow>,
    pub merchant_id: String,
    pub connector: String,
    pub payment_id: String,
    pub attempt_id: String,
    pub status: storage_enums::AttemptStatus,
    pub payment_method: storage_enums::PaymentMethod,
    pub connector_auth_type: ConnectorAuthType,
    pub description: Option<String>,
    pub return_url: Option<String>,
    pub router_return_url: Option<String>,
    pub complete_authorize_url: Option<String>,
    pub address: PaymentAddress,
    pub auth_type: storage_enums::AuthenticationType,
    pub connector_meta_data: Option<pii::SecretSerdeValue>,
    pub amount_captured: Option<i64>,
    pub access_token: Option<AccessToken>,
    pub session_token: Option<String>,
    pub reference_id: Option<String>,

    /// Contains flow-specific data required to construct a request and send it to the connector.
    pub request: Request,

    /// Contains flow-specific data that the connector responds with.
    pub response: Result<Response, ErrorResponse>,

    /// Contains any error response that the connector returns.
    pub payment_method_id: Option<String>,
}

#[derive(Debug, Clone)]
pub struct PaymentsAuthorizeData {
    pub payment_method_data: payments::PaymentMethodData,
    pub amount: i64,
    pub email: Option<masking::Secret<String, Email>>,
    pub currency: storage_enums::Currency,
    pub confirm: bool,
    pub statement_descriptor_suffix: Option<String>,
    pub statement_descriptor: Option<String>,
    pub capture_method: Option<storage_enums::CaptureMethod>,
    // Mandates
    pub setup_future_usage: Option<storage_enums::FutureUsage>,
    pub mandate_id: Option<api_models::payments::MandateIds>,
    pub off_session: Option<bool>,
    pub setup_mandate_details: Option<payments::MandateData>,
    pub browser_info: Option<BrowserInformation>,
    pub order_details: Option<api_models::payments::OrderDetails>,
    pub session_token: Option<String>,
    pub enrolled_for_3ds: bool,
    pub related_transaction_id: Option<String>,
    pub payment_experience: Option<storage_enums::PaymentExperience>,
    pub payment_method_type: Option<storage_enums::PaymentMethodType>,
}

#[derive(Debug, Clone)]
pub struct PaymentsCaptureData {
    pub amount_to_capture: Option<i64>,
    pub currency: storage_enums::Currency,
    pub connector_transaction_id: String,
    pub amount: i64,
}

#[derive(Debug, Clone)]
pub struct AuthorizeSessionTokenData {
    pub amount_to_capture: Option<i64>,
    pub currency: storage_enums::Currency,
    pub connector_transaction_id: String,
    pub amount: i64,
}

<<<<<<< HEAD
#[derive(Debug, Clone, Default)]
=======
#[derive(Debug, Clone)]
pub struct CompleteAuthorizeData {
    pub payment_method_data: Option<payments::PaymentMethodData>,
    pub amount: i64,
    pub email: Option<masking::Secret<String, Email>>,
    pub currency: storage_enums::Currency,
    pub confirm: bool,
    pub statement_descriptor_suffix: Option<String>,
    pub capture_method: Option<storage_enums::CaptureMethod>,
    // Mandates
    pub setup_future_usage: Option<storage_enums::FutureUsage>,
    pub mandate_id: Option<api_models::payments::MandateIds>,
    pub off_session: Option<bool>,
    pub setup_mandate_details: Option<payments::MandateData>,
    pub browser_info: Option<BrowserInformation>,
    pub connector_transaction_id: Option<String>,
    pub connector_meta: Option<serde_json::Value>,
}

#[derive(Debug, Default, Clone)]
>>>>>>> 5c9bec9f
pub struct PaymentsSyncData {
    //TODO : add fields based on the connector requirements
    pub connector_transaction_id: ResponseId,
    pub encoded_data: Option<String>,
    pub capture_method: Option<storage_enums::CaptureMethod>,
    pub connector_meta: Option<serde_json::Value>,
}

#[derive(Debug, Default, Clone)]
pub struct PaymentsCancelData {
    pub amount: Option<i64>,
    pub currency: Option<storage_enums::Currency>,
    pub connector_transaction_id: String,
    pub cancellation_reason: Option<String>,
}

#[derive(Debug, Clone)]
pub struct PaymentsSessionData {
    pub amount: i64,
    pub currency: storage_enums::Currency,
    pub country: Option<String>,
    pub order_details: Option<api_models::payments::OrderDetails>,
}

#[derive(Debug, Clone)]
pub struct VerifyRequestData {
    pub currency: storage_enums::Currency,
    pub payment_method_data: payments::PaymentMethodData,
    pub confirm: bool,
    pub statement_descriptor_suffix: Option<String>,
    pub mandate_id: Option<api_models::payments::MandateIds>,
    pub setup_future_usage: Option<storage_enums::FutureUsage>,
    pub off_session: Option<bool>,
    pub setup_mandate_details: Option<payments::MandateData>,
}

#[derive(Debug, Clone)]
pub struct AccessTokenRequestData {
    pub app_id: String,
    pub id: Option<String>,
    // Add more keys if required
}

pub struct AddAccessTokenResult {
    pub access_token_result: Result<Option<AccessToken>, ErrorResponse>,
    pub connector_supports_access_token: bool,
}

#[derive(serde::Deserialize, serde::Serialize, Debug, Clone)]
pub struct AccessToken {
    pub token: String,
    pub expires: i64,
}

#[derive(Debug, Clone)]
pub enum PaymentsResponseData {
    TransactionResponse {
        resource_id: ResponseId,
        redirection_data: Option<services::RedirectForm>,
        mandate_reference: Option<String>,
        connector_metadata: Option<serde_json::Value>,
    },
    SessionResponse {
        session_token: api::SessionToken,
    },
    SessionTokenResponse {
        session_token: String,
    },
}

#[derive(Debug, Clone, Default)]
pub enum ResponseId {
    ConnectorTransactionId(String),
    EncodedData(String),
    #[default]
    NoResponseId,
}

impl ResponseId {
    pub fn get_connector_transaction_id(
        &self,
    ) -> errors::CustomResult<String, errors::ValidationError> {
        match self {
            Self::ConnectorTransactionId(txn_id) => Ok(txn_id.to_string()),
            _ => Err(errors::ValidationError::IncorrectValueProvided {
                field_name: "connector_transaction_id",
            })
            .into_report()
            .attach_printable("Expected connector transaction ID not found"),
        }
    }
}

#[derive(Debug, Clone)]
pub struct RefundsData {
    pub refund_id: String,
    pub connector_transaction_id: String,

    pub connector_refund_id: Option<String>,
    pub currency: storage_enums::Currency,
    /// Amount for the payment against which this refund is issued
    pub amount: i64,
    pub reason: Option<String>,
    /// Amount to be refunded
    pub refund_amount: i64,
    /// Arbitrary metadata required for refund
    pub connector_metadata: Option<serde_json::Value>,
}

#[derive(Debug, Clone, serde::Serialize, serde::Deserialize)]
pub struct BrowserInformation {
    pub color_depth: u8,
    pub java_enabled: bool,
    pub java_script_enabled: bool,
    pub language: String,
    pub screen_height: u32,
    pub screen_width: u32,
    pub time_zone: i32,
    pub ip_address: Option<std::net::IpAddr>,
    pub accept_header: String,
    pub user_agent: String,
}

#[derive(Debug, Clone)]
pub struct RefundsResponseData {
    pub connector_refund_id: String,
    pub refund_status: storage_enums::RefundStatus,
    // pub amount_received: Option<i32>, // Calculation for amount received not in place yet
}

#[derive(Debug, Clone, Copy)]
pub enum Redirection {
    Redirect,
    NoRedirect,
}

#[derive(Debug, Clone, Default, serde::Deserialize, serde::Serialize)]
pub struct ConnectorResponse {
    pub merchant_id: String,
    pub connector: String,
    pub payment_id: String,
    pub amount: i64,
    pub connector_transaction_id: String,
    pub return_url: Option<String>,
    pub three_ds_form: Option<services::RedirectForm>,
}
pub struct ResponseRouterData<Flow, R, Request, Response> {
    pub response: R,
    pub data: RouterData<Flow, Request, Response>,
    pub http_code: u16,
}

// Different patterns of authentication.
#[derive(Default, Debug, Clone, serde::Deserialize)]
#[serde(tag = "auth_type")]
pub enum ConnectorAuthType {
    HeaderKey {
        api_key: String,
    },
    BodyKey {
        api_key: String,
        key1: String,
    },
    SignatureKey {
        api_key: String,
        key1: String,
        api_secret: String,
    },
    #[default]
    NoKey,
}

#[derive(Debug, Clone, serde::Serialize, serde::Deserialize)]
pub struct ConnectorsList {
    pub connectors: Vec<String>,
}

#[derive(Clone, Debug)]
pub struct Response {
    pub response: bytes::Bytes,
    pub status_code: u16,
}

#[derive(Clone, Debug)]
pub struct ErrorResponse {
    pub code: String,
    pub message: String,
    pub reason: Option<String>,
    pub status_code: u16,
}

impl ErrorResponse {
    pub fn get_not_implemented() -> Self {
        Self {
            code: errors::ApiErrorResponse::NotImplemented {
                message: errors::api_error_response::NotImplementedMessage::Default,
            }
            .error_code(),
            message: errors::ApiErrorResponse::NotImplemented {
                message: errors::api_error_response::NotImplementedMessage::Default,
            }
            .error_message(),
            reason: None,
            status_code: http::StatusCode::INTERNAL_SERVER_ERROR.as_u16(),
        }
    }
}

impl TryFrom<ConnectorAuthType> for AccessTokenRequestData {
    type Error = errors::ApiErrorResponse;
    fn try_from(connector_auth: ConnectorAuthType) -> Result<Self, Self::Error> {
        match connector_auth {
            ConnectorAuthType::HeaderKey { api_key } => Ok(Self {
                app_id: api_key,
                id: None,
            }),
            ConnectorAuthType::BodyKey { api_key, key1 } => Ok(Self {
                app_id: api_key,
                id: Some(key1),
            }),
            ConnectorAuthType::SignatureKey { api_key, key1, .. } => Ok(Self {
                app_id: api_key,
                id: Some(key1),
            }),
            _ => Err(errors::ApiErrorResponse::InvalidDataValue {
                field_name: "connector_account_details",
            }),
        }
    }
}

impl From<errors::ApiErrorResponse> for ErrorResponse {
    fn from(error: errors::ApiErrorResponse) -> Self {
        Self {
            code: error.error_code(),
            message: error.error_message(),
            reason: None,
            status_code: match error {
                errors::ApiErrorResponse::ExternalConnectorError { status_code, .. } => status_code,
                _ => 500,
            },
        }
    }
}

impl Default for ErrorResponse {
    fn default() -> Self {
        Self::from(errors::ApiErrorResponse::InternalServerError)
    }
}

impl From<&&mut PaymentsAuthorizeRouterData> for AuthorizeSessionTokenData {
    fn from(data: &&mut PaymentsAuthorizeRouterData) -> Self {
        Self {
            amount_to_capture: data.amount_captured,
            currency: data.request.currency,
            connector_transaction_id: data.payment_id.clone(),
            amount: data.request.amount,
        }
    }
}

impl<F1, F2, T1, T2> From<(&&mut RouterData<F1, T1, PaymentsResponseData>, T2)>
    for RouterData<F2, T2, PaymentsResponseData>
{
    fn from(item: (&&mut RouterData<F1, T1, PaymentsResponseData>, T2)) -> Self {
        let data = item.0;
        let request = item.1;
        Self {
            flow: PhantomData,
            request,
            merchant_id: data.merchant_id.clone(),
            connector: data.connector.clone(),
            attempt_id: data.attempt_id.clone(),
            status: data.status,
            payment_method: data.payment_method,
            connector_auth_type: data.connector_auth_type.clone(),
            description: data.description.clone(),
            return_url: data.return_url.clone(),
            router_return_url: data.router_return_url.clone(),
            complete_authorize_url: data.complete_authorize_url.clone(),
            address: data.address.clone(),
            auth_type: data.auth_type,
            connector_meta_data: data.connector_meta_data.clone(),
            amount_captured: data.amount_captured,
            access_token: data.access_token.clone(),
            response: data.response.clone(),
            payment_method_id: data.payment_method_id.clone(),
            payment_id: data.payment_id.clone(),
            session_token: data.session_token.clone(),
            reference_id: data.reference_id.clone(),
        }
    }
}<|MERGE_RESOLUTION|>--- conflicted
+++ resolved
@@ -163,9 +163,6 @@
     pub amount: i64,
 }
 
-<<<<<<< HEAD
-#[derive(Debug, Clone, Default)]
-=======
 #[derive(Debug, Clone)]
 pub struct CompleteAuthorizeData {
     pub payment_method_data: Option<payments::PaymentMethodData>,
@@ -186,7 +183,6 @@
 }
 
 #[derive(Debug, Default, Clone)]
->>>>>>> 5c9bec9f
 pub struct PaymentsSyncData {
     //TODO : add fields based on the connector requirements
     pub connector_transaction_id: ResponseId,
