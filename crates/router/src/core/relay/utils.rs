use std::str::FromStr;

use common_utils::{ext_traits::OptionExt, id_type};
use error_stack::ResultExt;
use hyperswitch_domain_models::{router_data::ErrorResponse, types};

use crate::{
    core::payments,
    db::{
        domain,
        errors::{self, RouterResult},
    },
    routes::SessionState,
};

const IRRELEVANT_PAYMENT_INTENT_ID: &str = "irrelevant_payment_intent_id";

const IRRELEVANT_PAYMENT_ATTEMPT_ID: &str = "irrelevant_payment_attempt_id";

pub async fn construct_relay_refund_router_data<F>(
    state: &SessionState,
    merchant_id: &id_type::MerchantId,
    connector_account: &domain::MerchantConnectorAccount,
    relay_record: &hyperswitch_domain_models::relay::Relay,
) -> RouterResult<types::RefundsRouterData<F>> {
    let connector_auth_type = connector_account
        .get_connector_account_details()
        .change_context(errors::ApiErrorResponse::InternalServerError)
        .attach_printable("Failed while parsing value for ConnectorAuthType")?;

    #[cfg(feature = "v2")]
    let connector_name = &connector_account.connector_name.to_string();

    #[cfg(feature = "v1")]
    let connector_name = &connector_account.connector_name;

    let webhook_url = Some(payments::helpers::create_webhook_url(
        &state.base_url.clone(),
        merchant_id,
<<<<<<< HEAD
        &connector_account.get_id(),
=======
        connector_account.get_id().get_string_repr(),
>>>>>>> 3fdc41e6
    ));

    let supported_connector = &state
        .conf
        .multiple_api_version_supported_connectors
        .supported_connectors;

    let connector_enum = api_models::enums::Connector::from_str(connector_name)
        .change_context(errors::ConnectorError::InvalidConnectorName)
        .change_context(errors::ApiErrorResponse::InvalidDataValue {
            field_name: "connector",
        })
        .attach_printable_lazy(|| format!("unable to parse connector name {connector_name:?}"))?;

    let connector_api_version = if supported_connector.contains(&connector_enum) {
        state
            .store
            .find_config_by_key(&format!("connector_api_version_{connector_name}"))
            .await
            .map(|value| value.config)
            .ok()
    } else {
        None
    };

    let hyperswitch_domain_models::relay::RelayData::Refund(relay_refund_data) = relay_record
        .request_data
        .clone()
        .get_required_value("refund relay data")
        .change_context(errors::ApiErrorResponse::InternalServerError)
        .attach_printable("Failed to obtain relay data to construct relay refund data")?;

    let relay_id_string = relay_record.id.get_string_repr().to_string();

    let router_data = hyperswitch_domain_models::router_data::RouterData {
        flow: std::marker::PhantomData,
        merchant_id: merchant_id.clone(),
        customer_id: None,
        tenant_id: state.tenant.tenant_id.clone(),
        connector: connector_name.to_string(),
        payment_id: IRRELEVANT_PAYMENT_INTENT_ID.to_string(),
        attempt_id: IRRELEVANT_PAYMENT_ATTEMPT_ID.to_string(),
        status: common_enums::AttemptStatus::Charged,
        payment_method: common_enums::PaymentMethod::default(),
        connector_auth_type,
        description: None,
        address: hyperswitch_domain_models::payment_address::PaymentAddress::default(),
        auth_type: common_enums::AuthenticationType::default(),
        connector_meta_data: connector_account.metadata.clone(),
        connector_wallets_details: None,
        amount_captured: None,
        payment_method_status: None,
        minor_amount_captured: None,
        request: hyperswitch_domain_models::router_request_types::RefundsData {
            refund_id: relay_id_string.clone(),
            connector_transaction_id: relay_record.connector_resource_id.clone(),
            refund_amount: relay_refund_data.amount.get_amount_as_i64(),
            minor_refund_amount: relay_refund_data.amount,
            currency: relay_refund_data.currency,
            payment_amount: relay_refund_data.amount.get_amount_as_i64(),
            minor_payment_amount: relay_refund_data.amount,
            webhook_url,
            connector_metadata: None,
            reason: relay_refund_data.reason,
            connector_refund_id: relay_record.connector_reference_id.clone(),
            browser_info: None,
            split_refunds: None,
            integrity_object: None,
            refund_status: common_enums::RefundStatus::from(relay_record.status),
        },

        response: Err(ErrorResponse::default()),
        access_token: None,
        session_token: None,
        reference_id: None,
        payment_method_token: None,
        connector_customer: None,
        recurring_mandate_payment_data: None,
        preprocessing_id: None,
        connector_request_reference_id: relay_id_string.clone(),
        #[cfg(feature = "payouts")]
        payout_method_data: None,
        #[cfg(feature = "payouts")]
        quote_id: None,
        test_mode: connector_account.get_connector_test_mode(),
        payment_method_balance: None,
        connector_api_version,
        connector_http_status_code: None,
        external_latency: None,
        apple_pay_flow: None,
        frm_metadata: None,
        refund_id: Some(relay_id_string),
        dispute_id: None,
        connector_response: None,
        integrity_check: Ok(()),
        additional_merchant_data: None,
        header_payload: None,
        connector_mandate_request_reference_id: None,
        authentication_id: None,
        psd2_sca_exemption_type: None,
    };

    Ok(router_data)
}<|MERGE_RESOLUTION|>--- conflicted
+++ resolved
@@ -37,11 +37,7 @@
     let webhook_url = Some(payments::helpers::create_webhook_url(
         &state.base_url.clone(),
         merchant_id,
-<<<<<<< HEAD
-        &connector_account.get_id(),
-=======
         connector_account.get_id().get_string_repr(),
->>>>>>> 3fdc41e6
     ));
 
     let supported_connector = &state
