pub mod customers_error_response;
pub mod error_handlers;
pub mod transformers;
#[cfg(feature = "olap")]
pub mod user;
pub mod utils;

use std::fmt::Display;

use actix_web::{body::BoxBody, ResponseError};
pub use common_utils::errors::{CustomResult, ParsingError, ValidationError};
use diesel_models::errors as storage_errors;
pub use hyperswitch_domain_models::errors::{
    api_error_response::{ApiErrorResponse, ErrorType, NotImplementedMessage},
    StorageError as DataStorageError,
};
pub use hyperswitch_interfaces::errors::ConnectorError;
pub use redis_interface::errors::RedisError;
use scheduler::errors as sch_errors;
use storage_impl::errors as storage_impl_errors;
#[cfg(feature = "olap")]
pub use user::*;

pub use self::{
    customers_error_response::CustomersErrorResponse,
    sch_errors::*,
    storage_errors::*,
    storage_impl_errors::*,
    utils::{ConnectorErrorExt, StorageErrorExt},
};
use crate::services;
pub type RouterResult<T> = CustomResult<T, ApiErrorResponse>;
pub type RouterResponse<T> = CustomResult<services::ApplicationResponse<T>, ApiErrorResponse>;

pub type ApplicationResult<T> = error_stack::Result<T, ApplicationError>;
pub type ApplicationResponse<T> = ApplicationResult<services::ApplicationResponse<T>>;

pub type CustomerResponse<T> =
    CustomResult<services::ApplicationResponse<T>, CustomersErrorResponse>;

macro_rules! impl_error_display {
    ($st: ident, $arg: tt) => {
        impl Display for $st {
            fn fmt(&self, fmt: &mut std::fmt::Formatter<'_>) -> std::fmt::Result {
                write!(
                    fmt,
                    "{{ error_type: {:?}, error_description: {} }}",
                    self, $arg
                )
            }
        }
    };
}

#[macro_export]
macro_rules! capture_method_not_supported {
    ($connector:expr, $capture_method:expr) => {
        Err(errors::ConnectorError::NotSupported {
            message: format!("{} for selected payment method", $capture_method),
            connector: $connector,
        }
        .into())
    };
    ($connector:expr, $capture_method:expr, $payment_method_type:expr) => {
        Err(errors::ConnectorError::NotSupported {
            message: format!("{} for {}", $capture_method, $payment_method_type),
            connector: $connector,
        }
        .into())
    };
}

#[macro_export]
macro_rules! unimplemented_payment_method {
    ($payment_method:expr, $connector:expr) => {
        errors::ConnectorError::NotImplemented(format!(
            "{} through {}",
            $payment_method, $connector
        ))
    };
    ($payment_method:expr, $flow:expr, $connector:expr) => {
        errors::ConnectorError::NotImplemented(format!(
            "{} {} through {}",
            $payment_method, $flow, $connector
        ))
    };
}

macro_rules! impl_error_type {
    ($name: ident, $arg: tt) => {
        #[derive(Debug)]
        pub struct $name;

        impl_error_display!($name, $arg);

        impl std::error::Error for $name {}
    };
}

impl_error_type!(EncryptionError, "Encryption error");

impl From<ring::error::Unspecified> for EncryptionError {
    fn from(_: ring::error::Unspecified) -> Self {
        Self
    }
}

pub fn http_not_implemented() -> actix_web::HttpResponse<BoxBody> {
    ApiErrorResponse::NotImplemented {
        message: NotImplementedMessage::Default,
    }
    .error_response()
}

#[derive(Debug, thiserror::Error)]
pub enum HealthCheckOutGoing {
    #[error("Outgoing call failed with error: {message}")]
    OutGoingFailed { message: String },
}

#[derive(Debug, thiserror::Error)]
pub enum VaultError {
    #[error("Failed to save card in card vault")]
    SaveCardFailed,
    #[error("Failed to fetch card details from card vault")]
    FetchCardFailed,
    #[error("Failed to delete card in card vault")]
    DeleteCardFailed,
    #[error("Failed to encode card vault request")]
    RequestEncodingFailed,
    #[error("Failed to deserialize card vault response")]
    ResponseDeserializationFailed,
    #[error("Failed to create payment method")]
    PaymentMethodCreationFailed,
    #[error("The given payment method is currently not supported in vault")]
    PaymentMethodNotSupported,
    #[error("The given payout method is currently not supported in vault")]
    PayoutMethodNotSupported,
    #[error("Missing required field: {field_name}")]
    MissingRequiredField { field_name: &'static str },
    #[error("The card vault returned an unexpected response: {0:?}")]
    UnexpectedResponseError(bytes::Bytes),
    #[error("Failed to update in PMD table")]
    UpdateInPaymentMethodDataTableFailed,
    #[error("Failed to fetch payment method in vault")]
    FetchPaymentMethodFailed,
    #[error("Failed to save payment method in vault")]
    SavePaymentMethodFailed,
    #[error("Failed to generate fingerprint")]
    GenerateFingerprintFailed,
    #[error("Failed to encrypt vault request")]
    RequestEncryptionFailed,
    #[error("Failed to decrypt vault response")]
    ResponseDecryptionFailed,
    #[error("Failed to call vault")]
    VaultAPIError,
    #[error("Failed while calling locker API")]
    ApiError,
}

#[derive(Debug, thiserror::Error)]
pub enum AwsKmsError {
    #[error("Failed to base64 decode input data")]
    Base64DecodingFailed,
    #[error("Failed to AWS KMS decrypt input data")]
    DecryptionFailed,
    #[error("Missing plaintext AWS KMS decryption output")]
    MissingPlaintextDecryptionOutput,
    #[error("Failed to UTF-8 decode decryption output")]
    Utf8DecodingFailed,
}

#[derive(Debug, thiserror::Error, serde::Serialize)]
pub enum WebhooksFlowError {
    #[error("Merchant webhook config not found")]
    MerchantConfigNotFound,
    #[error("Webhook details for merchant not configured")]
    MerchantWebhookDetailsNotFound,
    #[error("Merchant does not have a webhook URL configured")]
    MerchantWebhookUrlNotConfigured,
    #[error("Webhook event updation failed")]
    WebhookEventUpdationFailed,
    #[error("Outgoing webhook body signing failed")]
    OutgoingWebhookSigningFailed,
    #[error("Webhook api call to merchant failed")]
    CallToMerchantFailed,
    #[error("Webhook not received by merchant")]
    NotReceivedByMerchant,
    #[error("Dispute webhook status validation failed")]
    DisputeWebhookValidationFailed,
    #[error("Outgoing webhook body encoding failed")]
    OutgoingWebhookEncodingFailed,
    #[error("Failed to update outgoing webhook process tracker task")]
    OutgoingWebhookProcessTrackerTaskUpdateFailed,
    #[error("Failed to schedule retry attempt for outgoing webhook")]
    OutgoingWebhookRetrySchedulingFailed,
    #[error("Outgoing webhook response encoding failed")]
    OutgoingWebhookResponseEncodingFailed,
}

impl WebhooksFlowError {
    pub(crate) fn is_webhook_delivery_retryable_error(&self) -> bool {
        match self {
            Self::MerchantConfigNotFound
            | Self::MerchantWebhookDetailsNotFound
            | Self::MerchantWebhookUrlNotConfigured
            | Self::OutgoingWebhookResponseEncodingFailed => false,

            Self::WebhookEventUpdationFailed
            | Self::OutgoingWebhookSigningFailed
            | Self::CallToMerchantFailed
            | Self::NotReceivedByMerchant
            | Self::DisputeWebhookValidationFailed
            | Self::OutgoingWebhookEncodingFailed
            | Self::OutgoingWebhookProcessTrackerTaskUpdateFailed
            | Self::OutgoingWebhookRetrySchedulingFailed => true,
        }
    }
}

#[derive(Debug, thiserror::Error)]
pub enum ApplePayDecryptionError {
    #[error("Failed to base64 decode input data")]
    Base64DecodingFailed,
    #[error("Failed to decrypt input data")]
    DecryptionFailed,
    #[error("Certificate parsing failed")]
    CertificateParsingFailed,
    #[error("Certificate parsing failed")]
    MissingMerchantId,
    #[error("Key Deserialization failure")]
    KeyDeserializationFailed,
    #[error("Failed to Derive a shared secret key")]
    DerivingSharedSecretKeyFailed,
}

#[derive(Debug, thiserror::Error)]
pub enum PazeDecryptionError {
    #[error("Failed to base64 decode input data")]
    Base64DecodingFailed,
    #[error("Failed to decrypt input data")]
    DecryptionFailed,
    #[error("Certificate parsing failed")]
    CertificateParsingFailed,
}

#[derive(Debug, thiserror::Error)]
pub enum GooglePayDecryptionError {
    #[error("Invalid expiration time")]
    InvalidExpirationTime,
    #[error("Failed to base64 decode input data")]
    Base64DecodingFailed,
    #[error("Failed to decrypt input data")]
    DecryptionFailed,
    #[error("Failed to deserialize input data")]
    DeserializationFailed,
    #[error("Certificate parsing failed")]
    CertificateParsingFailed,
    #[error("Key deserialization failure")]
    KeyDeserializationFailed,
    #[error("Failed to derive a shared ephemeral key")]
    DerivingSharedEphemeralKeyFailed,
    #[error("Failed to derive a shared secret key")]
    DerivingSharedSecretKeyFailed,
    #[error("Failed to parse the tag")]
    ParsingTagError,
    #[error("HMAC verification failed")]
    HmacVerificationFailed,
    #[error("Failed to derive Elliptic Curve key")]
    DerivingEcKeyFailed,
    #[error("Failed to Derive Public key")]
    DerivingPublicKeyFailed,
    #[error("Failed to Derive Elliptic Curve group")]
    DerivingEcGroupFailed,
    #[error("Failed to allocate memory for big number")]
    BigNumAllocationFailed,
    #[error("Failed to get the ECDSA signature")]
    EcdsaSignatureFailed,
    #[error("Failed to verify the signature")]
    SignatureVerificationFailed,
    #[error("Invalid signature is provided")]
    InvalidSignature,
    #[error("Failed to parse the Signed Key")]
    SignedKeyParsingFailure,
    #[error("The Signed Key is expired")]
    SignedKeyExpired,
    #[error("Failed to parse the ECDSA signature")]
    EcdsaSignatureParsingFailed,
    #[error("Invalid intermediate signature is provided")]
    InvalidIntermediateSignature,
    #[error("Invalid protocol version")]
    InvalidProtocolVersion,
    #[error("Decrypted Token has expired")]
    DecryptedTokenExpired,
    #[error("Failed to parse the given value")]
    ParsingFailed,
}

#[cfg(feature = "detailed_errors")]
pub mod error_stack_parsing {

    #[derive(serde::Deserialize)]
    pub struct NestedErrorStack<'a> {
        context: std::borrow::Cow<'a, str>,
        attachments: Vec<std::borrow::Cow<'a, str>>,
        sources: Vec<NestedErrorStack<'a>>,
    }

    #[derive(serde::Serialize, Debug)]
    struct LinearErrorStack<'a> {
        context: std::borrow::Cow<'a, str>,
        #[serde(skip_serializing_if = "Vec::is_empty")]
        attachments: Vec<std::borrow::Cow<'a, str>>,
    }

    #[derive(serde::Serialize, Debug)]
    pub struct VecLinearErrorStack<'a>(Vec<LinearErrorStack<'a>>);

    impl<'a> From<Vec<NestedErrorStack<'a>>> for VecLinearErrorStack<'a> {
        fn from(value: Vec<NestedErrorStack<'a>>) -> Self {
            let multi_layered_errors: Vec<_> = value
                .into_iter()
                .flat_map(|current_error| {
                    [LinearErrorStack {
                        context: current_error.context,
                        attachments: current_error.attachments,
                    }]
                    .into_iter()
                    .chain(Into::<VecLinearErrorStack<'a>>::into(current_error.sources).0)
                })
                .collect();
            Self(multi_layered_errors)
        }
    }
}
#[cfg(feature = "detailed_errors")]
pub use error_stack_parsing::*;

#[derive(Debug, Clone, thiserror::Error)]
pub enum RoutingError {
    #[error("Merchant routing algorithm not found in cache")]
    CacheMiss,
    #[error("Final connector selection failed")]
    ConnectorSelectionFailed,
    #[error("[DSL] Missing required field in payment data: '{field_name}'")]
    DslMissingRequiredField { field_name: String },
    #[error("The lock on the DSL cache is most probably poisoned")]
    DslCachePoisoned,
    #[error("Expected DSL to be saved in DB but did not find")]
    DslMissingInDb,
    #[error("Unable to parse DSL from JSON")]
    DslParsingError,
    #[error("Failed to initialize DSL backend")]
    DslBackendInitError,
    #[error("Error updating merchant with latest dsl cache contents")]
    DslMerchantUpdateError,
    #[error("Error executing the DSL")]
    DslExecutionError,
    #[error("Final connector selection failed")]
    DslFinalConnectorSelectionFailed,
    #[error("[DSL] Received incorrect selection algorithm as DSL output")]
    DslIncorrectSelectionAlgorithm,
    #[error("there was an error saving/retrieving values from the kgraph cache")]
    KgraphCacheFailure,
    #[error("failed to refresh the kgraph cache")]
    KgraphCacheRefreshFailed,
    #[error("there was an error during the kgraph analysis phase")]
    KgraphAnalysisError,
    #[error("'profile_id' was not provided")]
    ProfileIdMissing,
    #[error("the profile was not found in the database")]
    ProfileNotFound,
    #[error("failed to fetch the fallback config for the merchant")]
    FallbackConfigFetchFailed,
    #[error("Invalid connector name received: '{0}'")]
    InvalidConnectorName(String),
    #[error("The routing algorithm in merchant account had invalid structure")]
    InvalidRoutingAlgorithmStructure,
    #[error("Volume split failed")]
    VolumeSplitFailed,
    #[error("Unable to parse metadata")]
    MetadataParsingError,
    #[error("Unable to retrieve success based routing config")]
    SuccessBasedRoutingConfigError,
    #[error("Params not found in success based routing config")]
    SuccessBasedRoutingParamsNotFoundError,
    #[error("Unable to calculate success based routing config from dynamic routing service")]
    SuccessRateCalculationError,
    #[error("Success rate client from dynamic routing gRPC service not initialized")]
    SuccessRateClientInitializationError,
    #[error("Unable to convert from '{from}' to '{to}'")]
    GenericConversionError { from: String, to: String },
    #[error("Invalid success based connector label received from dynamic routing service: '{0}'")]
    InvalidSuccessBasedConnectorLabel(String),
    #[error("unable to find '{field}'")]
    GenericNotFoundError { field: String },
    #[error("Unable to deserialize from '{from}' to '{to}'")]
    DeserializationError { from: String, to: String },
    #[error("Unable to retrieve contract based routing config")]
    ContractBasedRoutingConfigError,
    #[error("Params not found in contract based routing config")]
    ContractBasedRoutingParamsNotFoundError,
    #[error("Unable to calculate contract score from dynamic routing service: '{err}'")]
    ContractScoreCalculationError { err: String },
    #[error("Unable to update contract score on dynamic routing service")]
    ContractScoreUpdationError,
    #[error("contract routing client from dynamic routing gRPC service not initialized")]
    ContractRoutingClientInitializationError,
    #[error("Invalid contract based connector label received from dynamic routing service: '{0}'")]
    InvalidContractBasedConnectorLabel(String),
}

#[derive(Debug, Clone, thiserror::Error)]
pub enum ConditionalConfigError {
    #[error("failed to fetch the fallback config for the merchant")]
    FallbackConfigFetchFailed,
    #[error("The lock on the DSL cache is most probably poisoned")]
    DslCachePoisoned,
    #[error("Merchant routing algorithm not found in cache")]
    CacheMiss,
    #[error("Expected DSL to be saved in DB but did not find")]
    DslMissingInDb,
    #[error("Unable to parse DSL from JSON")]
    DslParsingError,
    #[error("Failed to initialize DSL backend")]
    DslBackendInitError,
    #[error("Error executing the DSL")]
    DslExecutionError,
    #[error("Error constructing the Input")]
    InputConstructionError,
}

#[derive(Debug, thiserror::Error)]
pub enum NetworkTokenizationError {
    #[error("Failed to save network token in vault")]
    SaveNetworkTokenFailed,
    #[error("Failed to fetch network token details from vault")]
    FetchNetworkTokenFailed,
    #[error("Failed to encode network token vault request")]
    RequestEncodingFailed,
    #[error("Failed to deserialize network token service response")]
    ResponseDeserializationFailed,
    #[error("Failed to delete network token")]
    DeleteNetworkTokenFailed,
    #[error("Network token service not configured")]
    NetworkTokenizationServiceNotConfigured,
    #[error("Failed while calling Network Token Service API")]
    ApiError,
    #[error("Network Tokenization is not enabled for profile")]
    NetworkTokenizationNotEnabledForProfile,
    #[error("Network Tokenization is not supported for {message}")]
    NotSupported { message: String },
    #[error("Failed to encrypt the NetworkToken payment method details")]
    NetworkTokenDetailsEncryptionFailed,
}

#[derive(Debug, thiserror::Error)]
pub enum BulkNetworkTokenizationError {
    #[error("Failed to validate card details")]
    CardValidationFailed,
    #[error("Failed to validate payment method details")]
    PaymentMethodValidationFailed,
    #[error("Failed to assign a customer to the card")]
    CustomerAssignmentFailed,
    #[error("Failed to perform BIN lookup for the card")]
    BinLookupFailed,
    #[error("Failed to tokenize the card details with the network")]
    NetworkTokenizationFailed,
    #[error("Failed to store the card details in locker")]
    VaultSaveFailed,
    #[error("Failed to create a payment method entry")]
    PaymentMethodCreationFailed,
    #[error("Failed to update the payment method")]
    PaymentMethodUpdationFailed,
}

#[cfg(all(feature = "revenue_recovery", feature = "v2"))]
#[derive(Debug, thiserror::Error)]
pub enum RevenueRecoveryError {
    #[error("Failed to fetch payment intent")]
    PaymentIntentFetchFailed,
    #[error("Failed to fetch payment attempt")]
    PaymentAttemptFetchFailed,
    #[error("Failed to fetch payment attempt")]
    PaymentAttemptIdNotFound,
    #[error("Failed to get revenue recovery invoice webhook")]
    InvoiceWebhookProcessingFailed,
    #[error("Failed to get revenue recovery invoice transaction")]
    TransactionWebhookProcessingFailed,
    #[error("Failed to create payment intent")]
    PaymentIntentCreateFailed,
    #[error("Source verification failed for billing connector")]
    WebhookAuthenticationFailed,
    #[error("Payment merchant connector account not found using account reference id")]
    PaymentMerchantConnectorAccountNotFound,
<<<<<<< HEAD
    #[error("Additional revenue recovery call failed")]
    AdditionalRevenueRecoveryCallFailed,
=======
    #[error("Failed to fetch primitive date_time")]
    ScheduleTimeFetchFailed,
    #[error("Failed to create process tracker")]
    ProcessTrackerCreationError,
    #[error("Failed to get the response from process tracker")]
    ProcessTrackerResponseError,
>>>>>>> a76bfe57
}<|MERGE_RESOLUTION|>--- conflicted
+++ resolved
@@ -493,15 +493,12 @@
     WebhookAuthenticationFailed,
     #[error("Payment merchant connector account not found using account reference id")]
     PaymentMerchantConnectorAccountNotFound,
-<<<<<<< HEAD
-    #[error("Additional revenue recovery call failed")]
-    AdditionalRevenueRecoveryCallFailed,
-=======
     #[error("Failed to fetch primitive date_time")]
     ScheduleTimeFetchFailed,
     #[error("Failed to create process tracker")]
     ProcessTrackerCreationError,
     #[error("Failed to get the response from process tracker")]
     ProcessTrackerResponseError,
->>>>>>> a76bfe57
+    #[error("Additional revenue recovery call failed")]
+    AdditionalRevenueRecoveryCallFailed,
 }