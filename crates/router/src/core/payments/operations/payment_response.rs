use std::collections::HashMap;

use api_models::payments::{ConnectorMandateReferenceId, MandateReferenceId};
#[cfg(feature = "dynamic_routing")]
use api_models::routing::RoutableConnectorChoice;
use async_trait::async_trait;
use common_enums::{AuthorizationStatus, SessionUpdateStatus};
#[cfg(all(feature = "v1", feature = "dynamic_routing"))]
use common_utils::ext_traits::ValueExt;
use common_utils::{
    ext_traits::{AsyncExt, Encode},
    types::{keymanager::KeyManagerState, ConnectorTransactionId, MinorUnit},
};
use error_stack::{report, ResultExt};
use futures::FutureExt;
use hyperswitch_domain_models::payments::payment_attempt::PaymentAttempt;
#[cfg(feature = "v2")]
use hyperswitch_domain_models::payments::{
    PaymentConfirmData, PaymentIntentData, PaymentStatusData,
};
use router_derive;
use router_env::{instrument, logger, tracing};
use storage_impl::DataModelExt;
use tracing_futures::Instrument;

use super::{Operation, OperationSessionSetters, PostUpdateTracker};
#[cfg(all(feature = "v1", feature = "dynamic_routing"))]
use crate::core::routing::helpers as routing_helpers;
#[cfg(all(feature = "v1", feature = "dynamic_routing"))]
use common_utils::ext_traits::ValueExt;
use crate::{
    connector::utils::PaymentResponseRouterData,
    consts,
    core::{
        errors::{self, CustomResult, RouterResult, StorageErrorExt},
        mandate,
        payment_methods::{self, cards::create_encrypted_data},
        payments::{
            helpers::{
                self as payments_helpers,
                update_additional_payment_data_with_connector_response_pm_data,
            },
            tokenization,
            types::MultipleCaptureData,
            PaymentData, PaymentMethodChecker,
        },
        utils as core_utils,
    },
    routes::{metrics, SessionState},
    types::{
        self, domain,
        storage::{self, enums},
        transformers::{ForeignFrom, ForeignTryFrom},
        CaptureSyncResponse, ErrorResponse,
    },
    utils,
};

#[cfg(feature = "v1")]
#[derive(Debug, Clone, Copy, router_derive::PaymentOperation)]
#[operation(
    operations = "post_update_tracker",
    flow = "sync_data, cancel_data, authorize_data, capture_data, complete_authorize_data, approve_data, reject_data, setup_mandate_data, session_data,incremental_authorization_data, sdk_session_update_data, post_session_tokens_data"
)]
pub struct PaymentResponse;

#[cfg(feature = "v2")]
#[derive(Debug, Clone, Copy)]
pub struct PaymentResponse;

#[cfg(feature = "v1")]
#[async_trait]
impl<F: Send + Clone> PostUpdateTracker<F, PaymentData<F>, types::PaymentsAuthorizeData>
    for PaymentResponse
{
    async fn update_tracker<'b>(
        &'b self,
        db: &'b SessionState,
        mut payment_data: PaymentData<F>,
        router_data: types::RouterData<
            F,
            types::PaymentsAuthorizeData,
            types::PaymentsResponseData,
        >,
        key_store: &domain::MerchantKeyStore,
        storage_scheme: enums::MerchantStorageScheme,
        locale: &Option<String>,
        #[cfg(all(feature = "v1", feature = "dynamic_routing"))] routable_connector: Vec<
            RoutableConnectorChoice,
        >,
        #[cfg(all(feature = "v1", feature = "dynamic_routing"))] business_profile: &domain::Profile,
    ) -> RouterResult<PaymentData<F>>
    where
        F: 'b,
    {
        payment_data.mandate_id = payment_data
            .mandate_id
            .or_else(|| router_data.request.mandate_id.clone());

        payment_data = Box::pin(payment_response_update_tracker(
            db,
            payment_data,
            router_data,
            key_store,
            storage_scheme,
            locale,
            #[cfg(all(feature = "v1", feature = "dynamic_routing"))]
            routable_connector,
            #[cfg(all(feature = "v1", feature = "dynamic_routing"))]
            business_profile,
        ))
        .await?;

        Ok(payment_data)
    }

    #[cfg(all(feature = "v2", feature = "payment_methods_v2"))]
    async fn save_pm_and_mandate<'b>(
        &self,
        state: &SessionState,
        resp: &types::RouterData<F, types::PaymentsAuthorizeData, types::PaymentsResponseData>,
        merchant_account: &domain::MerchantAccount,
        key_store: &domain::MerchantKeyStore,
        payment_data: &mut PaymentData<F>,
        business_profile: &domain::Profile,
    ) -> CustomResult<(), errors::ApiErrorResponse>
    where
        F: 'b + Clone + Send + Sync,
    {
        todo!()
    }

    #[cfg(all(
        any(feature = "v2", feature = "v1"),
        not(feature = "payment_methods_v2")
    ))]
    async fn save_pm_and_mandate<'b>(
        &self,
        state: &SessionState,
        resp: &types::RouterData<F, types::PaymentsAuthorizeData, types::PaymentsResponseData>,
        merchant_account: &domain::MerchantAccount,
        key_store: &domain::MerchantKeyStore,
        payment_data: &mut PaymentData<F>,
        business_profile: &domain::Profile,
    ) -> CustomResult<(), errors::ApiErrorResponse>
    where
        F: 'b + Clone + Send + Sync,
    {
        let customer_id = payment_data.payment_intent.customer_id.clone();
        let save_payment_data = tokenization::SavePaymentMethodData::from(resp);
        let payment_method_billing_address = payment_data.address.get_payment_method_billing();

        let connector_name = payment_data
            .payment_attempt
            .connector
            .clone()
            .ok_or_else(|| {
                logger::error!("Missing required Param connector_name");
                errors::ApiErrorResponse::MissingRequiredField {
                    field_name: "connector_name",
                }
            })?;
        let merchant_connector_id = payment_data.payment_attempt.merchant_connector_id.clone();
        let billing_name = resp
            .address
            .get_payment_method_billing()
            .and_then(|billing_details| billing_details.address.as_ref())
            .and_then(|address| address.get_optional_full_name());
        let mut should_avoid_saving = false;

        if let Some(payment_method_info) = &payment_data.payment_method_info {
            if payment_data.payment_intent.off_session.is_none() && resp.response.is_ok() {
                should_avoid_saving = resp.request.payment_method_type
                    == Some(enums::PaymentMethodType::ApplePay)
                    || resp.request.payment_method_type
                        == Some(enums::PaymentMethodType::GooglePay);
                payment_methods::cards::update_last_used_at(
                    payment_method_info,
                    state,
                    merchant_account.storage_scheme,
                    key_store,
                )
                .await
                .map_err(|e| {
                    logger::error!("Failed to update last used at: {:?}", e);
                })
                .ok();
            }
        };
        let connector_mandate_reference_id = payment_data
            .payment_attempt
            .connector_mandate_detail
            .as_ref()
            .map(|detail| ConnectorMandateReferenceId::foreign_from(detail.clone()));
        let save_payment_call_future = Box::pin(tokenization::save_payment_method(
            state,
            connector_name.clone(),
            save_payment_data,
            customer_id.clone(),
            merchant_account,
            resp.request.payment_method_type,
            key_store,
            billing_name.clone(),
            payment_method_billing_address,
            business_profile,
            connector_mandate_reference_id.clone(),
            merchant_connector_id.clone(),
        ));

        let is_connector_mandate = resp.request.customer_acceptance.is_some()
            && matches!(
                resp.request.setup_future_usage,
                Some(enums::FutureUsage::OffSession)
            );

        let is_legacy_mandate = resp.request.setup_mandate_details.is_some()
            && matches!(
                resp.request.setup_future_usage,
                Some(enums::FutureUsage::OffSession)
            );
        let storage_scheme = merchant_account.storage_scheme;
        if is_legacy_mandate {
            // Mandate is created on the application side and at the connector.
            let tokenization::SavePaymentMethodDataResponse {
                payment_method_id, ..
            } = save_payment_call_future.await?;

            let mandate_id = mandate::mandate_procedure(
                state,
                resp,
                &customer_id.clone(),
                payment_method_id.clone(),
                merchant_connector_id.clone(),
                merchant_account.storage_scheme,
                payment_data.payment_intent.get_id(),
            )
            .await?;
            payment_data.payment_attempt.payment_method_id = payment_method_id;
            payment_data.payment_attempt.mandate_id = mandate_id;

            Ok(())
        } else if is_connector_mandate {
            // The mandate is created on connector's end.
            let tokenization::SavePaymentMethodDataResponse {
                payment_method_id,
                connector_mandate_reference_id,
                ..
            } = save_payment_call_future.await?;
            payment_data.payment_method_info = if let Some(payment_method_id) = &payment_method_id {
                match state
                    .store
                    .find_payment_method(
                        &(state.into()),
                        key_store,
                        payment_method_id,
                        storage_scheme,
                    )
                    .await
                {
                    Ok(payment_method) => Some(payment_method),
                    Err(error) => {
                        if error.current_context().is_db_not_found() {
                            logger::info!("Payment Method not found in db {:?}", error);
                            None
                        } else {
                            Err(error)
                                .change_context(errors::ApiErrorResponse::InternalServerError)
                                .attach_printable("Error retrieving payment method from db")
                                .map_err(|err| logger::error!(payment_method_retrieve=?err))
                                .ok()
                        }
                    }
                }
            } else {
                None
            };
            payment_data.payment_attempt.payment_method_id = payment_method_id;
            payment_data.payment_attempt.connector_mandate_detail = connector_mandate_reference_id
                .clone()
                .map(ForeignFrom::foreign_from);
            payment_data.set_mandate_id(api_models::payments::MandateIds {
                mandate_id: None,
                mandate_reference_id: connector_mandate_reference_id.map(|connector_mandate_id| {
                    MandateReferenceId::ConnectorMandateId(connector_mandate_id)
                }),
            });
            Ok(())
        } else if should_avoid_saving {
            if let Some(pm_info) = &payment_data.payment_method_info {
                payment_data.payment_attempt.payment_method_id = Some(pm_info.get_id().clone());
            };
            Ok(())
        } else {
            // Save card flow
            let save_payment_data = tokenization::SavePaymentMethodData::from(resp);
            let merchant_account = merchant_account.clone();
            let key_store = key_store.clone();
            let state = state.clone();
            let customer_id = payment_data.payment_intent.customer_id.clone();
            let payment_attempt = payment_data.payment_attempt.clone();

            let business_profile = business_profile.clone();
            let payment_method_type = resp.request.payment_method_type;
            let payment_method_billing_address = payment_method_billing_address.cloned();

            logger::info!("Call to save_payment_method in locker");
            let _task_handle = tokio::spawn(
                async move {
                    logger::info!("Starting async call to save_payment_method in locker");

                    let result = Box::pin(tokenization::save_payment_method(
                        &state,
                        connector_name,
                        save_payment_data,
                        customer_id,
                        &merchant_account,
                        payment_method_type,
                        &key_store,
                        billing_name,
                        payment_method_billing_address.as_ref(),
                        &business_profile,
                        connector_mandate_reference_id,
                        merchant_connector_id.clone(),
                    ))
                    .await;

                    if let Err(err) = result {
                        logger::error!("Asynchronously saving card in locker failed : {:?}", err);
                    } else if let Ok(tokenization::SavePaymentMethodDataResponse {
                        payment_method_id,
                        ..
                    }) = result
                    {
                        let payment_attempt_update =
                            storage::PaymentAttemptUpdate::PaymentMethodDetailsUpdate {
                                payment_method_id,
                                updated_by: storage_scheme.clone().to_string(),
                            };

                        #[cfg(feature = "v1")]
                        let respond = state
                            .store
                            .update_payment_attempt_with_attempt_id(
                                payment_attempt,
                                payment_attempt_update,
                                storage_scheme,
                            )
                            .await;

                        #[cfg(feature = "v2")]
                        let respond = state
                            .store
                            .update_payment_attempt_with_attempt_id(
                                &(&state).into(),
                                &key_store,
                                payment_attempt,
                                payment_attempt_update,
                                storage_scheme,
                            )
                            .await;

                        if let Err(err) = respond {
                            logger::error!("Error updating payment attempt: {:?}", err);
                        };
                    }
                }
                .in_current_span(),
            );
            Ok(())
        }
    }
}

#[cfg(feature = "v1")]
#[async_trait]
impl<F: Clone> PostUpdateTracker<F, PaymentData<F>, types::PaymentsIncrementalAuthorizationData>
    for PaymentResponse
{
    async fn update_tracker<'b>(
        &'b self,
        state: &'b SessionState,
        mut payment_data: PaymentData<F>,
        router_data: types::RouterData<
            F,
            types::PaymentsIncrementalAuthorizationData,
            types::PaymentsResponseData,
        >,
        key_store: &domain::MerchantKeyStore,
        storage_scheme: enums::MerchantStorageScheme,
        _locale: &Option<String>,
        #[cfg(all(feature = "v1", feature = "dynamic_routing"))] _routable_connector: Vec<
            RoutableConnectorChoice,
        >,
        #[cfg(all(feature = "v1", feature = "dynamic_routing"))]
        _business_profile: &domain::Profile,
    ) -> RouterResult<PaymentData<F>>
    where
        F: 'b + Send,
    {
        let incremental_authorization_details = payment_data
            .incremental_authorization_details
            .clone()
            .ok_or_else(|| {
                report!(errors::ApiErrorResponse::InternalServerError)
                    .attach_printable("missing incremental_authorization_details in payment_data")
            })?;
        // Update payment_intent and payment_attempt 'amount' if incremental_authorization is successful
        let (option_payment_attempt_update, option_payment_intent_update) = match router_data
            .response
            .clone()
        {
            Err(_) => (None, None),
            Ok(types::PaymentsResponseData::IncrementalAuthorizationResponse {
                status, ..
            }) => {
                if status == AuthorizationStatus::Success {
                    (
                        Some(
                            storage::PaymentAttemptUpdate::IncrementalAuthorizationAmountUpdate {
                                net_amount: hyperswitch_domain_models::payments::payment_attempt::NetAmount::new(
                                    incremental_authorization_details.total_amount,
                                    None,
                                    None,
                                    None,
                                    None,
                                ),
                                amount_capturable: incremental_authorization_details.total_amount,
                            },
                        ),
                        Some(
                            storage::PaymentIntentUpdate::IncrementalAuthorizationAmountUpdate {
                                amount: incremental_authorization_details.total_amount,
                            },
                        ),
                    )
                } else {
                    (None, None)
                }
            }
            _ => Err(errors::ApiErrorResponse::InternalServerError)
                .attach_printable("unexpected response in incremental_authorization flow")?,
        };
        //payment_attempt update
        if let Some(payment_attempt_update) = option_payment_attempt_update {
            #[cfg(feature = "v1")]
            {
                payment_data.payment_attempt = state
                    .store
                    .update_payment_attempt_with_attempt_id(
                        payment_data.payment_attempt.clone(),
                        payment_attempt_update,
                        storage_scheme,
                    )
                    .await
                    .to_not_found_response(errors::ApiErrorResponse::PaymentNotFound)?;
            }

            #[cfg(feature = "v2")]
            {
                payment_data.payment_attempt = state
                    .store
                    .update_payment_attempt_with_attempt_id(
                        &state.into(),
                        key_store,
                        payment_data.payment_attempt.clone(),
                        payment_attempt_update,
                        storage_scheme,
                    )
                    .await
                    .to_not_found_response(errors::ApiErrorResponse::PaymentNotFound)?;
            }
        }
        // payment_intent update
        if let Some(payment_intent_update) = option_payment_intent_update {
            payment_data.payment_intent = state
                .store
                .update_payment_intent(
                    &state.into(),
                    payment_data.payment_intent.clone(),
                    payment_intent_update,
                    key_store,
                    storage_scheme,
                )
                .await
                .to_not_found_response(errors::ApiErrorResponse::PaymentNotFound)?;
        }
        // Update the status of authorization record
        let authorization_update = match &router_data.response {
            Err(res) => Ok(storage::AuthorizationUpdate::StatusUpdate {
                status: AuthorizationStatus::Failure,
                error_code: Some(res.code.clone()),
                error_message: Some(res.message.clone()),
                connector_authorization_id: None,
            }),
            Ok(types::PaymentsResponseData::IncrementalAuthorizationResponse {
                status,
                error_code,
                error_message,
                connector_authorization_id,
            }) => Ok(storage::AuthorizationUpdate::StatusUpdate {
                status: status.clone(),
                error_code: error_code.clone(),
                error_message: error_message.clone(),
                connector_authorization_id: connector_authorization_id.clone(),
            }),
            Ok(_) => Err(errors::ApiErrorResponse::InternalServerError)
                .attach_printable("unexpected response in incremental_authorization flow"),
        }?;
        let authorization_id = incremental_authorization_details
            .authorization_id
            .clone()
            .ok_or(
                report!(errors::ApiErrorResponse::InternalServerError).attach_printable(
                    "missing authorization_id in incremental_authorization_details in payment_data",
                ),
            )?;
        state
            .store
            .update_authorization_by_merchant_id_authorization_id(
                router_data.merchant_id.clone(),
                authorization_id,
                authorization_update,
            )
            .await
            .to_not_found_response(errors::ApiErrorResponse::InternalServerError)
            .attach_printable("failed while updating authorization")?;
        //Fetch all the authorizations of the payment and send in incremental authorization response
        let authorizations = state
            .store
            .find_all_authorizations_by_merchant_id_payment_id(
                &router_data.merchant_id,
                payment_data.payment_intent.get_id(),
            )
            .await
            .to_not_found_response(errors::ApiErrorResponse::InternalServerError)
            .attach_printable("failed while retrieving authorizations")?;
        payment_data.authorizations = authorizations;
        Ok(payment_data)
    }
}

#[cfg(feature = "v1")]
#[async_trait]
impl<F: Clone> PostUpdateTracker<F, PaymentData<F>, types::PaymentsSyncData> for PaymentResponse {
    async fn update_tracker<'b>(
        &'b self,
        db: &'b SessionState,
        payment_data: PaymentData<F>,
        router_data: types::RouterData<F, types::PaymentsSyncData, types::PaymentsResponseData>,
        key_store: &domain::MerchantKeyStore,
        storage_scheme: enums::MerchantStorageScheme,
        locale: &Option<String>,
        #[cfg(all(feature = "v1", feature = "dynamic_routing"))] routable_connector: Vec<
            RoutableConnectorChoice,
        >,
        #[cfg(all(feature = "v1", feature = "dynamic_routing"))] business_profile: &domain::Profile,
    ) -> RouterResult<PaymentData<F>>
    where
        F: 'b + Send,
    {
        Box::pin(payment_response_update_tracker(
            db,
            payment_data,
            router_data,
            key_store,
            storage_scheme,
            locale,
            #[cfg(all(feature = "v1", feature = "dynamic_routing"))]
            routable_connector,
            #[cfg(all(feature = "v1", feature = "dynamic_routing"))]
            business_profile,
        ))
        .await
    }

    async fn save_pm_and_mandate<'b>(
        &self,
        state: &SessionState,
        resp: &types::RouterData<F, types::PaymentsSyncData, types::PaymentsResponseData>,
        merchant_account: &domain::MerchantAccount,
        key_store: &domain::MerchantKeyStore,
        payment_data: &mut PaymentData<F>,
        _business_profile: &domain::Profile,
    ) -> CustomResult<(), errors::ApiErrorResponse>
    where
        F: 'b + Clone + Send + Sync,
    {
        let (connector_mandate_id, mandate_metadata, connector_mandate_request_reference_id) = resp
            .response
            .clone()
            .ok()
            .and_then(|resp| {
                if let types::PaymentsResponseData::TransactionResponse {
                    mandate_reference, ..
                } = resp
                {
                    mandate_reference.map(|mandate_ref| {
                        (
                            mandate_ref.connector_mandate_id.clone(),
                            mandate_ref.mandate_metadata.clone(),
                            mandate_ref.connector_mandate_request_reference_id.clone(),
                        )
                    })
                } else {
                    None
                }
            })
            .unwrap_or((None, None, None));

        update_connector_mandate_details_for_the_flow(
            connector_mandate_id,
            mandate_metadata,
            connector_mandate_request_reference_id,
            payment_data,
        )?;

        update_payment_method_status_and_ntid(
            state,
            key_store,
            payment_data,
            resp.status,
            resp.response.clone(),
            merchant_account.storage_scheme,
        )
        .await?;
        Ok(())
    }
}

#[cfg(feature = "v1")]
#[async_trait]
impl<F: Clone> PostUpdateTracker<F, PaymentData<F>, types::PaymentsSessionData>
    for PaymentResponse
{
    async fn update_tracker<'b>(
        &'b self,
        db: &'b SessionState,
        mut payment_data: PaymentData<F>,
        router_data: types::RouterData<F, types::PaymentsSessionData, types::PaymentsResponseData>,
        key_store: &domain::MerchantKeyStore,
        storage_scheme: enums::MerchantStorageScheme,
        locale: &Option<String>,
        #[cfg(all(feature = "v1", feature = "dynamic_routing"))] routable_connector: Vec<
            RoutableConnectorChoice,
        >,
        #[cfg(all(feature = "v1", feature = "dynamic_routing"))] business_profile: &domain::Profile,
    ) -> RouterResult<PaymentData<F>>
    where
        F: 'b + Send,
    {
        payment_data = Box::pin(payment_response_update_tracker(
            db,
            payment_data,
            router_data,
            key_store,
            storage_scheme,
            locale,
            #[cfg(all(feature = "v1", feature = "dynamic_routing"))]
            routable_connector,
            #[cfg(all(feature = "v1", feature = "dynamic_routing"))]
            business_profile,
        ))
        .await?;

        Ok(payment_data)
    }
}

#[cfg(feature = "v1")]
#[async_trait]
impl<F: Clone> PostUpdateTracker<F, PaymentData<F>, types::SdkPaymentsSessionUpdateData>
    for PaymentResponse
{
    async fn update_tracker<'b>(
        &'b self,
        db: &'b SessionState,
        mut payment_data: PaymentData<F>,
        router_data: types::RouterData<
            F,
            types::SdkPaymentsSessionUpdateData,
            types::PaymentsResponseData,
        >,
        key_store: &domain::MerchantKeyStore,
        storage_scheme: enums::MerchantStorageScheme,
        _locale: &Option<String>,
        #[cfg(feature = "dynamic_routing")] _routable_connector: Vec<RoutableConnectorChoice>,
        #[cfg(feature = "dynamic_routing")] _business_profile: &domain::Profile,
    ) -> RouterResult<PaymentData<F>>
    where
        F: 'b + Send,
    {
        let connector = payment_data
            .payment_attempt
            .connector
            .clone()
            .ok_or(errors::ApiErrorResponse::InternalServerError)
            .attach_printable("connector not found")?;

        let key_manager_state = db.into();

        // For PayPal, if we call TaxJar for tax calculation, we need to call the connector again to update the order amount so that we can confirm the updated amount and order details. Therefore, we will store the required changes in the database during the post_update_tracker call.
        if payment_data.should_update_in_post_update_tracker() {
            match router_data.response.clone() {
                Ok(types::PaymentsResponseData::SessionUpdateResponse { status }) => {
                    if status == SessionUpdateStatus::Success {
                        let shipping_address = payment_data
                            .tax_data
                            .clone()
                            .map(|tax_data| tax_data.shipping_details);

                        let shipping_details = shipping_address
                            .clone()
                            .async_map(|shipping_details| {
                                create_encrypted_data(
                                    &key_manager_state,
                                    key_store,
                                    shipping_details,
                                )
                            })
                            .await
                            .transpose()
                            .change_context(errors::ApiErrorResponse::InternalServerError)
                            .attach_printable("Unable to encrypt shipping details")?;

                        let shipping_address =
                            payments_helpers::create_or_update_address_for_payment_by_request(
                                db,
                                shipping_address.map(From::from).as_ref(),
                                payment_data.payment_intent.shipping_address_id.as_deref(),
                                &payment_data.payment_intent.merchant_id,
                                payment_data.payment_intent.customer_id.as_ref(),
                                key_store,
                                &payment_data.payment_intent.payment_id,
                                storage_scheme,
                            )
                            .await?;

                        let payment_intent_update = hyperswitch_domain_models::payments::payment_intent::PaymentIntentUpdate::SessionResponseUpdate {
                    tax_details: payment_data.payment_intent.tax_details.clone().ok_or(errors::ApiErrorResponse::InternalServerError).attach_printable("payment_intent.tax_details not found")?,
                    shipping_address_id: shipping_address.map(|address| address.address_id),
                    updated_by: payment_data.payment_intent.updated_by.clone(),
                    shipping_details,
        };

                        let m_db = db.clone().store;
                        let payment_intent = payment_data.payment_intent.clone();
                        let key_manager_state: KeyManagerState = db.into();

                        let updated_payment_intent = m_db
                            .update_payment_intent(
                                &key_manager_state,
                                payment_intent,
                                payment_intent_update,
                                key_store,
                                storage_scheme,
                            )
                            .await
                            .to_not_found_response(errors::ApiErrorResponse::PaymentNotFound)?;

                        payment_data.payment_intent = updated_payment_intent;
                    } else {
                        router_data.response.map_err(|err| {
                            errors::ApiErrorResponse::ExternalConnectorError {
                                code: err.code,
                                message: err.message,
                                connector,
                                status_code: err.status_code,
                                reason: err.reason,
                            }
                        })?;
                    }
                }
                Err(err) => {
                    Err(errors::ApiErrorResponse::ExternalConnectorError {
                        code: err.code,
                        message: err.message,
                        connector,
                        status_code: err.status_code,
                        reason: err.reason,
                    })?;
                }
                _ => {
                    Err(errors::ApiErrorResponse::InternalServerError)
                        .attach_printable("Unexpected response in session_update flow")?;
                }
            }
        }

        Ok(payment_data)
    }
}

#[cfg(feature = "v1")]
#[async_trait]
impl<F: Clone> PostUpdateTracker<F, PaymentData<F>, types::PaymentsPostSessionTokensData>
    for PaymentResponse
{
    async fn update_tracker<'b>(
        &'b self,
        db: &'b SessionState,
        mut payment_data: PaymentData<F>,
        router_data: types::RouterData<
            F,
            types::PaymentsPostSessionTokensData,
            types::PaymentsResponseData,
        >,
        _key_store: &domain::MerchantKeyStore,
        storage_scheme: enums::MerchantStorageScheme,
        _locale: &Option<String>,
        #[cfg(all(feature = "v1", feature = "dynamic_routing"))] _routable_connector: Vec<
            RoutableConnectorChoice,
        >,
        #[cfg(all(feature = "v1", feature = "dynamic_routing"))]
        _business_profile: &domain::Profile,
    ) -> RouterResult<PaymentData<F>>
    where
        F: 'b + Send,
    {
        match router_data.response.clone() {
            Ok(types::PaymentsResponseData::TransactionResponse {
                connector_metadata, ..
            }) => {
                let m_db = db.clone().store;
                let payment_attempt_update =
                    storage::PaymentAttemptUpdate::PostSessionTokensUpdate {
                        updated_by: storage_scheme.clone().to_string(),
                        connector_metadata,
                    };
                let updated_payment_attempt = m_db
                    .update_payment_attempt_with_attempt_id(
                        payment_data.payment_attempt.clone(),
                        payment_attempt_update,
                        storage_scheme,
                    )
                    .await
                    .to_not_found_response(errors::ApiErrorResponse::PaymentNotFound)?;
                payment_data.payment_attempt = updated_payment_attempt;
            }
            Err(err) => {
                logger::error!("Invalid request sent to connector: {:?}", err);
                Err(errors::ApiErrorResponse::InvalidRequestData {
                    message: "Invalid request sent to connector".to_string(),
                })?;
            }
            _ => {
                Err(errors::ApiErrorResponse::InternalServerError)
                    .attach_printable("Unexpected response in PostSessionTokens flow")?;
            }
        }
        Ok(payment_data)
    }
}

#[cfg(feature = "v1")]
#[async_trait]
impl<F: Clone> PostUpdateTracker<F, PaymentData<F>, types::PaymentsCaptureData>
    for PaymentResponse
{
    async fn update_tracker<'b>(
        &'b self,
        db: &'b SessionState,
        mut payment_data: PaymentData<F>,
        router_data: types::RouterData<F, types::PaymentsCaptureData, types::PaymentsResponseData>,
        key_store: &domain::MerchantKeyStore,
        storage_scheme: enums::MerchantStorageScheme,
        locale: &Option<String>,
        #[cfg(all(feature = "v1", feature = "dynamic_routing"))] routable_connector: Vec<
            RoutableConnectorChoice,
        >,
        #[cfg(all(feature = "v1", feature = "dynamic_routing"))] business_profile: &domain::Profile,
    ) -> RouterResult<PaymentData<F>>
    where
        F: 'b + Send,
    {
        payment_data = Box::pin(payment_response_update_tracker(
            db,
            payment_data,
            router_data,
            key_store,
            storage_scheme,
            locale,
            #[cfg(all(feature = "v1", feature = "dynamic_routing"))]
            routable_connector,
            #[cfg(all(feature = "v1", feature = "dynamic_routing"))]
            business_profile,
        ))
        .await?;

        Ok(payment_data)
    }
}

#[cfg(feature = "v1")]
#[async_trait]
impl<F: Clone> PostUpdateTracker<F, PaymentData<F>, types::PaymentsCancelData> for PaymentResponse {
    async fn update_tracker<'b>(
        &'b self,
        db: &'b SessionState,
        mut payment_data: PaymentData<F>,
        router_data: types::RouterData<F, types::PaymentsCancelData, types::PaymentsResponseData>,
        key_store: &domain::MerchantKeyStore,
        storage_scheme: enums::MerchantStorageScheme,
        locale: &Option<String>,
        #[cfg(all(feature = "v1", feature = "dynamic_routing"))] routable_connector: Vec<
            RoutableConnectorChoice,
        >,
        #[cfg(all(feature = "v1", feature = "dynamic_routing"))] business_profile: &domain::Profile,
    ) -> RouterResult<PaymentData<F>>
    where
        F: 'b + Send,
    {
        payment_data = Box::pin(payment_response_update_tracker(
            db,
            payment_data,
            router_data,
            key_store,
            storage_scheme,
            locale,
            #[cfg(all(feature = "v1", feature = "dynamic_routing"))]
            routable_connector,
            #[cfg(all(feature = "v1", feature = "dynamic_routing"))]
            business_profile,
        ))
        .await?;

        Ok(payment_data)
    }
}

#[cfg(feature = "v1")]
#[async_trait]
impl<F: Clone> PostUpdateTracker<F, PaymentData<F>, types::PaymentsApproveData>
    for PaymentResponse
{
    async fn update_tracker<'b>(
        &'b self,
        db: &'b SessionState,
        mut payment_data: PaymentData<F>,
        router_data: types::RouterData<F, types::PaymentsApproveData, types::PaymentsResponseData>,
        key_store: &domain::MerchantKeyStore,
        storage_scheme: enums::MerchantStorageScheme,
        locale: &Option<String>,
        #[cfg(all(feature = "v1", feature = "dynamic_routing"))] routable_connector: Vec<
            RoutableConnectorChoice,
        >,
        #[cfg(all(feature = "v1", feature = "dynamic_routing"))] business_profile: &domain::Profile,
    ) -> RouterResult<PaymentData<F>>
    where
        F: 'b + Send,
    {
        payment_data = Box::pin(payment_response_update_tracker(
            db,
            payment_data,
            router_data,
            key_store,
            storage_scheme,
            locale,
            #[cfg(all(feature = "v1", feature = "dynamic_routing"))]
            routable_connector,
            #[cfg(all(feature = "v1", feature = "dynamic_routing"))]
            business_profile,
        ))
        .await?;

        Ok(payment_data)
    }
}

#[cfg(feature = "v1")]
#[async_trait]
impl<F: Clone> PostUpdateTracker<F, PaymentData<F>, types::PaymentsRejectData> for PaymentResponse {
    async fn update_tracker<'b>(
        &'b self,
        db: &'b SessionState,
        mut payment_data: PaymentData<F>,
        router_data: types::RouterData<F, types::PaymentsRejectData, types::PaymentsResponseData>,
        key_store: &domain::MerchantKeyStore,
        storage_scheme: enums::MerchantStorageScheme,
        locale: &Option<String>,
        #[cfg(all(feature = "v1", feature = "dynamic_routing"))] routable_connector: Vec<
            RoutableConnectorChoice,
        >,
        #[cfg(all(feature = "v1", feature = "dynamic_routing"))] business_profile: &domain::Profile,
    ) -> RouterResult<PaymentData<F>>
    where
        F: 'b + Send,
    {
        payment_data = Box::pin(payment_response_update_tracker(
            db,
            payment_data,
            router_data,
            key_store,
            storage_scheme,
            locale,
            #[cfg(all(feature = "v1", feature = "dynamic_routing"))]
            routable_connector,
            #[cfg(all(feature = "v1", feature = "dynamic_routing"))]
            business_profile,
        ))
        .await?;

        Ok(payment_data)
    }
}

#[cfg(feature = "v1")]
#[async_trait]
impl<F: Clone> PostUpdateTracker<F, PaymentData<F>, types::SetupMandateRequestData>
    for PaymentResponse
{
    async fn update_tracker<'b>(
        &'b self,
        db: &'b SessionState,
        mut payment_data: PaymentData<F>,
        router_data: types::RouterData<
            F,
            types::SetupMandateRequestData,
            types::PaymentsResponseData,
        >,
        key_store: &domain::MerchantKeyStore,
        storage_scheme: enums::MerchantStorageScheme,
        locale: &Option<String>,
        #[cfg(all(feature = "v1", feature = "dynamic_routing"))] routable_connector: Vec<
            RoutableConnectorChoice,
        >,
        #[cfg(all(feature = "v1", feature = "dynamic_routing"))] business_profile: &domain::Profile,
    ) -> RouterResult<PaymentData<F>>
    where
        F: 'b + Send,
    {
        payment_data.mandate_id = payment_data.mandate_id.or_else(|| {
            router_data.request.mandate_id.clone()
            // .map(api_models::payments::MandateIds::new)
        });

        payment_data = Box::pin(payment_response_update_tracker(
            db,
            payment_data,
            router_data,
            key_store,
            storage_scheme,
            locale,
            #[cfg(all(feature = "v1", feature = "dynamic_routing"))]
            routable_connector,
            #[cfg(all(feature = "v1", feature = "dynamic_routing"))]
            business_profile,
        ))
        .await?;

        Ok(payment_data)
    }

    async fn save_pm_and_mandate<'b>(
        &self,
        state: &SessionState,
        resp: &types::RouterData<F, types::SetupMandateRequestData, types::PaymentsResponseData>,
        merchant_account: &domain::MerchantAccount,
        key_store: &domain::MerchantKeyStore,
        payment_data: &mut PaymentData<F>,
        business_profile: &domain::Profile,
    ) -> CustomResult<(), errors::ApiErrorResponse>
    where
        F: 'b + Clone + Send + Sync,
    {
        let payment_method_billing_address = payment_data.address.get_payment_method_billing();
        let billing_name = resp
            .address
            .get_payment_method_billing()
            .and_then(|billing_details| billing_details.address.as_ref())
            .and_then(|address| address.get_optional_full_name());

        let save_payment_data = tokenization::SavePaymentMethodData::from(resp);
        let customer_id = payment_data.payment_intent.customer_id.clone();
        let connector_name = payment_data
            .payment_attempt
            .connector
            .clone()
            .ok_or_else(|| {
                logger::error!("Missing required Param connector_name");
                errors::ApiErrorResponse::MissingRequiredField {
                    field_name: "connector_name",
                }
            })?;
        let connector_mandate_reference_id = payment_data
            .payment_attempt
            .connector_mandate_detail
            .as_ref()
            .map(|detail| ConnectorMandateReferenceId::foreign_from(detail.clone()));

        let merchant_connector_id = payment_data.payment_attempt.merchant_connector_id.clone();
        let tokenization::SavePaymentMethodDataResponse {
            payment_method_id,
            connector_mandate_reference_id,
            ..
        } = Box::pin(tokenization::save_payment_method(
            state,
            connector_name,
            save_payment_data,
            customer_id.clone(),
            merchant_account,
            resp.request.payment_method_type,
            key_store,
            billing_name,
            payment_method_billing_address,
            business_profile,
            connector_mandate_reference_id,
            merchant_connector_id.clone(),
        ))
        .await?;

        payment_data.payment_method_info = if let Some(payment_method_id) = &payment_method_id {
            match state
                .store
                .find_payment_method(
                    &(state.into()),
                    key_store,
                    payment_method_id,
                    merchant_account.storage_scheme,
                )
                .await
            {
                Ok(payment_method) => Some(payment_method),
                Err(error) => {
                    if error.current_context().is_db_not_found() {
                        logger::info!("Payment Method not found in db {:?}", error);
                        None
                    } else {
                        Err(error)
                            .change_context(errors::ApiErrorResponse::InternalServerError)
                            .attach_printable("Error retrieving payment method from db")
                            .map_err(|err| logger::error!(payment_method_retrieve=?err))
                            .ok()
                    }
                }
            }
        } else {
            None
        };
        let mandate_id = mandate::mandate_procedure(
            state,
            resp,
            &customer_id,
            payment_method_id.clone(),
            merchant_connector_id.clone(),
            merchant_account.storage_scheme,
            payment_data.payment_intent.get_id(),
        )
        .await?;
        payment_data.payment_attempt.payment_method_id = payment_method_id;
        payment_data.payment_attempt.mandate_id = mandate_id;
        payment_data.payment_attempt.connector_mandate_detail = connector_mandate_reference_id
            .clone()
            .map(ForeignFrom::foreign_from);
        payment_data.set_mandate_id(api_models::payments::MandateIds {
            mandate_id: None,
            mandate_reference_id: connector_mandate_reference_id.map(|connector_mandate_id| {
                MandateReferenceId::ConnectorMandateId(connector_mandate_id)
            }),
        });
        Ok(())
    }
}

#[cfg(feature = "v1")]
#[async_trait]
impl<F: Clone> PostUpdateTracker<F, PaymentData<F>, types::CompleteAuthorizeData>
    for PaymentResponse
{
    async fn update_tracker<'b>(
        &'b self,
        db: &'b SessionState,
        payment_data: PaymentData<F>,
        response: types::RouterData<F, types::CompleteAuthorizeData, types::PaymentsResponseData>,
        key_store: &domain::MerchantKeyStore,
        storage_scheme: enums::MerchantStorageScheme,
        locale: &Option<String>,
        #[cfg(all(feature = "v1", feature = "dynamic_routing"))] routable_connector: Vec<
            RoutableConnectorChoice,
        >,
        #[cfg(all(feature = "v1", feature = "dynamic_routing"))] business_profile: &domain::Profile,
    ) -> RouterResult<PaymentData<F>>
    where
        F: 'b + Send,
    {
        Box::pin(payment_response_update_tracker(
            db,
            payment_data,
            response,
            key_store,
            storage_scheme,
            locale,
            #[cfg(all(feature = "v1", feature = "dynamic_routing"))]
            routable_connector,
            #[cfg(all(feature = "v1", feature = "dynamic_routing"))]
            business_profile,
        ))
        .await
    }

    async fn save_pm_and_mandate<'b>(
        &self,
        state: &SessionState,
        resp: &types::RouterData<F, types::CompleteAuthorizeData, types::PaymentsResponseData>,
        merchant_account: &domain::MerchantAccount,
        key_store: &domain::MerchantKeyStore,
        payment_data: &mut PaymentData<F>,
        _business_profile: &domain::Profile,
    ) -> CustomResult<(), errors::ApiErrorResponse>
    where
        F: 'b + Clone + Send + Sync,
    {
        let (connector_mandate_id, mandate_metadata, connector_mandate_request_reference_id) = resp
            .response
            .clone()
            .ok()
            .and_then(|resp| {
                if let types::PaymentsResponseData::TransactionResponse {
                    mandate_reference, ..
                } = resp
                {
                    mandate_reference.map(|mandate_ref| {
                        (
                            mandate_ref.connector_mandate_id.clone(),
                            mandate_ref.mandate_metadata.clone(),
                            mandate_ref.connector_mandate_request_reference_id.clone(),
                        )
                    })
                } else {
                    None
                }
            })
            .unwrap_or((None, None, None));
        update_connector_mandate_details_for_the_flow(
            connector_mandate_id,
            mandate_metadata,
            connector_mandate_request_reference_id,
            payment_data,
        )?;

        update_payment_method_status_and_ntid(
            state,
            key_store,
            payment_data,
            resp.status,
            resp.response.clone(),
            merchant_account.storage_scheme,
        )
        .await?;
        Ok(())
    }
}

#[cfg(feature = "v1")]
#[instrument(skip_all)]
#[allow(clippy::too_many_arguments)]
async fn payment_response_update_tracker<F: Clone, T: types::Capturable>(
    state: &SessionState,
    mut payment_data: PaymentData<F>,
    router_data: types::RouterData<F, T, types::PaymentsResponseData>,
    key_store: &domain::MerchantKeyStore,
    storage_scheme: enums::MerchantStorageScheme,
    locale: &Option<String>,
    #[cfg(all(feature = "v1", feature = "dynamic_routing"))] routable_connectors: Vec<
        RoutableConnectorChoice,
    >,
    #[cfg(all(feature = "v1", feature = "dynamic_routing"))] business_profile: &domain::Profile,
) -> RouterResult<PaymentData<F>> {
    // Update additional payment data with the payment method response that we received from connector
    // This is for details like whether 3ds was upgraded and which version of 3ds was used
    // also some connectors might send card network details in the response, which is captured and stored

    let additional_payment_method_data = match payment_data.payment_method_data.clone() {
        Some(payment_method_data) => match payment_method_data {
            hyperswitch_domain_models::payment_method_data::PaymentMethodData::Card(_)
            | hyperswitch_domain_models::payment_method_data::PaymentMethodData::CardRedirect(_)
            | hyperswitch_domain_models::payment_method_data::PaymentMethodData::Wallet(_)
            | hyperswitch_domain_models::payment_method_data::PaymentMethodData::PayLater(_)
            | hyperswitch_domain_models::payment_method_data::PaymentMethodData::BankRedirect(_)
            | hyperswitch_domain_models::payment_method_data::PaymentMethodData::BankDebit(_)
            | hyperswitch_domain_models::payment_method_data::PaymentMethodData::BankTransfer(_)
            | hyperswitch_domain_models::payment_method_data::PaymentMethodData::Crypto(_)
            | hyperswitch_domain_models::payment_method_data::PaymentMethodData::MandatePayment
            | hyperswitch_domain_models::payment_method_data::PaymentMethodData::Reward
            | hyperswitch_domain_models::payment_method_data::PaymentMethodData::RealTimePayment(
                _,
            )
            | hyperswitch_domain_models::payment_method_data::PaymentMethodData::MobilePayment(_)
            | hyperswitch_domain_models::payment_method_data::PaymentMethodData::Upi(_)
            | hyperswitch_domain_models::payment_method_data::PaymentMethodData::Voucher(_)
            | hyperswitch_domain_models::payment_method_data::PaymentMethodData::GiftCard(_)
            | hyperswitch_domain_models::payment_method_data::PaymentMethodData::CardToken(_)
            | hyperswitch_domain_models::payment_method_data::PaymentMethodData::OpenBanking(_) => {
                update_additional_payment_data_with_connector_response_pm_data(
                    payment_data.payment_attempt.payment_method_data.clone(),
                    router_data
                        .connector_response
                        .as_ref()
                        .and_then(|connector_response| {
                            connector_response.additional_payment_method_data.clone()
                        }),
                )?
            }
            hyperswitch_domain_models::payment_method_data::PaymentMethodData::NetworkToken(_) => {
                payment_data.payment_attempt.payment_method_data.clone()
            }
            hyperswitch_domain_models::payment_method_data::PaymentMethodData::CardDetailsForNetworkTransactionId(_) => {
                payment_data.payment_attempt.payment_method_data.clone()
            }
        },
        None => None,
    };

    router_data.payment_method_status.and_then(|status| {
        payment_data
            .payment_method_info
            .as_mut()
            .map(|info| info.status = status)
    });
    let (capture_update, mut payment_attempt_update, gsm_error_category) = match router_data
        .response
        .clone()
    {
        Err(err) => {
            let auth_update = if Some(router_data.auth_type)
                != payment_data.payment_attempt.authentication_type
            {
                Some(router_data.auth_type)
            } else {
                None
            };
            let (capture_update, attempt_update, gsm_error_category) =
                match payment_data.multiple_capture_data {
                    Some(multiple_capture_data) => {
                        let capture_update = storage::CaptureUpdate::ErrorUpdate {
                            status: match err.status_code {
                                500..=511 => enums::CaptureStatus::Pending,
                                _ => enums::CaptureStatus::Failed,
                            },
                            error_code: Some(err.code),
                            error_message: Some(err.message),
                            error_reason: err.reason,
                        };
                        let capture_update_list = vec![(
                            multiple_capture_data.get_latest_capture().clone(),
                            capture_update,
                        )];
                        (
                            Some((multiple_capture_data, capture_update_list)),
                            auth_update.map(|auth_type| {
                                storage::PaymentAttemptUpdate::AuthenticationTypeUpdate {
                                    authentication_type: auth_type,
                                    updated_by: storage_scheme.to_string(),
                                }
                            }),
                            None,
                        )
                    }
                    None => {
                        let connector_name = router_data.connector.to_string();
                        let flow_name = core_utils::get_flow_name::<F>()?;
                        let option_gsm = payments_helpers::get_gsm_record(
                            state,
                            Some(err.code.clone()),
                            Some(err.message.clone()),
                            connector_name,
                            flow_name.clone(),
                        )
                        .await;

                        let gsm_unified_code =
                            option_gsm.as_ref().and_then(|gsm| gsm.unified_code.clone());
                        let gsm_unified_message =
                            option_gsm.clone().and_then(|gsm| gsm.unified_message);

                        let (unified_code, unified_message) = if let Some((code, message)) =
                            gsm_unified_code.as_ref().zip(gsm_unified_message.as_ref())
                        {
                            (code.to_owned(), message.to_owned())
                        } else {
                            (
                                consts::DEFAULT_UNIFIED_ERROR_CODE.to_owned(),
                                consts::DEFAULT_UNIFIED_ERROR_MESSAGE.to_owned(),
                            )
                        };
                        let unified_translated_message = locale
                            .as_ref()
                            .async_and_then(|locale_str| async {
                                payments_helpers::get_unified_translation(
                                    state,
                                    unified_code.to_owned(),
                                    unified_message.to_owned(),
                                    locale_str.to_owned(),
                                )
                                .await
                            })
                            .await
                            .or(Some(unified_message));

                        let status = match err.attempt_status {
                            // Use the status sent by connector in error_response if it's present
                            Some(status) => status,
                            None =>
                            // mark previous attempt status for technical failures in PSync flow
                            {
                                if flow_name == "PSync" {
                                    match err.status_code {
                                        // marking failure for 2xx because this is genuine payment failure
                                        200..=299 => enums::AttemptStatus::Failure,
                                        _ => router_data.status,
                                    }
                                } else if flow_name == "Capture" {
                                    match err.status_code {
                                        500..=511 => enums::AttemptStatus::Pending,
                                        // don't update the status for 429 error status
                                        429 => router_data.status,
                                        _ => enums::AttemptStatus::Failure,
                                    }
                                } else {
                                    match err.status_code {
                                        500..=511 => enums::AttemptStatus::Pending,
                                        _ => enums::AttemptStatus::Failure,
                                    }
                                }
                            }
                        };
                        (
                            None,
                            Some(storage::PaymentAttemptUpdate::ErrorUpdate {
                                connector: None,
                                status,
                                error_message: Some(Some(err.message)),
                                error_code: Some(Some(err.code)),
                                error_reason: Some(err.reason),
                                amount_capturable: router_data
                                    .request
                                    .get_amount_capturable(&payment_data, status)
                                    .map(MinorUnit::new),
                                updated_by: storage_scheme.to_string(),
                                unified_code: Some(Some(unified_code)),
                                unified_message: Some(unified_translated_message),
                                connector_transaction_id: err.connector_transaction_id,
                                payment_method_data: additional_payment_method_data,
                                authentication_type: auth_update,
                            }),
                            option_gsm.and_then(|option_gsm| option_gsm.error_category),
                        )
                    }
                };
            (capture_update, attempt_update, gsm_error_category)
        }

        Ok(payments_response) => {
            // match on connector integrity check
            match router_data.integrity_check.clone() {
                Err(err) => {
                    let auth_update = if Some(router_data.auth_type)
                        != payment_data.payment_attempt.authentication_type
                    {
                        Some(router_data.auth_type)
                    } else {
                        None
                    };
                    let field_name = err.field_names;
                    let connector_transaction_id = err.connector_transaction_id;
                    (
                        None,
                        Some(storage::PaymentAttemptUpdate::ErrorUpdate {
                            connector: None,
                            status: enums::AttemptStatus::Pending,
                            error_message: Some(Some("Integrity Check Failed!".to_string())),
                            error_code: Some(Some("IE".to_string())),
                            error_reason: Some(Some(format!(
                                "Integrity Check Failed! Value mismatched for fields {field_name}"
                            ))),
                            amount_capturable: None,
                            updated_by: storage_scheme.to_string(),
                            unified_code: None,
                            unified_message: None,
                            connector_transaction_id,
                            payment_method_data: None,
                            authentication_type: auth_update,
                        }),
                        None,
                    )
                }
                Ok(()) => {
                    let attempt_status = payment_data.payment_attempt.status.to_owned();
                    let connector_status = router_data.status.to_owned();
                    let updated_attempt_status = match (
                        connector_status,
                        attempt_status,
                        payment_data.frm_message.to_owned(),
                    ) {
                        (
                            enums::AttemptStatus::Authorized,
                            enums::AttemptStatus::Unresolved,
                            Some(frm_message),
                        ) => match frm_message.frm_status {
                            enums::FraudCheckStatus::Fraud
                            | enums::FraudCheckStatus::ManualReview => attempt_status,
                            _ => router_data.get_attempt_status_for_db_update(&payment_data),
                        },
                        _ => router_data.get_attempt_status_for_db_update(&payment_data),
                    };
                    match payments_response {
                        types::PaymentsResponseData::PreProcessingResponse {
                            pre_processing_id,
                            connector_metadata,
                            connector_response_reference_id,
                            ..
                        } => {
                            let connector_transaction_id = match pre_processing_id.to_owned() {
                                types::PreprocessingResponseId::PreProcessingId(_) => None,

                                types::PreprocessingResponseId::ConnectorTransactionId(
                                    connector_txn_id,
                                ) => Some(connector_txn_id),
                            };
                            let preprocessing_step_id = match pre_processing_id {
                                types::PreprocessingResponseId::PreProcessingId(
                                    pre_processing_id,
                                ) => Some(pre_processing_id),
                                types::PreprocessingResponseId::ConnectorTransactionId(_) => None,
                            };
                            let payment_attempt_update =
                                storage::PaymentAttemptUpdate::PreprocessingUpdate {
                                    status: updated_attempt_status,
                                    payment_method_id: payment_data
                                        .payment_attempt
                                        .payment_method_id
                                        .clone(),
                                    connector_metadata,
                                    preprocessing_step_id,
                                    connector_transaction_id,
                                    connector_response_reference_id,
                                    updated_by: storage_scheme.to_string(),
                                };

                            (None, Some(payment_attempt_update), None)
                        }
                        types::PaymentsResponseData::TransactionResponse {
                            resource_id,
                            redirection_data,
                            connector_metadata,
                            connector_response_reference_id,
                            incremental_authorization_allowed,
                            charges,
                            ..
                        } => {
                            payment_data
                                .payment_intent
                                .incremental_authorization_allowed =
                                core_utils::get_incremental_authorization_allowed_value(
                                    incremental_authorization_allowed,
                                    payment_data
                                        .payment_intent
                                        .request_incremental_authorization,
                                );
                            let connector_transaction_id = match resource_id {
                                types::ResponseId::NoResponseId => None,
                                types::ResponseId::ConnectorTransactionId(ref id)
                                | types::ResponseId::EncodedData(ref id) => Some(id),
                            };

                            let encoded_data = payment_data.payment_attempt.encoded_data.clone();

                            let authentication_data = (*redirection_data)
                                .as_ref()
                                .map(Encode::encode_to_value)
                                .transpose()
                                .change_context(errors::ApiErrorResponse::InternalServerError)
                                .attach_printable("Could not parse the connector response")?;

                            let auth_update = if Some(router_data.auth_type)
                                != payment_data.payment_attempt.authentication_type
                            {
                                Some(router_data.auth_type)
                            } else {
                                None
                            };

                            // incase of success, update error code and error message
                            let error_status =
                                if router_data.status == enums::AttemptStatus::Charged {
                                    Some(None)
                                } else {
                                    None
                                };
                            // update connector_mandate_details in case of Authorized/Charged Payment Status
                            if matches!(
                                router_data.status,
                                enums::AttemptStatus::Charged | enums::AttemptStatus::Authorized
                            ) {
                                payment_data
                                    .payment_intent
                                    .fingerprint_id
                                    .clone_from(&payment_data.payment_attempt.fingerprint_id);

                                if let Some(payment_method) =
                                    payment_data.payment_method_info.clone()
                                {
                                    // Parse value to check for mandates' existence
                                    let mandate_details = payment_method
                                        .get_common_mandate_reference()
                                        .change_context(
                                            errors::ApiErrorResponse::InternalServerError,
                                        )
                                        .attach_printable(
                                            "Failed to deserialize to Payment Mandate Reference ",
                                        )?;

                                    if let Some(mca_id) =
                                        payment_data.payment_attempt.merchant_connector_id.clone()
                                    {
                                        // check if the mandate has not already been set to active
                                        if !mandate_details.payments
                                            .as_ref()
                                            .and_then(|payments| payments.0.get(&mca_id))
                                                    .map(|payment_mandate_reference_record| payment_mandate_reference_record.connector_mandate_status == Some(common_enums::ConnectorMandateStatus::Active))
                                                    .unwrap_or(false)
                                    {

                                        let (connector_mandate_id, mandate_metadata,connector_mandate_request_reference_id) = payment_data.payment_attempt.connector_mandate_detail.clone()
                                        .map(|cmr| (cmr.connector_mandate_id, cmr.mandate_metadata,cmr.connector_mandate_request_reference_id))
                                        .unwrap_or((None, None,None));
                                        // Update the connector mandate details with the payment attempt connector mandate id
                                        let connector_mandate_details =
                                                    tokenization::update_connector_mandate_details(
                                                        Some(mandate_details),
                                                        payment_data.payment_attempt.payment_method_type,
                                                        Some(
                                                            payment_data
                                                                .payment_attempt
                                                                .net_amount
                                                                .get_total_amount()
                                                                .get_amount_as_i64(),
                                                        ),
                                                        payment_data.payment_attempt.currency,
                                                        payment_data.payment_attempt.merchant_connector_id.clone(),
                                                        connector_mandate_id,
                                                        mandate_metadata,
                                                        connector_mandate_request_reference_id
                                                    )?;
                                        // Update the payment method table with the active mandate record
                                        payment_methods::cards::update_payment_method_connector_mandate_details(
                                                        state,
                                                        key_store,
                                                        &*state.store,
                                                        payment_method,
                                                        connector_mandate_details,
                                                        storage_scheme,
                                                    )
                                                    .await
                                                    .change_context(errors::ApiErrorResponse::InternalServerError)
                                                    .attach_printable("Failed to update payment method in db")?;
                                    }
                                    }
                                }

                                metrics::SUCCESSFUL_PAYMENT.add(1, &[]);
                            }

                            let payment_method_id =
                                payment_data.payment_attempt.payment_method_id.clone();

                            utils::add_apple_pay_payment_status_metrics(
                                router_data.status,
                                router_data.apple_pay_flow.clone(),
                                payment_data.payment_attempt.connector.clone(),
                                payment_data.payment_attempt.merchant_id.clone(),
                            );
                            let (capture_updates, payment_attempt_update) = match payment_data
                                .multiple_capture_data
                            {
                                Some(multiple_capture_data) => {
                                    let (connector_capture_id, processor_capture_data) =
                                        match resource_id {
                                            types::ResponseId::NoResponseId => (None, None),
                                            types::ResponseId::ConnectorTransactionId(id)
                                            | types::ResponseId::EncodedData(id) => {
                                                let (txn_id, txn_data) =
                                                    ConnectorTransactionId::form_id_and_data(id);
                                                (Some(txn_id), txn_data)
                                            }
                                        };
                                    let capture_update = storage::CaptureUpdate::ResponseUpdate {
                                        status: enums::CaptureStatus::foreign_try_from(
                                            router_data.status,
                                        )?,
                                        connector_capture_id: connector_capture_id.clone(),
                                        connector_response_reference_id,
                                        processor_capture_data: processor_capture_data.clone(),
                                    };
                                    let capture_update_list = vec![(
                                        multiple_capture_data.get_latest_capture().clone(),
                                        capture_update,
                                    )];
                                    (Some((multiple_capture_data, capture_update_list)), auth_update.map(|auth_type| {
                                        storage::PaymentAttemptUpdate::AuthenticationTypeUpdate {
                                            authentication_type: auth_type,
                                            updated_by: storage_scheme.to_string(),
                                        }
                                    }))
                                }
                                None => (
                                    None,
                                    Some(storage::PaymentAttemptUpdate::ResponseUpdate {
                                        status: updated_attempt_status,
                                        connector: None,
                                        connector_transaction_id: connector_transaction_id.cloned(),
                                        authentication_type: auth_update,
                                        amount_capturable: router_data
                                            .request
                                            .get_amount_capturable(
                                                &payment_data,
                                                updated_attempt_status,
                                            )
                                            .map(MinorUnit::new),
                                        payment_method_id,
                                        mandate_id: payment_data.payment_attempt.mandate_id.clone(),
                                        connector_metadata,
                                        payment_token: None,
                                        error_code: error_status.clone(),
                                        error_message: error_status.clone(),
                                        error_reason: error_status.clone(),
                                        unified_code: error_status.clone(),
                                        unified_message: error_status,
                                        connector_response_reference_id,
                                        updated_by: storage_scheme.to_string(),
                                        authentication_data,
                                        encoded_data,
                                        payment_method_data: additional_payment_method_data,
                                        connector_mandate_detail: payment_data
                                            .payment_attempt
                                            .connector_mandate_detail
                                            .clone(),
                                        charges,
                                    }),
                                ),
                            };

                            (capture_updates, payment_attempt_update, None)
                        }
                        types::PaymentsResponseData::TransactionUnresolvedResponse {
                            resource_id,
                            reason,
                            connector_response_reference_id,
                        } => {
                            let connector_transaction_id = match resource_id {
                                types::ResponseId::NoResponseId => None,
                                types::ResponseId::ConnectorTransactionId(id)
                                | types::ResponseId::EncodedData(id) => Some(id),
                            };
                            (
                                None,
                                Some(storage::PaymentAttemptUpdate::UnresolvedResponseUpdate {
                                    status: updated_attempt_status,
                                    connector: None,
                                    connector_transaction_id,
                                    payment_method_id: payment_data
                                        .payment_attempt
                                        .payment_method_id
                                        .clone(),
                                    error_code: Some(reason.clone().map(|cd| cd.code)),
                                    error_message: Some(reason.clone().map(|cd| cd.message)),
                                    error_reason: Some(reason.map(|cd| cd.message)),
                                    connector_response_reference_id,
                                    updated_by: storage_scheme.to_string(),
                                }),
                                None,
                            )
                        }
                        types::PaymentsResponseData::SessionResponse { .. } => (None, None, None),
                        types::PaymentsResponseData::SessionTokenResponse { .. } => {
                            (None, None, None)
                        }
                        types::PaymentsResponseData::TokenizationResponse { .. } => {
                            (None, None, None)
                        }
                        types::PaymentsResponseData::ConnectorCustomerResponse { .. } => {
                            (None, None, None)
                        }
                        types::PaymentsResponseData::ThreeDSEnrollmentResponse { .. } => {
                            (None, None, None)
                        }
                        types::PaymentsResponseData::PostProcessingResponse { .. } => {
                            (None, None, None)
                        }
                        types::PaymentsResponseData::IncrementalAuthorizationResponse {
                            ..
                        } => (None, None, None),
                        types::PaymentsResponseData::SessionUpdateResponse { .. } => {
                            (None, None, None)
                        }
                        types::PaymentsResponseData::MultipleCaptureResponse {
                            capture_sync_response_list,
                        } => match payment_data.multiple_capture_data {
                            Some(multiple_capture_data) => {
                                let capture_update_list = response_to_capture_update(
                                    &multiple_capture_data,
                                    capture_sync_response_list,
                                )?;
                                (
                                    Some((multiple_capture_data, capture_update_list)),
                                    None,
                                    None,
                                )
                            }
                            None => (None, None, None),
                        },
                    }
                }
            }
        }
    };
    payment_data.multiple_capture_data = match capture_update {
        Some((mut multiple_capture_data, capture_updates)) => {
            for (capture, capture_update) in capture_updates {
                let updated_capture = state
                    .store
                    .update_capture_with_capture_id(capture, capture_update, storage_scheme)
                    .await
                    .to_not_found_response(errors::ApiErrorResponse::PaymentNotFound)?;
                multiple_capture_data.update_capture(updated_capture);
            }

            let authorized_amount = payment_data.payment_attempt.get_total_amount();

            payment_attempt_update = Some(storage::PaymentAttemptUpdate::AmountToCaptureUpdate {
                status: multiple_capture_data.get_attempt_status(authorized_amount),
                amount_capturable: authorized_amount
                    - multiple_capture_data.get_total_blocked_amount(),
                updated_by: storage_scheme.to_string(),
            });
            Some(multiple_capture_data)
        }
        None => None,
    };

    // Stage 1

    let payment_attempt = payment_data.payment_attempt.clone();

    let m_db = state.clone().store;
    let m_payment_attempt_update = payment_attempt_update.clone();
    let m_payment_attempt = payment_attempt.clone();

    let payment_attempt = payment_attempt_update
        .map(|payment_attempt_update| {
            PaymentAttempt::from_storage_model(
                payment_attempt_update
                    .to_storage_model()
                    .apply_changeset(payment_attempt.clone().to_storage_model()),
            )
        })
        .unwrap_or_else(|| payment_attempt);

    let payment_attempt_fut = tokio::spawn(
        async move {
            Box::pin(async move {
                Ok::<_, error_stack::Report<errors::ApiErrorResponse>>(
                    match m_payment_attempt_update {
                        Some(payment_attempt_update) => m_db
                            .update_payment_attempt_with_attempt_id(
                                m_payment_attempt,
                                payment_attempt_update,
                                storage_scheme,
                            )
                            .await
                            .to_not_found_response(errors::ApiErrorResponse::PaymentNotFound)?,
                        None => m_payment_attempt,
                    },
                )
            })
            .await
        }
        .in_current_span(),
    );

    payment_data.payment_attempt = payment_attempt;

    payment_data.authentication = match payment_data.authentication {
        Some(authentication) => {
            let authentication_update = storage::AuthenticationUpdate::PostAuthorizationUpdate {
                authentication_lifecycle_status: enums::AuthenticationLifecycleStatus::Used,
            };
            let updated_authentication = state
                .store
                .update_authentication_by_merchant_id_authentication_id(
                    authentication,
                    authentication_update,
                )
                .await
                .to_not_found_response(errors::ApiErrorResponse::PaymentNotFound)?;
            Some(updated_authentication)
        }
        None => None,
    };

    let amount_captured = get_total_amount_captured(
        &router_data.request,
        router_data.amount_captured.map(MinorUnit::new),
        router_data.status,
        &payment_data,
    );

    let payment_intent_update = match &router_data.response {
        Err(_) => storage::PaymentIntentUpdate::PGStatusUpdate {
            status: api_models::enums::IntentStatus::foreign_from(
                payment_data.payment_attempt.status,
            ),
            updated_by: storage_scheme.to_string(),
            // make this false only if initial payment fails, if incremental authorization call fails don't make it false
            incremental_authorization_allowed: Some(false),
        },
        Ok(_) => storage::PaymentIntentUpdate::ResponseUpdate {
            status: api_models::enums::IntentStatus::foreign_from(
                payment_data.payment_attempt.status,
            ),
            amount_captured,
            updated_by: storage_scheme.to_string(),
            fingerprint_id: payment_data.payment_attempt.fingerprint_id.clone(),
            incremental_authorization_allowed: payment_data
                .payment_intent
                .incremental_authorization_allowed,
        },
    };

    let m_db = state.clone().store;
    let m_key_store = key_store.clone();
    let m_payment_data_payment_intent = payment_data.payment_intent.clone();
    let m_payment_intent_update = payment_intent_update.clone();
    let key_manager_state: KeyManagerState = state.into();
    let payment_intent_fut = tokio::spawn(
        async move {
            m_db.update_payment_intent(
                &key_manager_state,
                m_payment_data_payment_intent,
                m_payment_intent_update,
                &m_key_store,
                storage_scheme,
            )
            .map(|x| x.to_not_found_response(errors::ApiErrorResponse::PaymentNotFound))
            .await
        }
        .in_current_span(),
    );

    // When connector requires redirection for mandate creation it can update the connector mandate_id during Psync and CompleteAuthorize
    let m_db = state.clone().store;
    let m_router_data_merchant_id = router_data.merchant_id.clone();
    let m_payment_method_id = payment_data.payment_attempt.payment_method_id.clone();
    let m_payment_data_mandate_id =
        payment_data
            .payment_attempt
            .mandate_id
            .clone()
            .or(payment_data
                .mandate_id
                .clone()
                .and_then(|mandate_ids| mandate_ids.mandate_id));
    let m_router_data_response = router_data.response.clone();
    let mandate_update_fut = tokio::spawn(
        async move {
            mandate::update_connector_mandate_id(
                m_db.as_ref(),
                &m_router_data_merchant_id,
                m_payment_data_mandate_id,
                m_payment_method_id,
                m_router_data_response,
                storage_scheme,
            )
            .await
        }
        .in_current_span(),
    );

    let (payment_intent, _, payment_attempt) = futures::try_join!(
        utils::flatten_join_error(payment_intent_fut),
        utils::flatten_join_error(mandate_update_fut),
        utils::flatten_join_error(payment_attempt_fut)
    )?;

    #[cfg(all(feature = "v1", feature = "dynamic_routing"))]
    {
<<<<<<< HEAD
        if let Some(algo) = business_profile.dynamic_routing_algorithm.clone() {
            let dynamic_routing_config: api_models::routing::DynamicRoutingAlgorithmRef = algo
                .parse_value("DynamicRoutingAlgorithmRef")
                .change_context(errors::ApiErrorResponse::InternalServerError)
                .attach_printable("unable to deserialize DynamicRoutingAlgorithmRef from JSON")?;
            if payment_intent.status.is_in_terminal_state()
                && business_profile.dynamic_routing_algorithm.is_some()
            {
                let state = state.clone();
                let business_profile = business_profile.clone();
                let payment_attempt = payment_attempt.clone();
                let dynamic_routing_config_params_interpolator =
                    routing_helpers::DynamicRoutingConfigParamsInterpolator::new(
                        payment_attempt.payment_method,
                        payment_attempt.payment_method_type,
                        payment_attempt.authentication_type,
                        payment_attempt.currency,
                        payment_data
                            .address
                            .get_payment_billing()
                            .and_then(|address| address.clone().address)
                            .and_then(|address| address.country),
                        payment_attempt
                            .payment_method_data
                            .as_ref()
                            .and_then(|data| data.as_object())
                            .and_then(|card| card.get("card"))
                            .and_then(|data| data.as_object())
                            .and_then(|card| card.get("card_network"))
                            .and_then(|network| network.as_str())
                            .map(|network| network.to_string()),
                        payment_attempt
                            .payment_method_data
                            .as_ref()
                            .and_then(|data| data.as_object())
                            .and_then(|card| card.get("card"))
                            .and_then(|data| data.as_object())
                            .and_then(|card| card.get("card_isin"))
                            .and_then(|card_isin| card_isin.as_str())
                            .map(|card_isin| card_isin.to_string()),
                    );
                tokio::spawn(
                async move {
                    if dynamic_routing_config.success_based_algorithm.is_some_and(
                        |success_based_algo| {
                            success_based_algo
                                .algorithm_id_with_timestamp
                                .algorithm_id
                                .is_some()
                        },
                    ) {
                        routing_helpers::push_metrics_with_update_window_for_success_based_routing(
                            &state,
                            &payment_attempt,
                            routable_connectors.clone(),
                            &business_profile,
                            dynamic_routing_config_params_interpolator.clone(),
                        )
                        .await
                        .map_err(|e| logger::error!(dynamic_routing_metrics_error=?e))
                        .ok();
                    };
                    if let Some(gsm_error_category) = gsm_error_category {
                        if dynamic_routing_config
                            .elimination_routing_algorithm
                            .is_some_and(|elimination_algo| {
                                elimination_algo
                                    .algorithm_id_with_timestamp
                                    .algorithm_id
                                    .is_some()
                            })
                            && gsm_error_category.should_perform_elimination_routing()
                        {
                            logger::info!("Performing update window for elimination routing");
                            routing_helpers::update_window_for_elimination_routing(
                                &state,
                                &payment_attempt,
                                &business_profile,
                                dynamic_routing_config_params_interpolator,
                                gsm_error_category,
                            )
                            .await
                            .map_err(|e| logger::error!(dynamic_routing_metrics_error=?e))
                            .ok();
                        };
                    };
=======
        if payment_intent.status.is_in_terminal_state()
            && business_profile.dynamic_routing_algorithm.is_some()
        {
            let dynamic_routing_algo_ref: api_models::routing::DynamicRoutingAlgorithmRef =
                business_profile
                    .dynamic_routing_algorithm
                    .clone()
                    .map(|val| val.parse_value("DynamicRoutingAlgorithmRef"))
                    .transpose()
                    .change_context(errors::ApiErrorResponse::InternalServerError)
                    .attach_printable("unable to deserialize DynamicRoutingAlgorithmRef from JSON")?
                    .ok_or(errors::ApiErrorResponse::InternalServerError)
                    .attach_printable("DynamicRoutingAlgorithmRef not found in profile")?;

            let state = state.clone();
            let profile_id = business_profile.get_id().to_owned();
            let payment_attempt = payment_attempt.clone();
            let dynamic_routing_config_params_interpolator =
                routing_helpers::DynamicRoutingConfigParamsInterpolator::new(
                    payment_attempt.payment_method,
                    payment_attempt.payment_method_type,
                    payment_attempt.authentication_type,
                    payment_attempt.currency,
                    payment_data
                        .address
                        .get_payment_billing()
                        .and_then(|address| address.clone().address)
                        .and_then(|address| address.country),
                    payment_attempt
                        .payment_method_data
                        .as_ref()
                        .and_then(|data| data.as_object())
                        .and_then(|card| card.get("card"))
                        .and_then(|data| data.as_object())
                        .and_then(|card| card.get("card_network"))
                        .and_then(|network| network.as_str())
                        .map(|network| network.to_string()),
                    payment_attempt
                        .payment_method_data
                        .as_ref()
                        .and_then(|data| data.as_object())
                        .and_then(|card| card.get("card"))
                        .and_then(|data| data.as_object())
                        .and_then(|card| card.get("card_isin"))
                        .and_then(|card_isin| card_isin.as_str())
                        .map(|card_isin| card_isin.to_string()),
                );
            tokio::spawn(
                async move {
                    routing_helpers::push_metrics_with_update_window_for_success_based_routing(
                        &state,
                        &payment_attempt,
                        routable_connectors.clone(),
                        &profile_id,
                        dynamic_routing_algo_ref.clone(),
                        dynamic_routing_config_params_interpolator.clone(),
                    )
                    .await
                    .map_err(|e| logger::error!(success_based_routing_metrics_error=?e))
                    .ok();

                    routing_helpers::push_metrics_with_update_window_for_contract_based_routing(
                        &state,
                        &payment_attempt,
                        routable_connectors,
                        &profile_id,
                        dynamic_routing_algo_ref,
                        dynamic_routing_config_params_interpolator,
                    )
                    .await
                    .map_err(|e| logger::error!(contract_based_routing_metrics_error=?e))
                    .ok();
>>>>>>> db498c27
                }
                .in_current_span(),
            );
            }
        }
    }

    payment_data.payment_intent = payment_intent;
    payment_data.payment_attempt = payment_attempt;
    router_data.payment_method_status.and_then(|status| {
        payment_data
            .payment_method_info
            .as_mut()
            .map(|info| info.status = status)
    });

    match router_data.integrity_check {
        Ok(()) => Ok(payment_data),
        Err(err) => {
            metrics::INTEGRITY_CHECK_FAILED.add(
                1,
                router_env::metric_attributes!(
                    (
                        "connector",
                        payment_data
                            .payment_attempt
                            .connector
                            .clone()
                            .unwrap_or_default(),
                    ),
                    (
                        "merchant_id",
                        payment_data.payment_attempt.merchant_id.clone(),
                    )
                ),
            );
            Err(error_stack::Report::new(
                errors::ApiErrorResponse::IntegrityCheckFailed {
                    connector_transaction_id: payment_data
                        .payment_attempt
                        .get_connector_payment_id()
                        .map(ToString::to_string),
                    reason: payment_data
                        .payment_attempt
                        .error_message
                        .unwrap_or_default(),
                    field_names: err.field_names,
                },
            ))
        }
    }
}

#[cfg(all(feature = "v2", feature = "payment_methods_v2"))]
async fn update_payment_method_status_and_ntid<F: Clone>(
    state: &SessionState,
    key_store: &domain::MerchantKeyStore,
    payment_data: &mut PaymentData<F>,
    attempt_status: common_enums::AttemptStatus,
    payment_response: Result<types::PaymentsResponseData, ErrorResponse>,
    storage_scheme: enums::MerchantStorageScheme,
) -> RouterResult<()> {
    todo!()
}

#[cfg(all(
    any(feature = "v2", feature = "v1"),
    not(feature = "payment_methods_v2")
))]
async fn update_payment_method_status_and_ntid<F: Clone>(
    state: &SessionState,
    key_store: &domain::MerchantKeyStore,
    payment_data: &mut PaymentData<F>,
    attempt_status: common_enums::AttemptStatus,
    payment_response: Result<types::PaymentsResponseData, ErrorResponse>,
    storage_scheme: enums::MerchantStorageScheme,
) -> RouterResult<()> {
    // If the payment_method is deleted then ignore the error related to retrieving payment method
    // This should be handled when the payment method is soft deleted
    if let Some(id) = &payment_data.payment_attempt.payment_method_id {
        let payment_method = match state
            .store
            .find_payment_method(&(state.into()), key_store, id, storage_scheme)
            .await
        {
            Ok(payment_method) => payment_method,
            Err(error) => {
                if error.current_context().is_db_not_found() {
                    logger::info!(
                        "Payment Method not found in db and skipping payment method update {:?}",
                        error
                    );
                    return Ok(());
                } else {
                    Err(error)
                            .change_context(errors::ApiErrorResponse::InternalServerError)
                            .attach_printable("Error retrieving payment method from db in update_payment_method_status_and_ntid")?
                }
            }
        };

        let pm_resp_network_transaction_id = payment_response
            .map(|resp| if let types::PaymentsResponseData::TransactionResponse { network_txn_id: network_transaction_id, .. } = resp {
                network_transaction_id
    } else {None})
    .map_err(|err| {
        logger::error!(error=?err, "Failed to obtain the network_transaction_id from payment response");
    })
    .ok()
    .flatten();
        let network_transaction_id = if payment_data.payment_intent.setup_future_usage
            == Some(diesel_models::enums::FutureUsage::OffSession)
        {
            if pm_resp_network_transaction_id.is_some() {
                pm_resp_network_transaction_id
            } else {
                logger::info!("Skip storing network transaction id");
                None
            }
        } else {
            None
        };

        let pm_update = if payment_method.status != common_enums::PaymentMethodStatus::Active
            && payment_method.status != attempt_status.into()
        {
            let updated_pm_status = common_enums::PaymentMethodStatus::from(attempt_status);
            payment_data
                .payment_method_info
                .as_mut()
                .map(|info| info.status = updated_pm_status);
            storage::PaymentMethodUpdate::NetworkTransactionIdAndStatusUpdate {
                network_transaction_id,
                status: Some(updated_pm_status),
            }
        } else {
            storage::PaymentMethodUpdate::NetworkTransactionIdAndStatusUpdate {
                network_transaction_id,
                status: None,
            }
        };

        state
            .store
            .update_payment_method(
                &(state.into()),
                key_store,
                payment_method,
                pm_update,
                storage_scheme,
            )
            .await
            .change_context(errors::ApiErrorResponse::InternalServerError)
            .attach_printable("Failed to update payment method in db")?;
    };
    Ok(())
}

#[cfg(feature = "v2")]
impl<F: Send + Clone> Operation<F, types::PaymentsAuthorizeData> for &PaymentResponse {
    type Data = PaymentConfirmData<F>;
    fn to_post_update_tracker(
        &self,
    ) -> RouterResult<
        &(dyn PostUpdateTracker<F, Self::Data, types::PaymentsAuthorizeData> + Send + Sync),
    > {
        Ok(*self)
    }
}

#[cfg(feature = "v2")]
impl<F: Send + Clone> Operation<F, types::PaymentsAuthorizeData> for PaymentResponse {
    type Data = PaymentConfirmData<F>;
    fn to_post_update_tracker(
        &self,
    ) -> RouterResult<
        &(dyn PostUpdateTracker<F, Self::Data, types::PaymentsAuthorizeData> + Send + Sync),
    > {
        Ok(self)
    }
}

#[cfg(feature = "v2")]
impl<F: Send + Clone> Operation<F, types::PaymentsCaptureData> for PaymentResponse {
    type Data = hyperswitch_domain_models::payments::PaymentCaptureData<F>;
    fn to_post_update_tracker(
        &self,
    ) -> RouterResult<
        &(dyn PostUpdateTracker<F, Self::Data, types::PaymentsCaptureData> + Send + Sync),
    > {
        Ok(self)
    }
}

#[cfg(feature = "v2")]
#[async_trait]
impl<F: Clone>
    PostUpdateTracker<
        F,
        hyperswitch_domain_models::payments::PaymentCaptureData<F>,
        types::PaymentsCaptureData,
    > for PaymentResponse
{
    async fn update_tracker<'b>(
        &'b self,
        state: &'b SessionState,
        mut payment_data: hyperswitch_domain_models::payments::PaymentCaptureData<F>,
        response: types::RouterData<F, types::PaymentsCaptureData, types::PaymentsResponseData>,
        key_store: &domain::MerchantKeyStore,
        storage_scheme: enums::MerchantStorageScheme,
    ) -> RouterResult<hyperswitch_domain_models::payments::PaymentCaptureData<F>>
    where
        F: 'b + Send + Sync,
        types::RouterData<F, types::PaymentsCaptureData, types::PaymentsResponseData>:
            hyperswitch_domain_models::router_data::TrackerPostUpdateObjects<
                F,
                types::PaymentsCaptureData,
                hyperswitch_domain_models::payments::PaymentCaptureData<F>,
            >,
    {
        use hyperswitch_domain_models::router_data::TrackerPostUpdateObjects;

        let db = &*state.store;
        let key_manager_state = &state.into();

        let response_router_data = response;

        let payment_intent_update =
            response_router_data.get_payment_intent_update(&payment_data, storage_scheme);

        let payment_attempt_update =
            response_router_data.get_payment_attempt_update(&payment_data, storage_scheme);

        let updated_payment_intent = db
            .update_payment_intent(
                key_manager_state,
                payment_data.payment_intent,
                payment_intent_update,
                key_store,
                storage_scheme,
            )
            .await
            .change_context(errors::ApiErrorResponse::InternalServerError)
            .attach_printable("Unable to update payment intent")?;

        let updated_payment_attempt = db
            .update_payment_attempt(
                key_manager_state,
                key_store,
                payment_data.payment_attempt,
                payment_attempt_update,
                storage_scheme,
            )
            .await
            .change_context(errors::ApiErrorResponse::InternalServerError)
            .attach_printable("Unable to update payment attempt")?;

        payment_data.payment_intent = updated_payment_intent;
        payment_data.payment_attempt = updated_payment_attempt;

        Ok(payment_data)
    }
}

#[cfg(feature = "v2")]
#[async_trait]
impl<F: Clone> PostUpdateTracker<F, PaymentConfirmData<F>, types::PaymentsAuthorizeData>
    for PaymentResponse
{
    async fn update_tracker<'b>(
        &'b self,
        state: &'b SessionState,
        mut payment_data: PaymentConfirmData<F>,
        response: types::RouterData<F, types::PaymentsAuthorizeData, types::PaymentsResponseData>,
        key_store: &domain::MerchantKeyStore,
        storage_scheme: enums::MerchantStorageScheme,
    ) -> RouterResult<PaymentConfirmData<F>>
    where
        F: 'b + Send + Sync,
        types::RouterData<F, types::PaymentsAuthorizeData, types::PaymentsResponseData>:
            hyperswitch_domain_models::router_data::TrackerPostUpdateObjects<
                F,
                types::PaymentsAuthorizeData,
                PaymentConfirmData<F>,
            >,
    {
        use hyperswitch_domain_models::router_data::TrackerPostUpdateObjects;

        let db = &*state.store;
        let key_manager_state = &state.into();

        let response_router_data = response;

        let payment_intent_update =
            response_router_data.get_payment_intent_update(&payment_data, storage_scheme);
        let payment_attempt_update =
            response_router_data.get_payment_attempt_update(&payment_data, storage_scheme);

        let updated_payment_intent = db
            .update_payment_intent(
                key_manager_state,
                payment_data.payment_intent,
                payment_intent_update,
                key_store,
                storage_scheme,
            )
            .await
            .change_context(errors::ApiErrorResponse::InternalServerError)
            .attach_printable("Unable to update payment intent")?;

        let updated_payment_attempt = db
            .update_payment_attempt(
                key_manager_state,
                key_store,
                payment_data.payment_attempt,
                payment_attempt_update,
                storage_scheme,
            )
            .await
            .change_context(errors::ApiErrorResponse::InternalServerError)
            .attach_printable("Unable to update payment attempt")?;

        payment_data.payment_intent = updated_payment_intent;
        payment_data.payment_attempt = updated_payment_attempt;

        Ok(payment_data)
    }
}

#[cfg(feature = "v2")]
impl<F: Send + Clone> Operation<F, types::PaymentsSyncData> for PaymentResponse {
    type Data = PaymentStatusData<F>;
    fn to_post_update_tracker(
        &self,
    ) -> RouterResult<&(dyn PostUpdateTracker<F, Self::Data, types::PaymentsSyncData> + Send + Sync)>
    {
        Ok(self)
    }
}

#[cfg(feature = "v2")]
#[async_trait]
impl<F: Clone> PostUpdateTracker<F, PaymentStatusData<F>, types::PaymentsSyncData>
    for PaymentResponse
{
    async fn update_tracker<'b>(
        &'b self,
        state: &'b SessionState,
        mut payment_data: PaymentStatusData<F>,
        response: types::RouterData<F, types::PaymentsSyncData, types::PaymentsResponseData>,
        key_store: &domain::MerchantKeyStore,
        storage_scheme: enums::MerchantStorageScheme,
    ) -> RouterResult<PaymentStatusData<F>>
    where
        F: 'b + Send + Sync,
        types::RouterData<F, types::PaymentsSyncData, types::PaymentsResponseData>:
            hyperswitch_domain_models::router_data::TrackerPostUpdateObjects<
                F,
                types::PaymentsSyncData,
                PaymentStatusData<F>,
            >,
    {
        use hyperswitch_domain_models::router_data::TrackerPostUpdateObjects;

        let db = &*state.store;
        let key_manager_state = &state.into();

        let response_router_data = response;

        let payment_intent_update =
            response_router_data.get_payment_intent_update(&payment_data, storage_scheme);
        let payment_attempt_update =
            response_router_data.get_payment_attempt_update(&payment_data, storage_scheme);

        let payment_attempt = payment_data
            .payment_attempt
            .ok_or(errors::ApiErrorResponse::InternalServerError)
            .attach_printable(
                "Payment attempt not found in payment data in post update trackers",
            )?;

        let updated_payment_intent = db
            .update_payment_intent(
                key_manager_state,
                payment_data.payment_intent,
                payment_intent_update,
                key_store,
                storage_scheme,
            )
            .await
            .change_context(errors::ApiErrorResponse::InternalServerError)
            .attach_printable("Unable to update payment intent")?;

        let updated_payment_attempt = db
            .update_payment_attempt(
                key_manager_state,
                key_store,
                payment_attempt,
                payment_attempt_update,
                storage_scheme,
            )
            .await
            .change_context(errors::ApiErrorResponse::InternalServerError)
            .attach_printable("Unable to update payment attempt")?;

        payment_data.payment_intent = updated_payment_intent;
        payment_data.payment_attempt = Some(updated_payment_attempt);

        Ok(payment_data)
    }
}

#[cfg(feature = "v2")]
impl<F: Send + Clone> Operation<F, types::SetupMandateRequestData> for &PaymentResponse {
    type Data = PaymentConfirmData<F>;
    fn to_post_update_tracker(
        &self,
    ) -> RouterResult<
        &(dyn PostUpdateTracker<F, Self::Data, types::SetupMandateRequestData> + Send + Sync),
    > {
        Ok(*self)
    }
}

#[cfg(feature = "v2")]
impl<F: Send + Clone> Operation<F, types::SetupMandateRequestData> for PaymentResponse {
    type Data = PaymentConfirmData<F>;
    fn to_post_update_tracker(
        &self,
    ) -> RouterResult<
        &(dyn PostUpdateTracker<F, Self::Data, types::SetupMandateRequestData> + Send + Sync),
    > {
        Ok(self)
    }
}

#[cfg(feature = "v2")]
#[async_trait]
impl<F: Clone> PostUpdateTracker<F, PaymentConfirmData<F>, types::SetupMandateRequestData>
    for PaymentResponse
{
    async fn update_tracker<'b>(
        &'b self,
        state: &'b SessionState,
        mut payment_data: PaymentConfirmData<F>,
        response: types::RouterData<F, types::SetupMandateRequestData, types::PaymentsResponseData>,
        key_store: &domain::MerchantKeyStore,
        storage_scheme: enums::MerchantStorageScheme,
    ) -> RouterResult<PaymentConfirmData<F>>
    where
        F: 'b + Send + Sync,
        types::RouterData<F, types::SetupMandateRequestData, types::PaymentsResponseData>:
            hyperswitch_domain_models::router_data::TrackerPostUpdateObjects<
                F,
                types::SetupMandateRequestData,
                PaymentConfirmData<F>,
            >,
    {
        use hyperswitch_domain_models::router_data::TrackerPostUpdateObjects;

        let db = &*state.store;
        let key_manager_state = &state.into();

        let response_router_data = response;

        let payment_intent_update =
            response_router_data.get_payment_intent_update(&payment_data, storage_scheme);
        let payment_attempt_update =
            response_router_data.get_payment_attempt_update(&payment_data, storage_scheme);

        let updated_payment_intent = db
            .update_payment_intent(
                key_manager_state,
                payment_data.payment_intent,
                payment_intent_update,
                key_store,
                storage_scheme,
            )
            .await
            .change_context(errors::ApiErrorResponse::InternalServerError)
            .attach_printable("Unable to update payment intent")?;

        let updated_payment_attempt = db
            .update_payment_attempt(
                key_manager_state,
                key_store,
                payment_data.payment_attempt,
                payment_attempt_update,
                storage_scheme,
            )
            .await
            .change_context(errors::ApiErrorResponse::InternalServerError)
            .attach_printable("Unable to update payment attempt")?;

        payment_data.payment_intent = updated_payment_intent;
        payment_data.payment_attempt = updated_payment_attempt;

        Ok(payment_data)
    }
}

#[cfg(feature = "v1")]
fn update_connector_mandate_details_for_the_flow<F: Clone>(
    connector_mandate_id: Option<String>,
    mandate_metadata: Option<masking::Secret<serde_json::Value>>,
    connector_mandate_request_reference_id: Option<String>,
    payment_data: &mut PaymentData<F>,
) -> RouterResult<()> {
    let mut original_connector_mandate_reference_id = payment_data
        .payment_attempt
        .connector_mandate_detail
        .as_ref()
        .map(|detail| ConnectorMandateReferenceId::foreign_from(detail.clone()));
    let connector_mandate_reference_id = if connector_mandate_id.is_some() {
        if let Some(ref mut record) = original_connector_mandate_reference_id {
            record.update(
                connector_mandate_id,
                None,
                None,
                mandate_metadata,
                connector_mandate_request_reference_id,
            );
            Some(record.clone())
        } else {
            Some(ConnectorMandateReferenceId::new(
                connector_mandate_id,
                None,
                None,
                mandate_metadata,
                connector_mandate_request_reference_id,
            ))
        }
    } else {
        original_connector_mandate_reference_id
    };

    payment_data.payment_attempt.connector_mandate_detail = connector_mandate_reference_id
        .clone()
        .map(ForeignFrom::foreign_from);

    payment_data.set_mandate_id(api_models::payments::MandateIds {
        mandate_id: None,
        mandate_reference_id: connector_mandate_reference_id.map(|connector_mandate_id| {
            MandateReferenceId::ConnectorMandateId(connector_mandate_id)
        }),
    });
    Ok(())
}

fn response_to_capture_update(
    multiple_capture_data: &MultipleCaptureData,
    response_list: HashMap<String, CaptureSyncResponse>,
) -> RouterResult<Vec<(storage::Capture, storage::CaptureUpdate)>> {
    let mut capture_update_list = vec![];
    let mut unmapped_captures = vec![];
    for (connector_capture_id, capture_sync_response) in response_list {
        let capture =
            multiple_capture_data.get_capture_by_connector_capture_id(&connector_capture_id);
        if let Some(capture) = capture {
            capture_update_list.push((
                capture.clone(),
                storage::CaptureUpdate::foreign_try_from(capture_sync_response)?,
            ))
        } else {
            // connector_capture_id may not be populated in the captures table in some case
            // if so, we try to map the unmapped capture response and captures in DB.
            unmapped_captures.push(capture_sync_response)
        }
    }
    capture_update_list.extend(get_capture_update_for_unmapped_capture_responses(
        unmapped_captures,
        multiple_capture_data,
    )?);

    Ok(capture_update_list)
}

fn get_capture_update_for_unmapped_capture_responses(
    unmapped_capture_sync_response_list: Vec<CaptureSyncResponse>,
    multiple_capture_data: &MultipleCaptureData,
) -> RouterResult<Vec<(storage::Capture, storage::CaptureUpdate)>> {
    let mut result = Vec::new();
    let captures_without_connector_capture_id: Vec<_> = multiple_capture_data
        .get_pending_captures_without_connector_capture_id()
        .into_iter()
        .cloned()
        .collect();
    for capture_sync_response in unmapped_capture_sync_response_list {
        if let Some(capture) = captures_without_connector_capture_id
            .iter()
            .find(|capture| {
                capture_sync_response.get_connector_response_reference_id()
                    == Some(capture.capture_id.clone())
                    || capture_sync_response.get_amount_captured() == Some(capture.amount)
            })
        {
            result.push((
                capture.clone(),
                storage::CaptureUpdate::foreign_try_from(capture_sync_response)?,
            ))
        }
    }
    Ok(result)
}

fn get_total_amount_captured<F: Clone, T: types::Capturable>(
    request: &T,
    amount_captured: Option<MinorUnit>,
    router_data_status: enums::AttemptStatus,
    payment_data: &PaymentData<F>,
) -> Option<MinorUnit> {
    match &payment_data.multiple_capture_data {
        Some(multiple_capture_data) => {
            //multiple capture
            Some(multiple_capture_data.get_total_blocked_amount())
        }
        None => {
            //Non multiple capture
            let amount = request
                .get_captured_amount(payment_data)
                .map(MinorUnit::new);
            amount_captured.or_else(|| {
                if router_data_status == enums::AttemptStatus::Charged {
                    amount
                } else {
                    None
                }
            })
        }
    }
}<|MERGE_RESOLUTION|>--- conflicted
+++ resolved
@@ -26,8 +26,6 @@
 use super::{Operation, OperationSessionSetters, PostUpdateTracker};
 #[cfg(all(feature = "v1", feature = "dynamic_routing"))]
 use crate::core::routing::helpers as routing_helpers;
-#[cfg(all(feature = "v1", feature = "dynamic_routing"))]
-use common_utils::ext_traits::ValueExt;
 use crate::{
     connector::utils::PaymentResponseRouterData,
     consts,
@@ -1983,94 +1981,6 @@
 
     #[cfg(all(feature = "v1", feature = "dynamic_routing"))]
     {
-<<<<<<< HEAD
-        if let Some(algo) = business_profile.dynamic_routing_algorithm.clone() {
-            let dynamic_routing_config: api_models::routing::DynamicRoutingAlgorithmRef = algo
-                .parse_value("DynamicRoutingAlgorithmRef")
-                .change_context(errors::ApiErrorResponse::InternalServerError)
-                .attach_printable("unable to deserialize DynamicRoutingAlgorithmRef from JSON")?;
-            if payment_intent.status.is_in_terminal_state()
-                && business_profile.dynamic_routing_algorithm.is_some()
-            {
-                let state = state.clone();
-                let business_profile = business_profile.clone();
-                let payment_attempt = payment_attempt.clone();
-                let dynamic_routing_config_params_interpolator =
-                    routing_helpers::DynamicRoutingConfigParamsInterpolator::new(
-                        payment_attempt.payment_method,
-                        payment_attempt.payment_method_type,
-                        payment_attempt.authentication_type,
-                        payment_attempt.currency,
-                        payment_data
-                            .address
-                            .get_payment_billing()
-                            .and_then(|address| address.clone().address)
-                            .and_then(|address| address.country),
-                        payment_attempt
-                            .payment_method_data
-                            .as_ref()
-                            .and_then(|data| data.as_object())
-                            .and_then(|card| card.get("card"))
-                            .and_then(|data| data.as_object())
-                            .and_then(|card| card.get("card_network"))
-                            .and_then(|network| network.as_str())
-                            .map(|network| network.to_string()),
-                        payment_attempt
-                            .payment_method_data
-                            .as_ref()
-                            .and_then(|data| data.as_object())
-                            .and_then(|card| card.get("card"))
-                            .and_then(|data| data.as_object())
-                            .and_then(|card| card.get("card_isin"))
-                            .and_then(|card_isin| card_isin.as_str())
-                            .map(|card_isin| card_isin.to_string()),
-                    );
-                tokio::spawn(
-                async move {
-                    if dynamic_routing_config.success_based_algorithm.is_some_and(
-                        |success_based_algo| {
-                            success_based_algo
-                                .algorithm_id_with_timestamp
-                                .algorithm_id
-                                .is_some()
-                        },
-                    ) {
-                        routing_helpers::push_metrics_with_update_window_for_success_based_routing(
-                            &state,
-                            &payment_attempt,
-                            routable_connectors.clone(),
-                            &business_profile,
-                            dynamic_routing_config_params_interpolator.clone(),
-                        )
-                        .await
-                        .map_err(|e| logger::error!(dynamic_routing_metrics_error=?e))
-                        .ok();
-                    };
-                    if let Some(gsm_error_category) = gsm_error_category {
-                        if dynamic_routing_config
-                            .elimination_routing_algorithm
-                            .is_some_and(|elimination_algo| {
-                                elimination_algo
-                                    .algorithm_id_with_timestamp
-                                    .algorithm_id
-                                    .is_some()
-                            })
-                            && gsm_error_category.should_perform_elimination_routing()
-                        {
-                            logger::info!("Performing update window for elimination routing");
-                            routing_helpers::update_window_for_elimination_routing(
-                                &state,
-                                &payment_attempt,
-                                &business_profile,
-                                dynamic_routing_config_params_interpolator,
-                                gsm_error_category,
-                            )
-                            .await
-                            .map_err(|e| logger::error!(dynamic_routing_metrics_error=?e))
-                            .ok();
-                        };
-                    };
-=======
         if payment_intent.status.is_in_terminal_state()
             && business_profile.dynamic_routing_algorithm.is_some()
         {
@@ -2132,6 +2042,24 @@
                     .map_err(|e| logger::error!(success_based_routing_metrics_error=?e))
                     .ok();
 
+                    if let Some(gsm_error_category) = gsm_error_category {
+                            if gsm_error_category.should_perform_elimination_routing()
+                        {
+                            logger::info!("Performing update window for elimination routing");
+                            routing_helpers::update_window_for_elimination_routing(
+                                &state,
+                                &payment_attempt,
+                                &profile_id,
+                                dynamic_routing_algo_ref.clone(),
+                                dynamic_routing_config_params_interpolator.clone(),
+                                gsm_error_category,
+                            )
+                            .await
+                            .map_err(|e| logger::error!(dynamic_routing_metrics_error=?e))
+                            .ok();
+                        };
+                    };
+
                     routing_helpers::push_metrics_with_update_window_for_contract_based_routing(
                         &state,
                         &payment_attempt,
@@ -2143,13 +2071,11 @@
                     .await
                     .map_err(|e| logger::error!(contract_based_routing_metrics_error=?e))
                     .ok();
->>>>>>> db498c27
                 }
                 .in_current_span(),
             );
             }
         }
-    }
 
     payment_data.payment_intent = payment_intent;
     payment_data.payment_attempt = payment_attempt;
