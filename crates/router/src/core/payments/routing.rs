--- conflicted
+++ resolved
@@ -26,11 +26,8 @@
 };
 #[cfg(all(feature = "v1", feature = "dynamic_routing"))]
 use external_services::grpc_client::dynamic_routing::{
-<<<<<<< HEAD
-    elimination_rate_client::{EliminationBasedRouting, EliminationResponse},
-=======
+    elimination_based_client::{EliminationBasedRouting, EliminationResponse},
     contract_routing_client::{CalContractScoreResponse, ContractBasedDynamicRouting},
->>>>>>> db498c27
     success_rate_client::{CalSuccessRateResponse, SuccessBasedDynamicRouting},
 };
 use hyperswitch_domain_models::address::Address;
@@ -1397,13 +1394,8 @@
 pub async fn perform_dynamic_routing(
     state: &SessionState,
     routable_connectors: Vec<api_routing::RoutableConnectorChoice>,
-<<<<<<< HEAD
-    business_profile: &domain::Profile,
-    success_based_routing_config_params_interpolator: routing::helpers::DynamicRoutingConfigParamsInterpolator,
-=======
     profile: &domain::Profile,
     dynamic_routing_config_params_interpolator: routing::helpers::DynamicRoutingConfigParamsInterpolator,
->>>>>>> db498c27
 ) -> RoutingResult<Vec<api_routing::RoutableConnectorChoice>> {
     let dynamic_routing_algo_ref: api_routing::DynamicRoutingAlgorithmRef = profile
         .dynamic_routing_algorithm
@@ -1494,13 +1486,9 @@
             .ok_or(errors::RoutingError::SuccessRateClientInitializationError)
             .attach_printable("success_rate gRPC client not found")?;
 
-<<<<<<< HEAD
-        let success_based_routing_configs = routing::helpers::fetch_success_based_routing_config(
-=======
         let success_based_routing_configs = routing::helpers::fetch_dynamic_routing_configs::<
             api_routing::SuccessBasedRoutingConfig,
         >(
->>>>>>> db498c27
             state,
             profile_id,
             success_based_algo_ref
@@ -1572,69 +1560,35 @@
     }
 }
 
-<<<<<<< HEAD
 /// elimination dynamic routing
 #[cfg(all(feature = "v1", feature = "dynamic_routing"))]
 pub async fn perform_elimination_routing(
     state: &SessionState,
     routable_connectors: Vec<api_routing::RoutableConnectorChoice>,
-    business_profile: &domain::Profile,
+    profile_id: &common_utils::id_type::ProfileId,
     elimination_routing_configs_params_interpolator: routing::helpers::DynamicRoutingConfigParamsInterpolator,
+    elimination_algo_ref: api_routing::EliminationRoutingAlgorithm,
 ) -> RoutingResult<Vec<api_routing::RoutableConnectorChoice>> {
-    let dynamic_routing_algo_ref: api_routing::DynamicRoutingAlgorithmRef = business_profile
-        .dynamic_routing_algorithm
-        .clone()
-        .map(|val| val.parse_value("DynamicRoutingAlgorithmRef"))
-        .transpose()
-        .change_context(errors::RoutingError::DeserializationError {
-            from: "JSON".to_string(),
-            to: "DynamicRoutingAlgorithmRef".to_string(),
-        })
-        .attach_printable("unable to deserialize DynamicRoutingAlgorithmRef from JSON")?
-        .unwrap_or_default();
-
-    let elimination_algo_ref = dynamic_routing_algo_ref
-        .elimination_routing_algorithm
-        .ok_or(errors::RoutingError::GenericNotFoundError { field: "elimination_algorithm".to_string() })
-        .attach_printable(
-            "elimination_algorithm not found in dynamic_routing_algorithm from business_profile table",
-        )?;
-
     if elimination_algo_ref.enabled_feature
         == api_routing::DynamicRoutingFeatures::DynamicConnectorSelection
     {
         logger::debug!(
             "performing elimination_routing for profile {}",
-            business_profile.get_id().get_string_repr()
-=======
-#[cfg(all(feature = "v1", feature = "dynamic_routing"))]
-pub async fn perform_contract_based_routing(
-    state: &SessionState,
-    routable_connectors: Vec<api_routing::RoutableConnectorChoice>,
-    profile_id: &common_utils::id_type::ProfileId,
-    _dynamic_routing_config_params_interpolator: routing::helpers::DynamicRoutingConfigParamsInterpolator,
-    contract_based_algo_ref: api_routing::ContractRoutingAlgorithm,
-) -> RoutingResult<Vec<api_routing::RoutableConnectorChoice>> {
-    if contract_based_algo_ref.enabled_feature
-        == api_routing::DynamicRoutingFeatures::DynamicConnectorSelection
-    {
-        logger::debug!(
-            "performing contract_based_routing for profile {}",
             profile_id.get_string_repr()
->>>>>>> db498c27
         );
         let client = state
             .grpc_client
             .dynamic_routing
-<<<<<<< HEAD
-            .elimination_rate_client
+            .elimination_based_client
             .as_ref()
             .ok_or(errors::RoutingError::EliminationClientInitializationError)
             .attach_printable("elimination routing's gRPC client not found")?;
 
-        let elimination_routing_config = routing::helpers::fetch_elimination_routing_configs(
+        let elimination_routing_config = routing::helpers::fetch_dynamic_routing_configs::<
+            api_routing::EliminationRoutingConfig
+            >(
             state,
-            business_profile,
+            profile_id,
             elimination_algo_ref
                 .algorithm_id_with_timestamp
                 .algorithm_id
@@ -1659,7 +1613,7 @@
 
         let elimination_based_connectors: EliminationResponse = client
             .perform_elimination_routing(
-                business_profile.get_id().get_string_repr().to_string(),
+                profile_id.get_string_repr().to_string(),
                 elimination_routing_config_params,
                 routable_connectors.clone(),
                 elimination_routing_config.elimination_analyser_config,
@@ -1685,55 +1639,6 @@
                 )?;
 
             let routable_connector = api_routing::RoutableConnectorChoice {
-=======
-            .contract_based_client
-            .as_ref()
-            .ok_or(errors::RoutingError::ContractRoutingClientInitializationError)
-            .attach_printable("contract routing gRPC client not found")?;
-
-        let contract_based_routing_configs = routing::helpers::fetch_dynamic_routing_configs::<
-            api_routing::ContractBasedRoutingConfig,
-        >(
-            state,
-            profile_id,
-            contract_based_algo_ref
-                .algorithm_id_with_timestamp
-                .algorithm_id
-                .ok_or(errors::RoutingError::GenericNotFoundError {
-                    field: "contract_based_routing_algorithm_id".to_string(),
-                })
-                .attach_printable("contract_based_routing_algorithm_id not found in profile_id")?,
-        )
-        .await
-        .change_context(errors::RoutingError::ContractBasedRoutingConfigError)
-        .attach_printable("unable to fetch contract based dynamic routing configs")?;
-
-        let contract_based_connectors: CalContractScoreResponse = client
-            .calculate_contract_score(
-                profile_id.get_string_repr().into(),
-                contract_based_routing_configs,
-                "".to_string(),
-                routable_connectors,
-                state.get_grpc_headers(),
-            )
-            .await
-            .change_context(errors::RoutingError::ContractScoreCalculationError)
-            .attach_printable(
-                "unable to calculate/fetch contract score from dynamic routing service",
-            )?;
-
-        let mut connectors = Vec::with_capacity(contract_based_connectors.labels_with_score.len());
-
-        for label_with_score in contract_based_connectors.labels_with_score {
-            let (connector, merchant_connector_id) = label_with_score.label
-                .split_once(':')
-                .ok_or(errors::RoutingError::InvalidContractBasedConnectorLabel(label_with_score.label.to_string()))
-                .attach_printable(
-                    "unable to split connector_name and mca_id from the label obtained by the dynamic routing service",
-                )?;
-
-            connectors.push(api_routing::RoutableConnectorChoice {
->>>>>>> db498c27
                 choice_kind: api_routing::RoutableChoiceKind::FullStruct,
                 connector: common_enums::RoutableConnectors::from_str(connector)
                     .change_context(errors::RoutingError::GenericConversionError {
@@ -1751,7 +1656,6 @@
                     })
                     .attach_printable("unable to convert MerchantConnectorAccountId from string")?,
                 ),
-<<<<<<< HEAD
             };
 
             if labels_with_status
@@ -1771,12 +1675,98 @@
         }
         logger::debug!(dynamic_eliminated_connectors=?eliminated_connectors);
         logger::debug!(dynamic_elimination_based_routing_connectors=?connectors);
-=======
+        Ok(connectors)
+    } else {
+        Ok(routable_connectors)
+    }
+}
+
+#[cfg(all(feature = "v1", feature = "dynamic_routing"))]
+pub async fn perform_contract_based_routing(
+    state: &SessionState,
+    routable_connectors: Vec<api_routing::RoutableConnectorChoice>,
+    profile_id: &common_utils::id_type::ProfileId,
+    _dynamic_routing_config_params_interpolator: routing::helpers::DynamicRoutingConfigParamsInterpolator,
+    contract_based_algo_ref: api_routing::ContractRoutingAlgorithm,
+) -> RoutingResult<Vec<api_routing::RoutableConnectorChoice>> {
+    if contract_based_algo_ref.enabled_feature
+        == api_routing::DynamicRoutingFeatures::DynamicConnectorSelection
+    {
+        logger::debug!(
+            "performing contract_based_routing for profile {}",
+            profile_id.get_string_repr()
+        );
+        let client = state
+            .grpc_client
+            .dynamic_routing
+            .contract_based_client
+            .as_ref()
+            .ok_or(errors::RoutingError::ContractRoutingClientInitializationError)
+            .attach_printable("contract routing gRPC client not found")?;
+
+        let contract_based_routing_configs = routing::helpers::fetch_dynamic_routing_configs::<
+            api_routing::ContractBasedRoutingConfig,
+        >(
+            state,
+            profile_id,
+            contract_based_algo_ref
+                .algorithm_id_with_timestamp
+                .algorithm_id
+                .ok_or(errors::RoutingError::GenericNotFoundError {
+                    field: "contract_based_routing_algorithm_id".to_string(),
+                })
+                .attach_printable("contract_based_routing_algorithm_id not found in profile_id")?,
+        )
+        .await
+        .change_context(errors::RoutingError::ContractBasedRoutingConfigError)
+        .attach_printable("unable to fetch contract based dynamic routing configs")?;
+
+        let contract_based_connectors: CalContractScoreResponse = client
+            .calculate_contract_score(
+                profile_id.get_string_repr().into(),
+                contract_based_routing_configs,
+                "".to_string(),
+                routable_connectors,
+                state.get_grpc_headers(),
+            )
+            .await
+            .change_context(errors::RoutingError::ContractScoreCalculationError)
+            .attach_printable(
+                "unable to calculate/fetch contract score from dynamic routing service",
+            )?;
+
+        let mut connectors = Vec::with_capacity(contract_based_connectors.labels_with_score.len());
+
+        for label_with_score in contract_based_connectors.labels_with_score {
+            let (connector, merchant_connector_id) = label_with_score.label
+                .split_once(':')
+                .ok_or(errors::RoutingError::InvalidContractBasedConnectorLabel(label_with_score.label.to_string()))
+                .attach_printable(
+                    "unable to split connector_name and mca_id from the label obtained by the dynamic routing service",
+                )?;
+
+            connectors.push(api_routing::RoutableConnectorChoice {
+                choice_kind: api_routing::RoutableChoiceKind::FullStruct,
+                connector: common_enums::RoutableConnectors::from_str(connector)
+                    .change_context(errors::RoutingError::GenericConversionError {
+                        from: "String".to_string(),
+                        to: "RoutableConnectors".to_string(),
+                    })
+                    .attach_printable("unable to convert String to RoutableConnectors")?,
+                merchant_connector_id: Some(
+                    common_utils::id_type::MerchantConnectorAccountId::wrap(
+                        merchant_connector_id.to_string(),
+                    )
+                    .change_context(errors::RoutingError::GenericConversionError {
+                        from: "String".to_string(),
+                        to: "MerchantConnectorAccountId".to_string(),
+                    })
+                    .attach_printable("unable to convert MerchantConnectorAccountId from string")?,
+                ),
             });
         }
 
         logger::debug!(contract_based_routing_connectors=?connectors);
->>>>>>> db498c27
         Ok(connectors)
     } else {
         Ok(routable_connectors)
