--- conflicted
+++ resolved
@@ -2607,7 +2607,6 @@
     connector::Wise
 );
 
-<<<<<<< HEAD
 macro_rules! default_imp_for_uas_pre_authentication {
     ($($path:ident::$connector:ident),*) => {
         $( impl api::UnifiedAuthenticationService for $path::$connector {}
@@ -2832,7 +2831,6 @@
     connector::Inespay,
     connector::Redsys
 );
-=======
 /// Determines whether a capture API call should be made for a payment attempt
 /// This function evaluates whether an authorized payment should proceed with a capture API call
 /// based on various payment parameters. It's primarily used in two-step (auth + capture) payment flows for CaptureMethod SequentialAutomatic
@@ -2941,5 +2939,4 @@
             }
         }
     }
-}
->>>>>>> d75625f1
+}