--- conflicted
+++ resolved
@@ -1,21 +1,16 @@
 use std::{marker::PhantomData, str::FromStr};
 
 use api_models::{payments as api_payments, webhooks};
-<<<<<<< HEAD
-use common_utils::ext_traits::{AsyncExt, ValueExt};
+use common_utils::{ext_traits::{AsyncExt,ValueExt}, id_type};
+use diesel_models::{process_tracker as storage, schema::process_tracker::retry_count};
 use error_stack::{report, ResultExt};
 use hyperswitch_domain_models::{
+    errors::api_error_response, 
     revenue_recovery, router_flow_types::GetAdditionalRevenueRecoveryDetails,
     router_request_types::revenue_recovery::GetAdditionalRevenueRecoveryRequestData,
     router_response_types::revenue_recovery::GetAdditionalRevenueRecoveryResponseData,
     types::AdditionalRevenueRecoveryDetailsRouterData,
 };
-=======
-use common_utils::{ext_traits::AsyncExt, id_type};
-use diesel_models::{process_tracker as storage, schema::process_tracker::retry_count};
-use error_stack::{report, ResultExt};
-use hyperswitch_domain_models::{errors::api_error_response, revenue_recovery};
->>>>>>> a76bfe57
 use hyperswitch_interfaces::webhooks as interface_webhooks;
 use router_env::{instrument, tracing};
 use serde_with::rust::unwrap_or_skip;
@@ -28,16 +23,12 @@
     db::StorageInterface,
     routes::{app::ReqState, metrics, SessionState},
     services::{self, connector_integration_interface},
-<<<<<<< HEAD
-    types,
     types::{
+        self,
         api::{self, ConnectorData, GetToken},
-        domain,
+        domain, storage::passive_churn_recovery as storage_churn_recovery,
     },
-=======
-    types::{api, domain, storage::passive_churn_recovery as storage_churn_recovery},
     workflows::passive_churn_recovery_workflow,
->>>>>>> a76bfe57
 };
 
 #[allow(clippy::too_many_arguments)]
@@ -521,7 +512,82 @@
             )?;
         Ok(payment_merchant_connector_account)
     }
-<<<<<<< HEAD
+
+    async fn insert_execute_pcr_task(
+        db: &dyn StorageInterface,
+        merchant_id: id_type::MerchantId,
+        payment_intent: revenue_recovery::RecoveryPaymentIntent,
+        profile_id: id_type::ProfileId,
+        payment_attempt_id: Option<id_type::GlobalAttemptId>,
+        runner: storage::ProcessTrackerRunner,
+    ) -> CustomResult<webhooks::WebhookResponseTracker, errors::RevenueRecoveryError> {
+        let task = "EXECUTE_WORKFLOW";
+
+        let payment_id = payment_intent.payment_id.clone();
+
+        let process_tracker_id = format!("{runner}_{task}_{}", payment_id.get_string_repr());
+
+        let total_retry_count = payment_intent
+            .feature_metadata
+            .and_then(|feature_metadata| feature_metadata.get_retry_count())
+            .unwrap_or(0);
+
+        let schedule_time =
+            passive_churn_recovery_workflow::get_schedule_time_to_retry_mit_payments(
+                db,
+                &merchant_id,
+                (total_retry_count + 1).into(),
+            )
+            .await
+            .map_or_else(
+                || {
+                    Err(
+                        report!(errors::RevenueRecoveryError::ScheduleTimeFetchFailed)
+                            .attach_printable("Failed to get schedule time for pcr workflow"),
+                    )
+                },
+                Ok, // Simply returns `time` wrapped in `Ok`
+            )?;
+
+        let payment_attempt_id = payment_attempt_id
+            .ok_or(report!(
+                errors::RevenueRecoveryError::PaymentAttemptIdNotFound
+            ))
+            .attach_printable("payment attempt id is required for pcr workflow tracking")?;
+
+        let execute_workflow_tracking_data = storage_churn_recovery::PcrWorkflowTrackingData {
+            global_payment_id: payment_id.clone(),
+            merchant_id,
+            profile_id,
+            payment_attempt_id,
+        };
+
+        let tag = ["PCR"];
+
+        let process_tracker_entry = storage::ProcessTrackerNew::new(
+            process_tracker_id,
+            task,
+            runner,
+            tag,
+            execute_workflow_tracking_data,
+            Some(total_retry_count.into()),
+            schedule_time,
+            common_enums::ApiVersion::V2,
+        )
+        .change_context(errors::RevenueRecoveryError::ProcessTrackerCreationError)
+        .attach_printable("Failed to construct process tracker entry")?;
+
+        db.insert_process(process_tracker_entry)
+            .await
+            .change_context(errors::RevenueRecoveryError::ProcessTrackerResponseError)
+            .attach_printable("Failed to enter process_tracker_entry in DB")?;
+        metrics::TASKS_ADDED_COUNT.add(1, router_env::metric_attributes!(("flow", "ExecutePCR")));
+
+        Ok(webhooks::WebhookResponseTracker::Payment {
+            payment_id,
+            status: payment_intent.status,
+        })
+    }
 }
 
 const IRRELEVANT_ATTEMPT_ID_IN_ADDITIONAL_REVENUE_RECOVERY_CALL_FLOW: &str =
@@ -678,82 +744,162 @@
 
     fn get_additional_call_router_data(self) -> AdditionalRevenueRecoveryDetailsRouterData {
         self.0
-=======
-
-    async fn insert_execute_pcr_task(
-        db: &dyn StorageInterface,
-        merchant_id: id_type::MerchantId,
-        payment_intent: revenue_recovery::RecoveryPaymentIntent,
-        profile_id: id_type::ProfileId,
-        payment_attempt_id: Option<id_type::GlobalAttemptId>,
-        runner: storage::ProcessTrackerRunner,
-    ) -> CustomResult<webhooks::WebhookResponseTracker, errors::RevenueRecoveryError> {
-        let task = "EXECUTE_WORKFLOW";
-
-        let payment_id = payment_intent.payment_id.clone();
-
-        let process_tracker_id = format!("{runner}_{task}_{}", payment_id.get_string_repr());
-
-        let total_retry_count = payment_intent
-            .feature_metadata
-            .and_then(|feature_metadata| feature_metadata.get_retry_count())
-            .unwrap_or(0);
-
-        let schedule_time =
-            passive_churn_recovery_workflow::get_schedule_time_to_retry_mit_payments(
-                db,
-                &merchant_id,
-                (total_retry_count + 1).into(),
+    }
+}
+
+const IRRELEVANT_ATTEMPT_ID_IN_ADDITIONAL_REVENUE_RECOVERY_CALL_FLOW: &str =
+    "irrelevant_attempt_id_in_additional_revenue_recovery_flow";
+
+const IRRELEVANT_CONNECTOR_REQUEST_REFERENCE_ID_IN_ADDITIONAL_REVENUE_RECOVERY_CALL: &str =
+    "irrelevant_connector_request_reference_id_in_additional_revenue_recovery_flow";
+
+pub struct AdditionalRevenueRecoveryResponse(GetAdditionalRevenueRecoveryResponseData);
+pub struct AdditionalRevenueRecoveryRouterData(AdditionalRevenueRecoveryDetailsRouterData);
+
+impl AdditionalRevenueRecoveryResponse {
+    async fn handle_additional_recovery_details_call(
+        state: &SessionState,
+        merchant_account: &domain::MerchantAccount,
+        merchant_connector_account: &hyperswitch_domain_models::merchant_connector_account::MerchantConnectorAccount,
+        connector_name: &str,
+        id: &str,
+    ) -> CustomResult<Self, errors::RevenueRecoveryError> {
+        let connector_data = ConnectorData::get_connector_by_name(
+            &state.conf.connectors,
+            connector_name,
+            GetToken::Connector,
+            None,
+        )
+        .change_context(errors::RevenueRecoveryError::AdditionalRevenueRecoveryCallFailed)
+        .attach_printable("invalid connector name received in payment attempt")?;
+
+        let connector_integration: services::BoxedGetAdditionalRecoveryRecoveryDetailsIntegrationInterface<
+        GetAdditionalRevenueRecoveryDetails,
+        GetAdditionalRevenueRecoveryRequestData,
+        GetAdditionalRevenueRecoveryResponseData
+        > = connector_data.connector.get_connector_integration();
+
+        let router_data =
+            AdditionalRevenueRecoveryRouterData::construct_router_data_for_additional_call(
+                state,
+                connector_name,
+                merchant_connector_account,
+                merchant_account,
+                id,
             )
             .await
-            .map_or_else(
-                || {
-                    Err(
-                        report!(errors::RevenueRecoveryError::ScheduleTimeFetchFailed)
-                            .attach_printable("Failed to get schedule time for pcr workflow"),
-                    )
-                },
-                Ok, // Simply returns `time` wrapped in `Ok`
-            )?;
-
-        let payment_attempt_id = payment_attempt_id
-            .ok_or(report!(
-                errors::RevenueRecoveryError::PaymentAttemptIdNotFound
-            ))
-            .attach_printable("payment attempt id is required for pcr workflow tracking")?;
-
-        let execute_workflow_tracking_data = storage_churn_recovery::PcrWorkflowTrackingData {
-            global_payment_id: payment_id.clone(),
-            merchant_id,
-            profile_id,
-            payment_attempt_id,
+            .change_context(errors::RevenueRecoveryError::AdditionalRevenueRecoveryCallFailed)
+            .attach_printable(
+                "Failed while constructing additional recovery details call router data",
+            )?
+            .get_additional_call_router_data();
+
+        let response = services::execute_connector_processing_step(
+            state,
+            connector_integration,
+            &router_data,
+            payments::CallConnectorAction::Trigger,
+            None,
+        )
+        .await
+        .change_context(errors::RevenueRecoveryError::AdditionalRevenueRecoveryCallFailed)
+        .attach_printable("Failed while fetching additional revenue recovery details")?;
+
+        let additional_recovery_details = match response.response {
+            Ok(response) => Ok(response),
+            error @ Err(_) => {
+                router_env::logger::error!(?error);
+                Err(errors::RevenueRecoveryError::AdditionalRevenueRecoveryCallFailed)
+                    .attach_printable("Failed while fetching additional revenue recovery details")
+            }
+        }?;
+        Ok(Self(additional_recovery_details))
+    }
+
+    fn get_additional_revenue_recovery_call_response(
+        self,
+    ) -> GetAdditionalRevenueRecoveryResponseData {
+        self.0
+    }
+}
+
+impl AdditionalRevenueRecoveryRouterData {
+    async fn construct_router_data_for_additional_call(
+        state: &SessionState,
+        connector_name: &str,
+        merchant_connector_account: &hyperswitch_domain_models::merchant_connector_account::MerchantConnectorAccount,
+        merchant_account: &domain::MerchantAccount,
+        additional_revenue_recovery_id: &str,
+    ) -> CustomResult<Self, errors::RevenueRecoveryError> {
+        let auth_type: types::ConnectorAuthType = helpers::MerchantConnectorAccountType::DbVal(
+            Box::new(merchant_connector_account.clone()),
+        )
+        .get_connector_account_details()
+        .parse_value("ConnectorAuthType")
+        .change_context(errors::RevenueRecoveryError::AdditionalRevenueRecoveryCallFailed)?;
+
+        let router_data = types::RouterData {
+            flow: PhantomData,
+            merchant_id: merchant_account.get_id().clone(),
+            connector: connector_name.to_string(),
+            customer_id: None,
+            tenant_id: state.tenant.tenant_id.clone(),
+            payment_id: common_utils::id_type::PaymentId::get_irrelevant_id(
+                "additional revenue recovery details call flow",
+            )
+            .get_string_repr()
+            .to_owned(),
+            attempt_id: IRRELEVANT_ATTEMPT_ID_IN_ADDITIONAL_REVENUE_RECOVERY_CALL_FLOW.to_string(),
+            status: diesel_models::enums::AttemptStatus::default(),
+            payment_method: diesel_models::enums::PaymentMethod::default(),
+            connector_auth_type: auth_type,
+            description: None,
+            address: hyperswitch_domain_models::payment_address::PaymentAddress::default(),
+            auth_type: diesel_models::enums::AuthenticationType::default(),
+            connector_meta_data: None,
+            connector_wallets_details: None,
+            amount_captured: None,
+            minor_amount_captured: None,
+            request: GetAdditionalRevenueRecoveryRequestData {
+                additional_revenue_recovery_id: additional_revenue_recovery_id.to_string(),
+            },
+            response: Err(types::ErrorResponse::default()),
+            access_token: None,
+            session_token: None,
+            reference_id: None,
+            payment_method_token: None,
+            connector_customer: None,
+            recurring_mandate_payment_data: None,
+            preprocessing_id: None,
+            connector_request_reference_id:
+                IRRELEVANT_CONNECTOR_REQUEST_REFERENCE_ID_IN_ADDITIONAL_REVENUE_RECOVERY_CALL
+                    .to_string(),
+            #[cfg(feature = "payouts")]
+            payout_method_data: None,
+            #[cfg(feature = "payouts")]
+            quote_id: None,
+            test_mode: None,
+            payment_method_balance: None,
+            payment_method_status: None,
+            connector_api_version: None,
+            connector_http_status_code: None,
+            external_latency: None,
+            apple_pay_flow: None,
+            frm_metadata: None,
+            refund_id: None,
+            dispute_id: None,
+            connector_response: None,
+            integrity_check: Ok(()),
+            additional_merchant_data: None,
+            header_payload: None,
+            connector_mandate_request_reference_id: None,
+            authentication_id: None,
+            psd2_sca_exemption_type: None,
         };
-
-        let tag = ["PCR"];
-
-        let process_tracker_entry = storage::ProcessTrackerNew::new(
-            process_tracker_id,
-            task,
-            runner,
-            tag,
-            execute_workflow_tracking_data,
-            Some(total_retry_count.into()),
-            schedule_time,
-            common_enums::ApiVersion::V2,
-        )
-        .change_context(errors::RevenueRecoveryError::ProcessTrackerCreationError)
-        .attach_printable("Failed to construct process tracker entry")?;
-
-        db.insert_process(process_tracker_entry)
-            .await
-            .change_context(errors::RevenueRecoveryError::ProcessTrackerResponseError)
-            .attach_printable("Failed to enter process_tracker_entry in DB")?;
-        metrics::TASKS_ADDED_COUNT.add(1, router_env::metric_attributes!(("flow", "ExecutePCR")));
-
-        Ok(webhooks::WebhookResponseTracker::Payment {
-            payment_id,
-            status: payment_intent.status,
-        })
->>>>>>> a76bfe57
+        Ok(Self(router_data))
+    }
+
+    fn get_additional_call_router_data(self) -> AdditionalRevenueRecoveryDetailsRouterData {
+        self.0
     }
 }