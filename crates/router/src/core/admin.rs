--- conflicted
+++ resolved
@@ -3786,11 +3786,8 @@
                 .await
                 .change_context(errors::ApiErrorResponse::InternalServerError)
                 .attach_printable("error while generating card testing secret key")?,
-<<<<<<< HEAD
+            is_clear_pan_retries_enabled: self.is_clear_pan_retries_enabled.unwrap_or_default(),
             always_request_overcapture: self.always_request_overcapture,
-=======
-            is_clear_pan_retries_enabled: self.is_clear_pan_retries_enabled.unwrap_or_default(),
->>>>>>> 0c952cc1
         }))
     }
 
@@ -4233,11 +4230,8 @@
                     .card_testing_guard_config
                     .map(ForeignInto::foreign_into),
                 card_testing_secret_key,
-<<<<<<< HEAD
+                is_clear_pan_retries_enabled: self.is_clear_pan_retries_enabled,
                 always_request_overcapture: self.always_request_overcapture,
-=======
-                is_clear_pan_retries_enabled: self.is_clear_pan_retries_enabled,
->>>>>>> 0c952cc1
             },
         )))
     }
