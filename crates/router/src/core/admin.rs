use std::str::FromStr;

use api_models::{
    admin::{self as admin_types},
    enums as api_enums, routing as routing_types,
};
use common_utils::{
    date_time,
    ext_traits::{AsyncExt, Encode, OptionExt, ValueExt},
    fp_utils, id_type, pii, type_name,
    types::keymanager::{self as km_types, KeyManagerState, ToEncryptable},
};
use diesel_models::configs;
#[cfg(all(any(feature = "v1", feature = "v2"), feature = "olap"))]
use diesel_models::{business_profile::CardTestingGuardConfig, organization::OrganizationBridge};
use error_stack::{report, FutureExt, ResultExt};
use hyperswitch_connectors::connectors::{chargebee, recurly};
use hyperswitch_domain_models::merchant_connector_account::{
    FromRequestEncryptableMerchantConnectorAccount, UpdateEncryptableMerchantConnectorAccount,
};
use masking::{ExposeInterface, PeekInterface, Secret};
use pm_auth::{connector::plaid::transformers::PlaidAuthType, types as pm_auth_types};
use regex::Regex;
use uuid::Uuid;

#[cfg(any(feature = "v1", feature = "v2"))]
use crate::types::transformers::ForeignFrom;
use crate::{
    consts,
    core::{
        encryption::transfer_encryption_key,
        errors::{self, RouterResponse, RouterResult, StorageErrorExt},
        payment_methods::{cards, transformers},
        payments::helpers,
        pm_auth::helpers::PaymentAuthConnectorDataExt,
        routing, utils as core_utils,
    },
    db::{AccountsStorageInterface, StorageInterface},
    routes::{metrics, SessionState},
    services::{
        self,
        api::{self as service_api, client},
        authentication, pm_auth as payment_initiation_service,
    },
    types::{
        self,
        api::{self, admin},
        domain::{
            self,
            types::{self as domain_types, AsyncLift},
        },
        storage::{self, enums::MerchantStorageScheme},
        transformers::{ForeignInto, ForeignTryFrom, ForeignTryInto},
    },
    utils,
};

const IBAN_MAX_LENGTH: usize = 34;
const BACS_SORT_CODE_LENGTH: usize = 6;
const BACS_MAX_ACCOUNT_NUMBER_LENGTH: usize = 8;

#[inline]
pub fn create_merchant_publishable_key() -> String {
    format!(
        "pk_{}_{}",
        router_env::env::prefix_for_env(),
        Uuid::new_v4().simple()
    )
}

pub async fn insert_merchant_configs(
    db: &dyn StorageInterface,
    merchant_id: &id_type::MerchantId,
) -> RouterResult<()> {
    db.insert_config(configs::ConfigNew {
        key: merchant_id.get_requires_cvv_key(),
        config: "true".to_string(),
    })
    .await
    .change_context(errors::ApiErrorResponse::InternalServerError)
    .attach_printable("Error while setting requires_cvv config")?;

    db.insert_config(configs::ConfigNew {
        key: merchant_id.get_merchant_fingerprint_secret_key(),
        config: utils::generate_id(consts::FINGERPRINT_SECRET_LENGTH, "fs"),
    })
    .await
    .change_context(errors::ApiErrorResponse::InternalServerError)
    .attach_printable("Error while inserting merchant fingerprint secret")?;

    Ok(())
}

#[cfg(feature = "olap")]
fn add_publishable_key_to_decision_service(
    state: &SessionState,
    merchant_account: &domain::MerchantAccount,
) {
    let state = state.clone();
    let publishable_key = merchant_account.publishable_key.clone();
    let merchant_id = merchant_account.get_id().clone();

    authentication::decision::spawn_tracked_job(
        async move {
            authentication::decision::add_publishable_key(
                &state,
                publishable_key.into(),
                merchant_id,
                None,
            )
            .await
        },
        authentication::decision::ADD,
    );
}

#[cfg(feature = "olap")]
pub async fn create_organization(
    state: SessionState,
    req: api::OrganizationCreateRequest,
) -> RouterResponse<api::OrganizationResponse> {
    let db_organization = ForeignFrom::foreign_from(req);
    state
        .accounts_store
        .insert_organization(db_organization)
        .await
        .to_duplicate_response(errors::ApiErrorResponse::GenericDuplicateError {
            message: "Organization with the given organization_name already exists".to_string(),
        })
        .attach_printable("Error when creating organization")
        .map(ForeignFrom::foreign_from)
        .map(service_api::ApplicationResponse::Json)
}

#[cfg(feature = "olap")]
pub async fn update_organization(
    state: SessionState,
    org_id: api::OrganizationId,
    req: api::OrganizationUpdateRequest,
) -> RouterResponse<api::OrganizationResponse> {
    let organization_update = diesel_models::organization::OrganizationUpdate::Update {
        organization_name: req.organization_name,
        organization_details: req.organization_details,
        metadata: req.metadata,
    };
    state
        .accounts_store
        .update_organization_by_org_id(&org_id.organization_id, organization_update)
        .await
        .to_not_found_response(errors::ApiErrorResponse::GenericNotFoundError {
            message: "organization with the given id does not exist".to_string(),
        })
        .attach_printable(format!(
            "Failed to update organization with organization_id: {:?}",
            org_id.organization_id
        ))
        .map(ForeignFrom::foreign_from)
        .map(service_api::ApplicationResponse::Json)
}

#[cfg(feature = "olap")]
pub async fn get_organization(
    state: SessionState,
    org_id: api::OrganizationId,
) -> RouterResponse<api::OrganizationResponse> {
    #[cfg(all(feature = "v1", feature = "olap"))]
    {
        CreateOrValidateOrganization::new(Some(org_id.organization_id))
            .create_or_validate(state.accounts_store.as_ref())
            .await
            .map(ForeignFrom::foreign_from)
            .map(service_api::ApplicationResponse::Json)
    }
    #[cfg(all(feature = "v2", feature = "olap"))]
    {
        CreateOrValidateOrganization::new(org_id.organization_id)
            .create_or_validate(state.accounts_store.as_ref())
            .await
            .map(ForeignFrom::foreign_from)
            .map(service_api::ApplicationResponse::Json)
    }
}

#[cfg(feature = "olap")]
pub async fn create_merchant_account(
    state: SessionState,
    req: api::MerchantAccountCreate,
) -> RouterResponse<api::MerchantAccountResponse> {
    #[cfg(feature = "keymanager_create")]
    use common_utils::{keymanager, types::keymanager::EncryptionTransferRequest};

    let db = state.store.as_ref();

    let key = services::generate_aes256_key()
        .change_context(errors::ApiErrorResponse::InternalServerError)
        .attach_printable("Unable to generate aes 256 key")?;

    let master_key = db.get_master_key();

    let key_manager_state: &KeyManagerState = &(&state).into();
    let merchant_id = req.get_merchant_reference_id();
    let identifier = km_types::Identifier::Merchant(merchant_id.clone());
    #[cfg(feature = "keymanager_create")]
    {
        use base64::Engine;

        use crate::consts::BASE64_ENGINE;

        if key_manager_state.enabled {
            keymanager::transfer_key_to_key_manager(
                key_manager_state,
                EncryptionTransferRequest {
                    identifier: identifier.clone(),
                    key: BASE64_ENGINE.encode(key),
                },
            )
            .await
            .change_context(errors::ApiErrorResponse::DuplicateMerchantAccount)
            .attach_printable("Failed to insert key to KeyManager")?;
        }
    }

    let key_store = domain::MerchantKeyStore {
        merchant_id: merchant_id.clone(),
        key: domain_types::crypto_operation(
            key_manager_state,
            type_name!(domain::MerchantKeyStore),
            domain_types::CryptoOperation::Encrypt(key.to_vec().into()),
            identifier.clone(),
            master_key,
        )
        .await
        .and_then(|val| val.try_into_operation())
        .change_context(errors::ApiErrorResponse::InternalServerError)
        .attach_printable("Failed to decrypt data from key store")?,
        created_at: date_time::now(),
    };

    let domain_merchant_account = req
        .create_domain_model_from_request(&state, key_store.clone(), &merchant_id)
        .await?;
    let key_manager_state = &(&state).into();
    db.insert_merchant_key_store(
        key_manager_state,
        key_store.clone(),
        &master_key.to_vec().into(),
    )
    .await
    .to_duplicate_response(errors::ApiErrorResponse::DuplicateMerchantAccount)?;

    let merchant_account = db
        .insert_merchant(key_manager_state, domain_merchant_account, &key_store)
        .await
        .to_duplicate_response(errors::ApiErrorResponse::DuplicateMerchantAccount)?;

    add_publishable_key_to_decision_service(&state, &merchant_account);

    insert_merchant_configs(db, &merchant_id).await?;

    Ok(service_api::ApplicationResponse::Json(
        api::MerchantAccountResponse::foreign_try_from(merchant_account)
            .change_context(errors::ApiErrorResponse::InternalServerError)
            .attach_printable("Failed while generating response")?,
    ))
}

#[cfg(feature = "olap")]
#[async_trait::async_trait]
trait MerchantAccountCreateBridge {
    async fn create_domain_model_from_request(
        self,
        state: &SessionState,
        key: domain::MerchantKeyStore,
        identifier: &id_type::MerchantId,
    ) -> RouterResult<domain::MerchantAccount>;
}

#[cfg(all(feature = "v1", feature = "olap"))]
#[async_trait::async_trait]
impl MerchantAccountCreateBridge for api::MerchantAccountCreate {
    async fn create_domain_model_from_request(
        self,
        state: &SessionState,
        key_store: domain::MerchantKeyStore,
        identifier: &id_type::MerchantId,
    ) -> RouterResult<domain::MerchantAccount> {
        let db = &*state.accounts_store;
        let publishable_key = create_merchant_publishable_key();

        let primary_business_details = self.get_primary_details_as_value().change_context(
            errors::ApiErrorResponse::InvalidDataValue {
                field_name: "primary_business_details",
            },
        )?;

        let webhook_details = self.webhook_details.clone().map(ForeignInto::foreign_into);

        let pm_collect_link_config = self.get_pm_link_config_as_value().change_context(
            errors::ApiErrorResponse::InvalidDataValue {
                field_name: "pm_collect_link_config",
            },
        )?;

        let merchant_details = self.get_merchant_details_as_secret().change_context(
            errors::ApiErrorResponse::InvalidDataValue {
                field_name: "merchant_details",
            },
        )?;

        self.parse_routing_algorithm()
            .change_context(errors::ApiErrorResponse::InvalidDataValue {
                field_name: "routing_algorithm",
            })
            .attach_printable("Invalid routing algorithm given")?;

        let metadata = self.get_metadata_as_secret().change_context(
            errors::ApiErrorResponse::InvalidDataValue {
                field_name: "metadata",
            },
        )?;

        // Get the enable payment response hash as a boolean, where the default value is true
        let enable_payment_response_hash = self.get_enable_payment_response_hash();

        let payment_response_hash_key = self.get_payment_response_hash_key();

        let parent_merchant_id = get_parent_merchant(
            state,
            self.sub_merchants_enabled,
            self.parent_merchant_id.as_ref(),
            &key_store,
        )
        .await?;

        let organization = CreateOrValidateOrganization::new(self.organization_id)
            .create_or_validate(db)
            .await?;

        let key = key_store.key.clone().into_inner();
        let key_manager_state = state.into();

        let merchant_account = async {
            Ok::<_, error_stack::Report<common_utils::errors::CryptoError>>(
                domain::MerchantAccountSetter {
                    merchant_id: identifier.clone(),
                    merchant_name: self
                        .merchant_name
                        .async_lift(|inner| async {
                            domain_types::crypto_operation(
                                &key_manager_state,
                                type_name!(domain::MerchantAccount),
                                domain_types::CryptoOperation::EncryptOptional(inner),
                                km_types::Identifier::Merchant(key_store.merchant_id.clone()),
                                key.peek(),
                            )
                            .await
                            .and_then(|val| val.try_into_optionaloperation())
                        })
                        .await?,
                    merchant_details: merchant_details
                        .async_lift(|inner| async {
                            domain_types::crypto_operation(
                                &key_manager_state,
                                type_name!(domain::MerchantAccount),
                                domain_types::CryptoOperation::EncryptOptional(inner),
                                km_types::Identifier::Merchant(key_store.merchant_id.clone()),
                                key.peek(),
                            )
                            .await
                            .and_then(|val| val.try_into_optionaloperation())
                        })
                        .await?,
                    return_url: self.return_url.map(|a| a.to_string()),
                    webhook_details,
                    routing_algorithm: Some(serde_json::json!({
                        "algorithm_id": null,
                        "timestamp": 0
                    })),
                    sub_merchants_enabled: self.sub_merchants_enabled,
                    parent_merchant_id,
                    enable_payment_response_hash,
                    payment_response_hash_key,
                    redirect_to_merchant_with_http_post: self
                        .redirect_to_merchant_with_http_post
                        .unwrap_or_default(),
                    publishable_key,
                    locker_id: self.locker_id,
                    metadata,
                    storage_scheme: MerchantStorageScheme::PostgresOnly,
                    primary_business_details,
                    created_at: date_time::now(),
                    modified_at: date_time::now(),
                    intent_fulfillment_time: None,
                    frm_routing_algorithm: self.frm_routing_algorithm,
                    #[cfg(feature = "payouts")]
                    payout_routing_algorithm: self.payout_routing_algorithm,
                    #[cfg(not(feature = "payouts"))]
                    payout_routing_algorithm: None,
                    organization_id: organization.get_organization_id(),
                    is_recon_enabled: false,
                    default_profile: None,
                    recon_status: diesel_models::enums::ReconStatus::NotRequested,
                    payment_link_config: None,
                    pm_collect_link_config,
                    version: hyperswitch_domain_models::consts::API_VERSION,
                    is_platform_account: false,
                    product_type: self.product_type,
                },
            )
        }
        .await
        .change_context(errors::ApiErrorResponse::InternalServerError)?;

        let mut domain_merchant_account = domain::MerchantAccount::from(merchant_account);

        CreateProfile::new(self.primary_business_details.clone())
            .create_profiles(state, &mut domain_merchant_account, &key_store)
            .await?;

        Ok(domain_merchant_account)
    }
}

#[cfg(feature = "olap")]
enum CreateOrValidateOrganization {
    /// Creates a new organization
    #[cfg(feature = "v1")]
    Create,
    /// Validates if this organization exists in the records
    Validate {
        organization_id: id_type::OrganizationId,
    },
}

#[cfg(feature = "olap")]
impl CreateOrValidateOrganization {
    #[cfg(all(feature = "v1", feature = "olap"))]
    /// Create an action to either create or validate the given organization_id
    /// If organization_id is passed, then validate if this organization exists
    /// If not passed, create a new organization
    fn new(organization_id: Option<id_type::OrganizationId>) -> Self {
        if let Some(organization_id) = organization_id {
            Self::Validate { organization_id }
        } else {
            Self::Create
        }
    }

    #[cfg(all(feature = "v2", feature = "olap"))]
    /// Create an action to validate the provided organization_id
    fn new(organization_id: id_type::OrganizationId) -> Self {
        Self::Validate { organization_id }
    }

    #[cfg(feature = "olap")]
    /// Apply the action, whether to create the organization or validate the given organization_id
    async fn create_or_validate(
        &self,
        db: &dyn AccountsStorageInterface,
    ) -> RouterResult<diesel_models::organization::Organization> {
        match self {
            #[cfg(feature = "v1")]
            Self::Create => {
                let new_organization = api_models::organization::OrganizationNew::new(None);
                let db_organization = ForeignFrom::foreign_from(new_organization);
                db.insert_organization(db_organization)
                    .await
                    .to_duplicate_response(errors::ApiErrorResponse::InternalServerError)
                    .attach_printable("Error when creating organization")
            }
            Self::Validate { organization_id } => db
                .find_organization_by_org_id(organization_id)
                .await
                .to_not_found_response(errors::ApiErrorResponse::GenericNotFoundError {
                    message: "organization with the given id does not exist".to_string(),
                }),
        }
    }
}

#[cfg(all(feature = "v1", feature = "olap"))]
enum CreateProfile {
    /// Create profiles from primary business details
    /// If there is only one profile created, then set this profile as default
    CreateFromPrimaryBusinessDetails {
        primary_business_details: Vec<admin_types::PrimaryBusinessDetails>,
    },
    /// Create a default profile, set this as default profile
    CreateDefaultProfile,
}

#[cfg(all(feature = "v1", feature = "olap"))]
impl CreateProfile {
    /// Create a new profile action from the given information
    /// If primary business details exist, then create profiles from them
    /// If primary business details are empty, then create default profile
    fn new(primary_business_details: Option<Vec<admin_types::PrimaryBusinessDetails>>) -> Self {
        match primary_business_details {
            Some(primary_business_details) if !primary_business_details.is_empty() => {
                Self::CreateFromPrimaryBusinessDetails {
                    primary_business_details,
                }
            }
            _ => Self::CreateDefaultProfile,
        }
    }

    async fn create_profiles(
        &self,
        state: &SessionState,
        merchant_account: &mut domain::MerchantAccount,
        key_store: &domain::MerchantKeyStore,
    ) -> RouterResult<()> {
        match self {
            Self::CreateFromPrimaryBusinessDetails {
                primary_business_details,
            } => {
                let business_profiles = Self::create_profiles_for_each_business_details(
                    state,
                    merchant_account.clone(),
                    primary_business_details,
                    key_store,
                )
                .await?;

                // Update the default business profile in merchant account
                if business_profiles.len() == 1 {
                    merchant_account.default_profile = business_profiles
                        .first()
                        .map(|business_profile| business_profile.get_id().to_owned())
                }
            }
            Self::CreateDefaultProfile => {
                let business_profile = self
                    .create_default_business_profile(state, merchant_account.clone(), key_store)
                    .await?;

                merchant_account.default_profile = Some(business_profile.get_id().to_owned());
            }
        }

        Ok(())
    }

    /// Create default profile
    async fn create_default_business_profile(
        &self,
        state: &SessionState,
        merchant_account: domain::MerchantAccount,
        key_store: &domain::MerchantKeyStore,
    ) -> RouterResult<domain::Profile> {
        let business_profile = create_and_insert_business_profile(
            state,
            api_models::admin::ProfileCreate::default(),
            merchant_account.clone(),
            key_store,
        )
        .await?;

        Ok(business_profile)
    }

    /// Create profile for each primary_business_details,
    /// If there is no default profile in merchant account and only one primary_business_detail
    /// is available, then create a default profile.
    async fn create_profiles_for_each_business_details(
        state: &SessionState,
        merchant_account: domain::MerchantAccount,
        primary_business_details: &Vec<admin_types::PrimaryBusinessDetails>,
        key_store: &domain::MerchantKeyStore,
    ) -> RouterResult<Vec<domain::Profile>> {
        let mut business_profiles_vector = Vec::with_capacity(primary_business_details.len());

        // This must ideally be run in a transaction,
        // if there is an error in inserting some profile, because of unique constraints
        // the whole query must be rolled back
        for business_profile in primary_business_details {
            let profile_name =
                format!("{}_{}", business_profile.country, business_profile.business);

            let profile_create_request = api_models::admin::ProfileCreate {
                profile_name: Some(profile_name),
                ..Default::default()
            };

            create_and_insert_business_profile(
                state,
                profile_create_request,
                merchant_account.clone(),
                key_store,
            )
            .await
            .map_err(|profile_insert_error| {
                crate::logger::warn!("Profile already exists {profile_insert_error:?}");
            })
            .map(|business_profile| business_profiles_vector.push(business_profile))
            .ok();
        }

        Ok(business_profiles_vector)
    }
}

#[cfg(all(feature = "v2", feature = "olap"))]
#[async_trait::async_trait]
impl MerchantAccountCreateBridge for api::MerchantAccountCreate {
    async fn create_domain_model_from_request(
        self,
        state: &SessionState,
        key_store: domain::MerchantKeyStore,
        identifier: &id_type::MerchantId,
    ) -> RouterResult<domain::MerchantAccount> {
        let publishable_key = create_merchant_publishable_key();
        let db = &*state.accounts_store;

        let metadata = self.get_metadata_as_secret().change_context(
            errors::ApiErrorResponse::InvalidDataValue {
                field_name: "metadata",
            },
        )?;

        let merchant_details = self.get_merchant_details_as_secret().change_context(
            errors::ApiErrorResponse::InvalidDataValue {
                field_name: "merchant_details",
            },
        )?;

        let organization = CreateOrValidateOrganization::new(self.organization_id.clone())
            .create_or_validate(db)
            .await?;

        let key = key_store.key.into_inner();
        let id = identifier.to_owned();
        let key_manager_state = state.into();
        let identifier = km_types::Identifier::Merchant(id.clone());

        async {
            Ok::<_, error_stack::Report<common_utils::errors::CryptoError>>(
                domain::MerchantAccount::from(domain::MerchantAccountSetter {
                    id,
                    merchant_name: Some(
                        domain_types::crypto_operation(
                            &key_manager_state,
                            type_name!(domain::MerchantAccount),
                            domain_types::CryptoOperation::Encrypt(
                                self.merchant_name
                                    .map(|merchant_name| merchant_name.into_inner()),
                            ),
                            identifier.clone(),
                            key.peek(),
                        )
                        .await
                        .and_then(|val| val.try_into_operation())?,
                    ),
                    merchant_details: merchant_details
                        .async_lift(|inner| async {
                            domain_types::crypto_operation(
                                &key_manager_state,
                                type_name!(domain::MerchantAccount),
                                domain_types::CryptoOperation::EncryptOptional(inner),
                                identifier.clone(),
                                key.peek(),
                            )
                            .await
                            .and_then(|val| val.try_into_optionaloperation())
                        })
                        .await?,
                    publishable_key,
                    metadata,
                    storage_scheme: MerchantStorageScheme::PostgresOnly,
                    created_at: date_time::now(),
                    modified_at: date_time::now(),
                    organization_id: organization.get_organization_id(),
                    recon_status: diesel_models::enums::ReconStatus::NotRequested,
                    is_platform_account: false,
                    version: hyperswitch_domain_models::consts::API_VERSION,
                    product_type: self.product_type,
                }),
            )
        }
        .await
        .change_context(errors::ApiErrorResponse::InternalServerError)
        .attach_printable("failed to encrypt merchant details")
    }
}

#[cfg(all(feature = "olap", feature = "v2"))]
pub async fn list_merchant_account(
    state: SessionState,
    organization_id: api_models::organization::OrganizationId,
) -> RouterResponse<Vec<api::MerchantAccountResponse>> {
    let merchant_accounts = state
        .store
        .list_merchant_accounts_by_organization_id(
            &(&state).into(),
            &organization_id.organization_id,
        )
        .await
        .to_not_found_response(errors::ApiErrorResponse::MerchantAccountNotFound)?;

    let merchant_accounts = merchant_accounts
        .into_iter()
        .map(|merchant_account| {
            api::MerchantAccountResponse::foreign_try_from(merchant_account).change_context(
                errors::ApiErrorResponse::InvalidDataValue {
                    field_name: "merchant_account",
                },
            )
        })
        .collect::<Result<Vec<_>, _>>()?;

    Ok(services::ApplicationResponse::Json(merchant_accounts))
}

#[cfg(all(feature = "olap", feature = "v1"))]
pub async fn list_merchant_account(
    state: SessionState,
    req: api_models::admin::MerchantAccountListRequest,
) -> RouterResponse<Vec<api::MerchantAccountResponse>> {
    let merchant_accounts = state
        .store
        .list_merchant_accounts_by_organization_id(&(&state).into(), &req.organization_id)
        .await
        .to_not_found_response(errors::ApiErrorResponse::MerchantAccountNotFound)?;

    let merchant_accounts = merchant_accounts
        .into_iter()
        .map(|merchant_account| {
            api::MerchantAccountResponse::foreign_try_from(merchant_account).change_context(
                errors::ApiErrorResponse::InvalidDataValue {
                    field_name: "merchant_account",
                },
            )
        })
        .collect::<Result<Vec<_>, _>>()?;

    Ok(services::ApplicationResponse::Json(merchant_accounts))
}

pub async fn get_merchant_account(
    state: SessionState,
    req: api::MerchantId,
    _profile_id: Option<id_type::ProfileId>,
) -> RouterResponse<api::MerchantAccountResponse> {
    let db = state.store.as_ref();
    let key_manager_state = &(&state).into();
    let key_store = db
        .get_merchant_key_store_by_merchant_id(
            key_manager_state,
            &req.merchant_id,
            &db.get_master_key().to_vec().into(),
        )
        .await
        .to_not_found_response(errors::ApiErrorResponse::MerchantAccountNotFound)?;

    let merchant_account = db
        .find_merchant_account_by_merchant_id(key_manager_state, &req.merchant_id, &key_store)
        .await
        .to_not_found_response(errors::ApiErrorResponse::MerchantAccountNotFound)?;

    Ok(service_api::ApplicationResponse::Json(
        api::MerchantAccountResponse::foreign_try_from(merchant_account)
            .change_context(errors::ApiErrorResponse::InternalServerError)
            .attach_printable("Failed to construct response")?,
    ))
}

#[cfg(feature = "v1")]
/// For backwards compatibility, whenever new business labels are passed in
/// primary_business_details, create a profile
pub async fn create_profile_from_business_labels(
    state: &SessionState,
    db: &dyn StorageInterface,
    key_store: &domain::MerchantKeyStore,
    merchant_id: &id_type::MerchantId,
    new_business_details: Vec<admin_types::PrimaryBusinessDetails>,
) -> RouterResult<()> {
    let key_manager_state = &state.into();
    let merchant_account = db
        .find_merchant_account_by_merchant_id(key_manager_state, merchant_id, key_store)
        .await
        .to_not_found_response(errors::ApiErrorResponse::MerchantAccountNotFound)?;

    let old_business_details = merchant_account
        .primary_business_details
        .clone()
        .parse_value::<Vec<admin_types::PrimaryBusinessDetails>>("PrimaryBusinessDetails")
        .change_context(errors::ApiErrorResponse::InvalidDataValue {
            field_name: "routing_algorithm",
        })
        .attach_printable("Invalid routing algorithm given")?;

    // find the diff between two vectors
    let business_profiles_to_create = new_business_details
        .into_iter()
        .filter(|business_details| !old_business_details.contains(business_details))
        .collect::<Vec<_>>();

    for business_profile in business_profiles_to_create {
        let profile_name = format!("{}_{}", business_profile.country, business_profile.business);

        let profile_create_request = admin_types::ProfileCreate {
            profile_name: Some(profile_name),
            ..Default::default()
        };

        let profile_create_result = create_and_insert_business_profile(
            state,
            profile_create_request,
            merchant_account.clone(),
            key_store,
        )
        .await
        .map_err(|profile_insert_error| {
            // If there is any duplicate error, we need not take any action
            crate::logger::warn!("Profile already exists {profile_insert_error:?}");
        });

        // If a profile is created, then unset the default profile
        if profile_create_result.is_ok() && merchant_account.default_profile.is_some() {
            let unset_default_profile = domain::MerchantAccountUpdate::UnsetDefaultProfile;
            db.update_merchant(
                key_manager_state,
                merchant_account.clone(),
                unset_default_profile,
                key_store,
            )
            .await
            .to_not_found_response(errors::ApiErrorResponse::MerchantAccountNotFound)?;
        }
    }

    Ok(())
}

#[cfg(any(feature = "v1", feature = "v2", feature = "olap"))]
#[async_trait::async_trait]
trait MerchantAccountUpdateBridge {
    async fn get_update_merchant_object(
        self,
        state: &SessionState,
        merchant_id: &id_type::MerchantId,
        key_store: &domain::MerchantKeyStore,
    ) -> RouterResult<storage::MerchantAccountUpdate>;
}

#[cfg(feature = "v1")]
#[async_trait::async_trait]
impl MerchantAccountUpdateBridge for api::MerchantAccountUpdate {
    async fn get_update_merchant_object(
        self,
        state: &SessionState,
        merchant_id: &id_type::MerchantId,
        key_store: &domain::MerchantKeyStore,
    ) -> RouterResult<storage::MerchantAccountUpdate> {
        let key_manager_state = &state.into();
        let key = key_store.key.get_inner().peek();

        let db = state.store.as_ref();

        let primary_business_details = self.get_primary_details_as_value().change_context(
            errors::ApiErrorResponse::InvalidDataValue {
                field_name: "primary_business_details",
            },
        )?;

        let pm_collect_link_config = self.get_pm_link_config_as_value().change_context(
            errors::ApiErrorResponse::InvalidDataValue {
                field_name: "pm_collect_link_config",
            },
        )?;

        let merchant_details = self.get_merchant_details_as_secret().change_context(
            errors::ApiErrorResponse::InvalidDataValue {
                field_name: "merchant_details",
            },
        )?;

        self.parse_routing_algorithm().change_context(
            errors::ApiErrorResponse::InvalidDataValue {
                field_name: "routing_algorithm",
            },
        )?;

        let webhook_details = self.webhook_details.map(ForeignInto::foreign_into);

        let parent_merchant_id = get_parent_merchant(
            state,
            self.sub_merchants_enabled,
            self.parent_merchant_id.as_ref(),
            key_store,
        )
        .await?;

        // This supports changing the business profile by passing in the profile_id
        let business_profile_id_update = if let Some(ref profile_id) = self.default_profile {
            // Validate whether profile_id passed in request is valid and is linked to the merchant
            core_utils::validate_and_get_business_profile(
                state.store.as_ref(),
                key_manager_state,
                key_store,
                Some(profile_id),
                merchant_id,
            )
            .await?
            .map(|business_profile| Some(business_profile.get_id().to_owned()))
        } else {
            None
        };

        #[cfg(any(feature = "v1", feature = "v2"))]
        // In order to support backwards compatibility, if a business_labels are passed in the update
        // call, then create new profiles with the profile_name as business_label
        self.primary_business_details
            .clone()
            .async_map(|primary_business_details| async {
                let _ = create_profile_from_business_labels(
                    state,
                    db,
                    key_store,
                    merchant_id,
                    primary_business_details,
                )
                .await;
            })
            .await;

        let identifier = km_types::Identifier::Merchant(key_store.merchant_id.clone());
        Ok(storage::MerchantAccountUpdate::Update {
            merchant_name: self
                .merchant_name
                .map(Secret::new)
                .async_lift(|inner| async {
                    domain_types::crypto_operation(
                        key_manager_state,
                        type_name!(storage::MerchantAccount),
                        domain_types::CryptoOperation::EncryptOptional(inner),
                        identifier.clone(),
                        key,
                    )
                    .await
                    .and_then(|val| val.try_into_optionaloperation())
                })
                .await
                .change_context(errors::ApiErrorResponse::InternalServerError)
                .attach_printable("Unable to encrypt merchant name")?,
            merchant_details: merchant_details
                .async_lift(|inner| async {
                    domain_types::crypto_operation(
                        key_manager_state,
                        type_name!(storage::MerchantAccount),
                        domain_types::CryptoOperation::EncryptOptional(inner),
                        identifier.clone(),
                        key,
                    )
                    .await
                    .and_then(|val| val.try_into_optionaloperation())
                })
                .await
                .change_context(errors::ApiErrorResponse::InternalServerError)
                .attach_printable("Unable to encrypt merchant details")?,
            return_url: self.return_url.map(|a| a.to_string()),
            webhook_details,
            sub_merchants_enabled: self.sub_merchants_enabled,
            parent_merchant_id,
            enable_payment_response_hash: self.enable_payment_response_hash,
            payment_response_hash_key: self.payment_response_hash_key,
            redirect_to_merchant_with_http_post: self.redirect_to_merchant_with_http_post,
            locker_id: self.locker_id,
            metadata: self.metadata,
            publishable_key: None,
            primary_business_details,
            frm_routing_algorithm: self.frm_routing_algorithm,
            intent_fulfillment_time: None,
            #[cfg(feature = "payouts")]
            payout_routing_algorithm: self.payout_routing_algorithm,
            #[cfg(not(feature = "payouts"))]
            payout_routing_algorithm: None,
            default_profile: business_profile_id_update,
            payment_link_config: None,
            pm_collect_link_config,
            routing_algorithm: self.routing_algorithm,
        })
    }
}

#[cfg(feature = "v2")]
#[async_trait::async_trait]
impl MerchantAccountUpdateBridge for api::MerchantAccountUpdate {
    async fn get_update_merchant_object(
        self,
        state: &SessionState,
        _merchant_id: &id_type::MerchantId,
        key_store: &domain::MerchantKeyStore,
    ) -> RouterResult<storage::MerchantAccountUpdate> {
        let key_manager_state = &state.into();
        let key = key_store.key.get_inner().peek();

        let merchant_details = self.get_merchant_details_as_secret().change_context(
            errors::ApiErrorResponse::InvalidDataValue {
                field_name: "merchant_details",
            },
        )?;

        let metadata = self.get_metadata_as_secret().change_context(
            errors::ApiErrorResponse::InvalidDataValue {
                field_name: "metadata",
            },
        )?;

        let identifier = km_types::Identifier::Merchant(key_store.merchant_id.clone());
        Ok(storage::MerchantAccountUpdate::Update {
            merchant_name: self
                .merchant_name
                .map(Secret::new)
                .async_lift(|inner| async {
                    domain_types::crypto_operation(
                        key_manager_state,
                        type_name!(storage::MerchantAccount),
                        domain_types::CryptoOperation::EncryptOptional(inner),
                        identifier.clone(),
                        key,
                    )
                    .await
                    .and_then(|val| val.try_into_optionaloperation())
                })
                .await
                .change_context(errors::ApiErrorResponse::InternalServerError)
                .attach_printable("Unable to encrypt merchant name")?,
            merchant_details: merchant_details
                .async_lift(|inner| async {
                    domain_types::crypto_operation(
                        key_manager_state,
                        type_name!(storage::MerchantAccount),
                        domain_types::CryptoOperation::EncryptOptional(inner),
                        identifier.clone(),
                        key,
                    )
                    .await
                    .and_then(|val| val.try_into_optionaloperation())
                })
                .await
                .change_context(errors::ApiErrorResponse::InternalServerError)
                .attach_printable("Unable to encrypt merchant details")?,
            metadata: metadata.map(Box::new),
            publishable_key: None,
        })
    }
}

pub async fn merchant_account_update(
    state: SessionState,
    merchant_id: &id_type::MerchantId,
    _profile_id: Option<id_type::ProfileId>,
    req: api::MerchantAccountUpdate,
) -> RouterResponse<api::MerchantAccountResponse> {
    let db = state.store.as_ref();
    let key_manager_state = &(&state).into();
    let key_store = db
        .get_merchant_key_store_by_merchant_id(
            key_manager_state,
            merchant_id,
            &db.get_master_key().to_vec().into(),
        )
        .await
        .to_not_found_response(errors::ApiErrorResponse::MerchantAccountNotFound)?;

    let merchant_account_storage_object = req
        .get_update_merchant_object(&state, merchant_id, &key_store)
        .await
        .attach_printable("Failed to create merchant account update object")?;

    let response = db
        .update_specific_fields_in_merchant(
            key_manager_state,
            merchant_id,
            merchant_account_storage_object,
            &key_store,
        )
        .await
        .to_not_found_response(errors::ApiErrorResponse::MerchantAccountNotFound)?;

    Ok(service_api::ApplicationResponse::Json(
        api::MerchantAccountResponse::foreign_try_from(response)
            .change_context(errors::ApiErrorResponse::InternalServerError)
            .attach_printable("Failed while generating response")?,
    ))
}

pub async fn merchant_account_delete(
    state: SessionState,
    merchant_id: id_type::MerchantId,
) -> RouterResponse<api::MerchantAccountDeleteResponse> {
    let mut is_deleted = false;
    let db = state.store.as_ref();
    let key_manager_state = &(&state).into();
    let merchant_key_store = db
        .get_merchant_key_store_by_merchant_id(
            key_manager_state,
            &merchant_id,
            &state.store.get_master_key().to_vec().into(),
        )
        .await
        .to_not_found_response(errors::ApiErrorResponse::MerchantAccountNotFound)?;

    let merchant_account = db
        .find_merchant_account_by_merchant_id(key_manager_state, &merchant_id, &merchant_key_store)
        .await
        .to_not_found_response(errors::ApiErrorResponse::MerchantAccountNotFound)?;

    let is_merchant_account_deleted = db
        .delete_merchant_account_by_merchant_id(&merchant_id)
        .await
        .to_not_found_response(errors::ApiErrorResponse::MerchantAccountNotFound)?;
    if is_merchant_account_deleted {
        let is_merchant_key_store_deleted = db
            .delete_merchant_key_store_by_merchant_id(&merchant_id)
            .await
            .to_not_found_response(errors::ApiErrorResponse::MerchantAccountNotFound)?;
        is_deleted = is_merchant_account_deleted && is_merchant_key_store_deleted;
    }

    let state = state.clone();
    authentication::decision::spawn_tracked_job(
        async move {
            authentication::decision::revoke_api_key(
                &state,
                merchant_account.publishable_key.into(),
            )
            .await
        },
        authentication::decision::REVOKE,
    );

    match db
        .delete_config_by_key(merchant_id.get_requires_cvv_key().as_str())
        .await
    {
        Ok(_) => Ok::<_, errors::ApiErrorResponse>(()),
        Err(err) => {
            if err.current_context().is_db_not_found() {
                crate::logger::error!("requires_cvv config not found in db: {err:?}");
                Ok(())
            } else {
                Err(err
                    .change_context(errors::ApiErrorResponse::InternalServerError)
                    .attach_printable("Failed while deleting requires_cvv config"))?
            }
        }
    }
    .ok();

    let response = api::MerchantAccountDeleteResponse {
        merchant_id,
        deleted: is_deleted,
    };
    Ok(service_api::ApplicationResponse::Json(response))
}

#[cfg(feature = "v1")]
async fn get_parent_merchant(
    state: &SessionState,
    sub_merchants_enabled: Option<bool>,
    parent_merchant: Option<&id_type::MerchantId>,
    key_store: &domain::MerchantKeyStore,
) -> RouterResult<Option<id_type::MerchantId>> {
    Ok(match sub_merchants_enabled {
        Some(true) => {
            Some(
                parent_merchant.ok_or_else(|| {
                    report!(errors::ValidationError::MissingRequiredField {
                        field_name: "parent_merchant_id".to_string()
                    })
                    .change_context(errors::ApiErrorResponse::PreconditionFailed {
                        message: "If `sub_merchants_enabled` is `true`, then `parent_merchant_id` is mandatory".to_string(),
                    })
                })
                .map(|id| validate_merchant_id(state, id,key_store).change_context(
                    errors::ApiErrorResponse::InvalidDataValue { field_name: "parent_merchant_id" }
                ))?
                .await?
                .get_id().to_owned()
            )
        }
        _ => None,
    })
}

#[cfg(feature = "v1")]
async fn validate_merchant_id(
    state: &SessionState,
    merchant_id: &id_type::MerchantId,
    key_store: &domain::MerchantKeyStore,
) -> RouterResult<domain::MerchantAccount> {
    let db = &*state.store;
    db.find_merchant_account_by_merchant_id(&state.into(), merchant_id, key_store)
        .await
        .to_not_found_response(errors::ApiErrorResponse::MerchantAccountNotFound)
}

struct ConnectorAuthTypeAndMetadataValidation<'a> {
    connector_name: &'a api_models::enums::Connector,
    auth_type: &'a types::ConnectorAuthType,
    connector_meta_data: &'a Option<pii::SecretSerdeValue>,
}

impl ConnectorAuthTypeAndMetadataValidation<'_> {
    pub fn validate_auth_and_metadata_type(
        &self,
    ) -> Result<(), error_stack::Report<errors::ApiErrorResponse>> {
        let connector_auth_type_validation = ConnectorAuthTypeValidation {
            auth_type: self.auth_type,
        };
        connector_auth_type_validation.validate_connector_auth_type()?;
        self.validate_auth_and_metadata_type_with_connector()
            .map_err(|err| match *err.current_context() {
                errors::ConnectorError::InvalidConnectorName => {
                    err.change_context(errors::ApiErrorResponse::InvalidRequestData {
                        message: "The connector name is invalid".to_string(),
                    })
                }
                errors::ConnectorError::InvalidConnectorConfig { config: field_name } => err
                    .change_context(errors::ApiErrorResponse::InvalidRequestData {
                        message: format!("The {} is invalid", field_name),
                    }),
                errors::ConnectorError::FailedToObtainAuthType => {
                    err.change_context(errors::ApiErrorResponse::InvalidRequestData {
                        message: "The auth type is invalid for the connector".to_string(),
                    })
                }
                _ => err.change_context(errors::ApiErrorResponse::InvalidRequestData {
                    message: "The request body is invalid".to_string(),
                }),
            })
    }

    fn validate_auth_and_metadata_type_with_connector(
        &self,
    ) -> Result<(), error_stack::Report<errors::ConnectorError>> {
        use crate::connector::*;

        match self.connector_name {
            api_enums::Connector::Adyenplatform => {
                adyenplatform::transformers::AdyenplatformAuthType::try_from(self.auth_type)?;
                Ok(())
            }
            // api_enums::Connector::Payone => {payone::transformers::PayoneAuthType::try_from(val)?;Ok(())} Added as a template code for future usage
            #[cfg(feature = "dummy_connector")]
            api_enums::Connector::DummyConnector1
            | api_enums::Connector::DummyConnector2
            | api_enums::Connector::DummyConnector3
            | api_enums::Connector::DummyConnector4
            | api_enums::Connector::DummyConnector5
            | api_enums::Connector::DummyConnector6
            | api_enums::Connector::DummyConnector7 => {
                dummyconnector::transformers::DummyConnectorAuthType::try_from(self.auth_type)?;
                Ok(())
            }
            api_enums::Connector::Aci => {
                aci::transformers::AciAuthType::try_from(self.auth_type)?;
                Ok(())
            }
            api_enums::Connector::Adyen => {
                adyen::transformers::AdyenAuthType::try_from(self.auth_type)?;
                adyen::transformers::AdyenConnectorMetadataObject::try_from(
                    self.connector_meta_data,
                )?;
                Ok(())
            }
            api_enums::Connector::Airwallex => {
                airwallex::transformers::AirwallexAuthType::try_from(self.auth_type)?;
                Ok(())
            }
            api_enums::Connector::Authorizedotnet => {
                authorizedotnet::transformers::AuthorizedotnetAuthType::try_from(self.auth_type)?;
                Ok(())
            }
            api_enums::Connector::Bankofamerica => {
                bankofamerica::transformers::BankOfAmericaAuthType::try_from(self.auth_type)?;
                Ok(())
            }
            api_enums::Connector::Billwerk => {
                billwerk::transformers::BillwerkAuthType::try_from(self.auth_type)?;
                Ok(())
            }
            api_enums::Connector::Bitpay => {
                bitpay::transformers::BitpayAuthType::try_from(self.auth_type)?;
                Ok(())
            }
            api_enums::Connector::Bambora => {
                bambora::transformers::BamboraAuthType::try_from(self.auth_type)?;
                Ok(())
            }
            api_enums::Connector::Bamboraapac => {
                bamboraapac::transformers::BamboraapacAuthType::try_from(self.auth_type)?;
                Ok(())
            }
            api_enums::Connector::Boku => {
                boku::transformers::BokuAuthType::try_from(self.auth_type)?;
                Ok(())
            }
            api_enums::Connector::Bluesnap => {
                bluesnap::transformers::BluesnapAuthType::try_from(self.auth_type)?;
                Ok(())
            }
            api_enums::Connector::Braintree => {
                braintree::transformers::BraintreeAuthType::try_from(self.auth_type)?;
                braintree::transformers::BraintreeMeta::try_from(self.connector_meta_data)?;
                Ok(())
            }
            api_enums::Connector::Cashtocode => {
                cashtocode::transformers::CashtocodeAuthType::try_from(self.auth_type)?;
                Ok(())
            }
            api_enums::Connector::Chargebee => {
                chargebee::transformers::ChargebeeAuthType::try_from(self.auth_type)?;
                Ok(())
            }
            api_enums::Connector::Checkout => {
                checkout::transformers::CheckoutAuthType::try_from(self.auth_type)?;
                Ok(())
            }
            api_enums::Connector::Coinbase => {
                coinbase::transformers::CoinbaseAuthType::try_from(self.auth_type)?;
                coinbase::transformers::CoinbaseConnectorMeta::try_from(self.connector_meta_data)?;
                Ok(())
            }
            api_enums::Connector::Coingate => {
                coingate::transformers::CoingateAuthType::try_from(self.auth_type)?;
                Ok(())
            }
            api_enums::Connector::Cryptopay => {
                cryptopay::transformers::CryptopayAuthType::try_from(self.auth_type)?;
                Ok(())
            }
            api_enums::Connector::CtpMastercard => Ok(()),
            api_enums::Connector::Cybersource => {
                cybersource::transformers::CybersourceAuthType::try_from(self.auth_type)?;
                cybersource::transformers::CybersourceConnectorMetadataObject::try_from(
                    self.connector_meta_data,
                )?;
                Ok(())
            }
            api_enums::Connector::Datatrans => {
                datatrans::transformers::DatatransAuthType::try_from(self.auth_type)?;
                Ok(())
            }
            api_enums::Connector::Deutschebank => {
                deutschebank::transformers::DeutschebankAuthType::try_from(self.auth_type)?;
                Ok(())
            }
            api_enums::Connector::Digitalvirgo => {
                digitalvirgo::transformers::DigitalvirgoAuthType::try_from(self.auth_type)?;
                Ok(())
            }
            api_enums::Connector::Dlocal => {
                dlocal::transformers::DlocalAuthType::try_from(self.auth_type)?;
                Ok(())
            }
            api_enums::Connector::Ebanx => {
                ebanx::transformers::EbanxAuthType::try_from(self.auth_type)?;
                Ok(())
            }
            api_enums::Connector::Elavon => {
                elavon::transformers::ElavonAuthType::try_from(self.auth_type)?;
                Ok(())
            }
            api_enums::Connector::Fiserv => {
                fiserv::transformers::FiservAuthType::try_from(self.auth_type)?;
                fiserv::transformers::FiservSessionObject::try_from(self.connector_meta_data)?;
                Ok(())
            }
            api_enums::Connector::Fiservemea => {
                fiservemea::transformers::FiservemeaAuthType::try_from(self.auth_type)?;
                Ok(())
            }
            api_enums::Connector::Fiuu => {
                fiuu::transformers::FiuuAuthType::try_from(self.auth_type)?;
                Ok(())
            }
            api_enums::Connector::Forte => {
                forte::transformers::ForteAuthType::try_from(self.auth_type)?;
                Ok(())
            }
            api_enums::Connector::Getnet => {
                getnet::transformers::GetnetAuthType::try_from(self.auth_type)?;
                Ok(())
            }
            api_enums::Connector::Globalpay => {
                globalpay::transformers::GlobalpayAuthType::try_from(self.auth_type)?;
                Ok(())
            }
            api_enums::Connector::Globepay => {
                globepay::transformers::GlobepayAuthType::try_from(self.auth_type)?;
                Ok(())
            }
            api_enums::Connector::Gocardless => {
                gocardless::transformers::GocardlessAuthType::try_from(self.auth_type)?;
                Ok(())
            }
            api_enums::Connector::Gpayments => {
                gpayments::transformers::GpaymentsAuthType::try_from(self.auth_type)?;
                gpayments::transformers::GpaymentsMetaData::try_from(self.connector_meta_data)?;
                Ok(())
            }
            api_enums::Connector::Hipay => {
                hipay::transformers::HipayAuthType::try_from(self.auth_type)?;
                Ok(())
            }
            api_enums::Connector::Helcim => {
                helcim::transformers::HelcimAuthType::try_from(self.auth_type)?;
                Ok(())
            }
            api_enums::Connector::Iatapay => {
                iatapay::transformers::IatapayAuthType::try_from(self.auth_type)?;
                Ok(())
            }
            api_enums::Connector::Inespay => {
                inespay::transformers::InespayAuthType::try_from(self.auth_type)?;
                Ok(())
            }
            api_enums::Connector::Itaubank => {
                itaubank::transformers::ItaubankAuthType::try_from(self.auth_type)?;
                Ok(())
            }
            api_enums::Connector::Jpmorgan => {
                jpmorgan::transformers::JpmorganAuthType::try_from(self.auth_type)?;
                Ok(())
            }
            api_enums::Connector::Juspaythreedsserver => Ok(()),
            api_enums::Connector::Klarna => {
                klarna::transformers::KlarnaAuthType::try_from(self.auth_type)?;
                klarna::transformers::KlarnaConnectorMetadataObject::try_from(
                    self.connector_meta_data,
                )?;
                Ok(())
            }
            api_enums::Connector::Mifinity => {
                mifinity::transformers::MifinityAuthType::try_from(self.auth_type)?;
                mifinity::transformers::MifinityConnectorMetadataObject::try_from(
                    self.connector_meta_data,
                )?;
                Ok(())
            }
            api_enums::Connector::Mollie => {
                mollie::transformers::MollieAuthType::try_from(self.auth_type)?;
                Ok(())
            }
            api_enums::Connector::Moneris => {
                moneris::transformers::MonerisAuthType::try_from(self.auth_type)?;
                Ok(())
            }
            api_enums::Connector::Multisafepay => {
                multisafepay::transformers::MultisafepayAuthType::try_from(self.auth_type)?;
                Ok(())
            }
            api_enums::Connector::Netcetera => {
                netcetera::transformers::NetceteraAuthType::try_from(self.auth_type)?;
                netcetera::transformers::NetceteraMetaData::try_from(self.connector_meta_data)?;
                Ok(())
            }
            api_enums::Connector::Nexinets => {
                nexinets::transformers::NexinetsAuthType::try_from(self.auth_type)?;
                Ok(())
            }
            api_enums::Connector::Nexixpay => {
                nexixpay::transformers::NexixpayAuthType::try_from(self.auth_type)?;
                Ok(())
            }
            api_enums::Connector::Nmi => {
                nmi::transformers::NmiAuthType::try_from(self.auth_type)?;
                Ok(())
            }
            api_enums::Connector::Nomupay => {
                nomupay::transformers::NomupayAuthType::try_from(self.auth_type)?;
                Ok(())
            }
            api_enums::Connector::Noon => {
                noon::transformers::NoonAuthType::try_from(self.auth_type)?;
                Ok(())
            }
            api_enums::Connector::Novalnet => {
                novalnet::transformers::NovalnetAuthType::try_from(self.auth_type)?;
                Ok(())
            }
            api_enums::Connector::Nuvei => {
                nuvei::transformers::NuveiAuthType::try_from(self.auth_type)?;
                Ok(())
            }
            api_enums::Connector::Opennode => {
                opennode::transformers::OpennodeAuthType::try_from(self.auth_type)?;
                Ok(())
            }
            api_enums::Connector::Paybox => {
                paybox::transformers::PayboxAuthType::try_from(self.auth_type)?;
                Ok(())
            }
            api_enums::Connector::Payme => {
                payme::transformers::PaymeAuthType::try_from(self.auth_type)?;
                Ok(())
            }
            api_enums::Connector::Paypal => {
                paypal::transformers::PaypalAuthType::try_from(self.auth_type)?;
                Ok(())
            }
            api_enums::Connector::Payone => {
                payone::transformers::PayoneAuthType::try_from(self.auth_type)?;
                Ok(())
            }
            api_enums::Connector::Paystack => {
                paystack::transformers::PaystackAuthType::try_from(self.auth_type)?;
                Ok(())
            }
            api_enums::Connector::Payu => {
                payu::transformers::PayuAuthType::try_from(self.auth_type)?;
                Ok(())
            }
            api_enums::Connector::Placetopay => {
                placetopay::transformers::PlacetopayAuthType::try_from(self.auth_type)?;
                Ok(())
            }
            api_enums::Connector::Powertranz => {
                powertranz::transformers::PowertranzAuthType::try_from(self.auth_type)?;
                Ok(())
            }
            api_enums::Connector::Prophetpay => {
                prophetpay::transformers::ProphetpayAuthType::try_from(self.auth_type)?;
                Ok(())
            }
            api_enums::Connector::Rapyd => {
                rapyd::transformers::RapydAuthType::try_from(self.auth_type)?;
                Ok(())
            }
            api_enums::Connector::Razorpay => {
                razorpay::transformers::RazorpayAuthType::try_from(self.auth_type)?;
                Ok(())
            }
            api_enums::Connector::Recurly => {
                recurly::transformers::RecurlyAuthType::try_from(self.auth_type)?;
                Ok(())
            }
            api_enums::Connector::Shift4 => {
                shift4::transformers::Shift4AuthType::try_from(self.auth_type)?;
                Ok(())
            }
            api_enums::Connector::Square => {
                square::transformers::SquareAuthType::try_from(self.auth_type)?;
                Ok(())
            }
            api_enums::Connector::Stax => {
                stax::transformers::StaxAuthType::try_from(self.auth_type)?;
                Ok(())
            }
            api_enums::Connector::Taxjar => {
                taxjar::transformers::TaxjarAuthType::try_from(self.auth_type)?;
                Ok(())
            }
            api_enums::Connector::Stripe => {
                stripe::transformers::StripeAuthType::try_from(self.auth_type)?;
                Ok(())
            }
<<<<<<< HEAD
            api_enums::Connector::Stripebilling => {
                stripebilling::transformers::StripebillingAuthType::try_from(self.auth_type)?;
                Ok(())
            }
=======
            // api_enums::Connector::Stripebilling => {
            //     stripebilling::transformers::StripebillingAuthType::try_from(self.auth_type)?;
            //     Ok(())
            // }
>>>>>>> 32824441
            api_enums::Connector::Trustpay => {
                trustpay::transformers::TrustpayAuthType::try_from(self.auth_type)?;
                Ok(())
            }
            api_enums::Connector::Tsys => {
                tsys::transformers::TsysAuthType::try_from(self.auth_type)?;
                Ok(())
            }
            api_enums::Connector::Volt => {
                volt::transformers::VoltAuthType::try_from(self.auth_type)?;
                Ok(())
            }
            api_enums::Connector::Wellsfargo => {
                wellsfargo::transformers::WellsfargoAuthType::try_from(self.auth_type)?;
                Ok(())
            }
            api_enums::Connector::Wise => {
                wise::transformers::WiseAuthType::try_from(self.auth_type)?;
                Ok(())
            }
            api_enums::Connector::Worldline => {
                worldline::transformers::WorldlineAuthType::try_from(self.auth_type)?;
                Ok(())
            }
            api_enums::Connector::Worldpay => {
                worldpay::transformers::WorldpayAuthType::try_from(self.auth_type)?;
                Ok(())
            }
            api_enums::Connector::Xendit => {
                xendit::transformers::XenditAuthType::try_from(self.auth_type)?;
                Ok(())
            }
            api_enums::Connector::Zen => {
                zen::transformers::ZenAuthType::try_from(self.auth_type)?;
                Ok(())
            }
            api_enums::Connector::Zsl => {
                zsl::transformers::ZslAuthType::try_from(self.auth_type)?;
                Ok(())
            }
            api_enums::Connector::Signifyd => {
                signifyd::transformers::SignifydAuthType::try_from(self.auth_type)?;
                Ok(())
            }
            api_enums::Connector::Riskified => {
                riskified::transformers::RiskifiedAuthType::try_from(self.auth_type)?;
                Ok(())
            }
            api_enums::Connector::Plaid => {
                PlaidAuthType::foreign_try_from(self.auth_type)?;
                Ok(())
            }
            api_enums::Connector::Threedsecureio => {
                threedsecureio::transformers::ThreedsecureioAuthType::try_from(self.auth_type)?;
                Ok(())
            }
        }
    }
}

struct ConnectorAuthTypeValidation<'a> {
    auth_type: &'a types::ConnectorAuthType,
}

impl ConnectorAuthTypeValidation<'_> {
    fn validate_connector_auth_type(
        &self,
    ) -> Result<(), error_stack::Report<errors::ApiErrorResponse>> {
        let validate_non_empty_field = |field_value: &str, field_name: &str| {
            if field_value.trim().is_empty() {
                Err(errors::ApiErrorResponse::InvalidDataFormat {
                    field_name: format!("connector_account_details.{}", field_name),
                    expected_format: "a non empty String".to_string(),
                }
                .into())
            } else {
                Ok(())
            }
        };
        match self.auth_type {
            hyperswitch_domain_models::router_data::ConnectorAuthType::TemporaryAuth => Ok(()),
            hyperswitch_domain_models::router_data::ConnectorAuthType::HeaderKey { api_key } => {
                validate_non_empty_field(api_key.peek(), "api_key")
            }
            hyperswitch_domain_models::router_data::ConnectorAuthType::BodyKey {
                api_key,
                key1,
            } => {
                validate_non_empty_field(api_key.peek(), "api_key")?;
                validate_non_empty_field(key1.peek(), "key1")
            }
            hyperswitch_domain_models::router_data::ConnectorAuthType::SignatureKey {
                api_key,
                key1,
                api_secret,
            } => {
                validate_non_empty_field(api_key.peek(), "api_key")?;
                validate_non_empty_field(key1.peek(), "key1")?;
                validate_non_empty_field(api_secret.peek(), "api_secret")
            }
            hyperswitch_domain_models::router_data::ConnectorAuthType::MultiAuthKey {
                api_key,
                key1,
                api_secret,
                key2,
            } => {
                validate_non_empty_field(api_key.peek(), "api_key")?;
                validate_non_empty_field(key1.peek(), "key1")?;
                validate_non_empty_field(api_secret.peek(), "api_secret")?;
                validate_non_empty_field(key2.peek(), "key2")
            }
            hyperswitch_domain_models::router_data::ConnectorAuthType::CurrencyAuthKey {
                auth_key_map,
            } => {
                if auth_key_map.is_empty() {
                    Err(errors::ApiErrorResponse::InvalidDataFormat {
                        field_name: "connector_account_details.auth_key_map".to_string(),
                        expected_format: "a non empty map".to_string(),
                    }
                    .into())
                } else {
                    Ok(())
                }
            }
            hyperswitch_domain_models::router_data::ConnectorAuthType::CertificateAuth {
                certificate,
                private_key,
            } => {
                client::create_identity_from_certificate_and_key(
                    certificate.to_owned(),
                    private_key.to_owned(),
                )
                .change_context(errors::ApiErrorResponse::InvalidDataFormat {
                    field_name:
                        "connector_account_details.certificate or connector_account_details.private_key"
                            .to_string(),
                    expected_format:
                        "a valid base64 encoded string of PEM encoded Certificate and Private Key"
                            .to_string(),
                })?;
                Ok(())
            }
            hyperswitch_domain_models::router_data::ConnectorAuthType::NoKey => Ok(()),
        }
    }
}

struct ConnectorStatusAndDisabledValidation<'a> {
    status: &'a Option<api_enums::ConnectorStatus>,
    disabled: &'a Option<bool>,
    auth: &'a types::ConnectorAuthType,
    current_status: &'a api_enums::ConnectorStatus,
}

impl ConnectorStatusAndDisabledValidation<'_> {
    fn validate_status_and_disabled(
        &self,
    ) -> RouterResult<(api_enums::ConnectorStatus, Option<bool>)> {
        let connector_status = match (self.status, self.auth) {
            (
                Some(common_enums::ConnectorStatus::Active),
                types::ConnectorAuthType::TemporaryAuth,
            ) => {
                return Err(errors::ApiErrorResponse::InvalidRequestData {
                    message: "Connector status cannot be active when using TemporaryAuth"
                        .to_string(),
                }
                .into());
            }
            (Some(status), _) => status,
            (None, types::ConnectorAuthType::TemporaryAuth) => {
                &common_enums::ConnectorStatus::Inactive
            }
            (None, _) => self.current_status,
        };

        let disabled = match (self.disabled, connector_status) {
            (Some(false), common_enums::ConnectorStatus::Inactive) => {
                return Err(errors::ApiErrorResponse::InvalidRequestData {
                    message: "Connector cannot be enabled when connector_status is inactive or when using TemporaryAuth"
                        .to_string(),
                }
                .into());
            }
            (Some(disabled), _) => Some(*disabled),
            (None, common_enums::ConnectorStatus::Inactive) => Some(true),
            // Enable the connector if nothing is passed in the request
            (None, _) => Some(false),
        };

        Ok((*connector_status, disabled))
    }
}

struct ConnectorMetadata<'a> {
    connector_metadata: &'a Option<pii::SecretSerdeValue>,
}

impl ConnectorMetadata<'_> {
    fn validate_apple_pay_certificates_in_mca_metadata(&self) -> RouterResult<()> {
        self.connector_metadata
            .clone()
            .map(api_models::payments::ConnectorMetadata::from_value)
            .transpose()
            .change_context(errors::ApiErrorResponse::InvalidDataFormat {
                field_name: "metadata".to_string(),
                expected_format: "connector metadata".to_string(),
            })?
            .and_then(|metadata| metadata.get_apple_pay_certificates())
            .map(|(certificate, certificate_key)| {
                client::create_identity_from_certificate_and_key(certificate, certificate_key)
            })
            .transpose()
            .change_context(errors::ApiErrorResponse::InvalidDataValue {
                field_name: "certificate/certificate key",
            })?;
        Ok(())
    }
}

struct PMAuthConfigValidation<'a> {
    connector_type: &'a api_enums::ConnectorType,
    pm_auth_config: &'a Option<pii::SecretSerdeValue>,
    db: &'a dyn StorageInterface,
    merchant_id: &'a id_type::MerchantId,
    profile_id: &'a id_type::ProfileId,
    key_store: &'a domain::MerchantKeyStore,
    key_manager_state: &'a KeyManagerState,
}

impl PMAuthConfigValidation<'_> {
    async fn validate_pm_auth(&self, val: &pii::SecretSerdeValue) -> RouterResponse<()> {
        let config = serde_json::from_value::<api_models::pm_auth::PaymentMethodAuthConfig>(
            val.clone().expose(),
        )
        .change_context(errors::ApiErrorResponse::InvalidRequestData {
            message: "invalid data received for payment method auth config".to_string(),
        })
        .attach_printable("Failed to deserialize Payment Method Auth config")?;

        let all_mcas = self
            .db
            .find_merchant_connector_account_by_merchant_id_and_disabled_list(
                self.key_manager_state,
                self.merchant_id,
                true,
                self.key_store,
            )
            .await
            .change_context(errors::ApiErrorResponse::MerchantConnectorAccountNotFound {
                id: self.merchant_id.get_string_repr().to_owned(),
            })?;

        for conn_choice in config.enabled_payment_methods {
            let pm_auth_mca = all_mcas
                .clone()
                .into_iter()
                .find(|mca| mca.get_id() == conn_choice.mca_id)
                .ok_or(errors::ApiErrorResponse::GenericNotFoundError {
                    message: "payment method auth connector account not found".to_string(),
                })?;

            if &pm_auth_mca.profile_id != self.profile_id {
                return Err(errors::ApiErrorResponse::GenericNotFoundError {
                    message: "payment method auth profile_id differs from connector profile_id"
                        .to_string(),
                }
                .into());
            }
        }

        Ok(services::ApplicationResponse::StatusOk)
    }

    async fn validate_pm_auth_config(&self) -> RouterResult<()> {
        if self.connector_type != &api_enums::ConnectorType::PaymentMethodAuth {
            if let Some(val) = self.pm_auth_config.clone() {
                self.validate_pm_auth(&val).await?;
            }
        }
        Ok(())
    }
}

struct ConnectorTypeAndConnectorName<'a> {
    connector_type: &'a api_enums::ConnectorType,
    connector_name: &'a api_enums::Connector,
}

impl ConnectorTypeAndConnectorName<'_> {
    fn get_routable_connector(&self) -> RouterResult<Option<api_enums::RoutableConnectors>> {
        let mut routable_connector =
            api_enums::RoutableConnectors::from_str(&self.connector_name.to_string()).ok();

        let pm_auth_connector =
            api_enums::convert_pm_auth_connector(self.connector_name.to_string().as_str());
        let authentication_connector =
            api_enums::convert_authentication_connector(self.connector_name.to_string().as_str());
        let tax_connector =
            api_enums::convert_tax_connector(self.connector_name.to_string().as_str());
        let billing_connector =
            api_enums::convert_billing_connector(self.connector_name.to_string().as_str());

        if pm_auth_connector.is_some() {
            if self.connector_type != &api_enums::ConnectorType::PaymentMethodAuth
                && self.connector_type != &api_enums::ConnectorType::PaymentProcessor
            {
                return Err(errors::ApiErrorResponse::InvalidRequestData {
                    message: "Invalid connector type given".to_string(),
                }
                .into());
            }
        } else if authentication_connector.is_some() {
            if self.connector_type != &api_enums::ConnectorType::AuthenticationProcessor {
                return Err(errors::ApiErrorResponse::InvalidRequestData {
                    message: "Invalid connector type given".to_string(),
                }
                .into());
            }
        } else if tax_connector.is_some() {
            if self.connector_type != &api_enums::ConnectorType::TaxProcessor {
                return Err(errors::ApiErrorResponse::InvalidRequestData {
                    message: "Invalid connector type given".to_string(),
                }
                .into());
            }
        } else if billing_connector.is_some() {
            if self.connector_type != &api_enums::ConnectorType::BillingProcessor {
                return Err(errors::ApiErrorResponse::InvalidRequestData {
                    message: "Invalid connector type given".to_string(),
                }
                .into());
            }
        } else {
            let routable_connector_option = self
                .connector_name
                .to_string()
                .parse::<api_enums::RoutableConnectors>()
                .change_context(errors::ApiErrorResponse::InvalidRequestData {
                    message: "Invalid connector name given".to_string(),
                })?;
            routable_connector = Some(routable_connector_option);
        };
        Ok(routable_connector)
    }
}
#[cfg(feature = "v1")]
struct MerchantDefaultConfigUpdate<'a> {
    routable_connector: &'a Option<api_enums::RoutableConnectors>,
    merchant_connector_id: &'a id_type::MerchantConnectorAccountId,
    store: &'a dyn StorageInterface,
    merchant_id: &'a id_type::MerchantId,
    profile_id: &'a id_type::ProfileId,
    transaction_type: &'a api_enums::TransactionType,
}
#[cfg(feature = "v1")]
impl MerchantDefaultConfigUpdate<'_> {
    async fn retrieve_and_update_default_fallback_routing_algorithm_if_routable_connector_exists(
        &self,
    ) -> RouterResult<()> {
        let mut default_routing_config = routing::helpers::get_merchant_default_config(
            self.store,
            self.merchant_id.get_string_repr(),
            self.transaction_type,
        )
        .await?;

        let mut default_routing_config_for_profile = routing::helpers::get_merchant_default_config(
            self.store,
            self.profile_id.get_string_repr(),
            self.transaction_type,
        )
        .await?;

        if let Some(routable_connector_val) = self.routable_connector {
            let choice = routing_types::RoutableConnectorChoice {
                choice_kind: routing_types::RoutableChoiceKind::FullStruct,
                connector: *routable_connector_val,
                merchant_connector_id: Some(self.merchant_connector_id.clone()),
            };
            if !default_routing_config.contains(&choice) {
                default_routing_config.push(choice.clone());
                routing::helpers::update_merchant_default_config(
                    self.store,
                    self.merchant_id.get_string_repr(),
                    default_routing_config.clone(),
                    self.transaction_type,
                )
                .await?;
            }
            if !default_routing_config_for_profile.contains(&choice.clone()) {
                default_routing_config_for_profile.push(choice);
                routing::helpers::update_merchant_default_config(
                    self.store,
                    self.profile_id.get_string_repr(),
                    default_routing_config_for_profile.clone(),
                    self.transaction_type,
                )
                .await?;
            }
        }
        Ok(())
    }

    async fn retrieve_and_delete_from_default_fallback_routing_algorithm_if_routable_connector_exists(
        &self,
    ) -> RouterResult<()> {
        let mut default_routing_config = routing::helpers::get_merchant_default_config(
            self.store,
            self.merchant_id.get_string_repr(),
            self.transaction_type,
        )
        .await?;

        let mut default_routing_config_for_profile = routing::helpers::get_merchant_default_config(
            self.store,
            self.profile_id.get_string_repr(),
            self.transaction_type,
        )
        .await?;

        if let Some(routable_connector_val) = self.routable_connector {
            let choice = routing_types::RoutableConnectorChoice {
                choice_kind: routing_types::RoutableChoiceKind::FullStruct,
                connector: *routable_connector_val,
                merchant_connector_id: Some(self.merchant_connector_id.clone()),
            };
            if default_routing_config.contains(&choice) {
                default_routing_config.retain(|mca| {
                    mca.merchant_connector_id.as_ref() != Some(self.merchant_connector_id)
                });
                routing::helpers::update_merchant_default_config(
                    self.store,
                    self.merchant_id.get_string_repr(),
                    default_routing_config.clone(),
                    self.transaction_type,
                )
                .await?;
            }
            if default_routing_config_for_profile.contains(&choice.clone()) {
                default_routing_config_for_profile.retain(|mca| {
                    mca.merchant_connector_id.as_ref() != Some(self.merchant_connector_id)
                });
                routing::helpers::update_merchant_default_config(
                    self.store,
                    self.profile_id.get_string_repr(),
                    default_routing_config_for_profile.clone(),
                    self.transaction_type,
                )
                .await?;
            }
        }
        Ok(())
    }
}
#[cfg(feature = "v2")]
struct DefaultFallbackRoutingConfigUpdate<'a> {
    routable_connector: &'a Option<api_enums::RoutableConnectors>,
    merchant_connector_id: &'a id_type::MerchantConnectorAccountId,
    store: &'a dyn StorageInterface,
    business_profile: domain::Profile,
    key_store: hyperswitch_domain_models::merchant_key_store::MerchantKeyStore,
    key_manager_state: &'a KeyManagerState,
}
#[cfg(feature = "v2")]
impl DefaultFallbackRoutingConfigUpdate<'_> {
    async fn retrieve_and_update_default_fallback_routing_algorithm_if_routable_connector_exists(
        &self,
    ) -> RouterResult<()> {
        let profile_wrapper = ProfileWrapper::new(self.business_profile.clone());
        let default_routing_config_for_profile =
            &mut profile_wrapper.get_default_fallback_list_of_connector_under_profile()?;
        if let Some(routable_connector_val) = self.routable_connector {
            let choice = routing_types::RoutableConnectorChoice {
                choice_kind: routing_types::RoutableChoiceKind::FullStruct,
                connector: *routable_connector_val,
                merchant_connector_id: Some(self.merchant_connector_id.clone()),
            };
            if !default_routing_config_for_profile.contains(&choice.clone()) {
                default_routing_config_for_profile.push(choice);

                profile_wrapper
                    .update_default_fallback_routing_of_connectors_under_profile(
                        self.store,
                        default_routing_config_for_profile,
                        self.key_manager_state,
                        &self.key_store,
                    )
                    .await?
            }
        }
        Ok(())
    }

    async fn retrieve_and_delete_from_default_fallback_routing_algorithm_if_routable_connector_exists(
        &self,
    ) -> RouterResult<()> {
        let profile_wrapper = ProfileWrapper::new(self.business_profile.clone());
        let default_routing_config_for_profile =
            &mut profile_wrapper.get_default_fallback_list_of_connector_under_profile()?;
        if let Some(routable_connector_val) = self.routable_connector {
            let choice = routing_types::RoutableConnectorChoice {
                choice_kind: routing_types::RoutableChoiceKind::FullStruct,
                connector: *routable_connector_val,
                merchant_connector_id: Some(self.merchant_connector_id.clone()),
            };
            if default_routing_config_for_profile.contains(&choice.clone()) {
                default_routing_config_for_profile.retain(|mca| {
                    mca.merchant_connector_id.as_ref() != Some(self.merchant_connector_id)
                });

                profile_wrapper
                    .update_default_fallback_routing_of_connectors_under_profile(
                        self.store,
                        default_routing_config_for_profile,
                        self.key_manager_state,
                        &self.key_store,
                    )
                    .await?
            }
        }
        Ok(())
    }
}
#[cfg(any(feature = "v1", feature = "v2", feature = "olap"))]
#[async_trait::async_trait]
trait MerchantConnectorAccountUpdateBridge {
    async fn get_merchant_connector_account_from_id(
        self,
        db: &dyn StorageInterface,
        merchant_id: &id_type::MerchantId,
        merchant_connector_id: &id_type::MerchantConnectorAccountId,
        key_store: &domain::MerchantKeyStore,
        key_manager_state: &KeyManagerState,
    ) -> RouterResult<domain::MerchantConnectorAccount>;

    async fn create_domain_model_from_request(
        self,
        state: &SessionState,
        key_store: domain::MerchantKeyStore,
        mca: &domain::MerchantConnectorAccount,
        key_manager_state: &KeyManagerState,
        merchant_account: &domain::MerchantAccount,
    ) -> RouterResult<domain::MerchantConnectorAccountUpdate>;
}

#[cfg(all(feature = "v2", feature = "olap"))]
#[async_trait::async_trait]
impl MerchantConnectorAccountUpdateBridge for api_models::admin::MerchantConnectorUpdate {
    async fn get_merchant_connector_account_from_id(
        self,
        db: &dyn StorageInterface,
        _merchant_id: &id_type::MerchantId,
        merchant_connector_id: &id_type::MerchantConnectorAccountId,
        key_store: &domain::MerchantKeyStore,
        key_manager_state: &KeyManagerState,
    ) -> RouterResult<domain::MerchantConnectorAccount> {
        db.find_merchant_connector_account_by_id(
            key_manager_state,
            merchant_connector_id,
            key_store,
        )
        .await
        .to_not_found_response(errors::ApiErrorResponse::MerchantAccountNotFound)
    }

    async fn create_domain_model_from_request(
        self,
        state: &SessionState,
        key_store: domain::MerchantKeyStore,
        mca: &domain::MerchantConnectorAccount,
        key_manager_state: &KeyManagerState,
        merchant_account: &domain::MerchantAccount,
    ) -> RouterResult<domain::MerchantConnectorAccountUpdate> {
        let frm_configs = self.get_frm_config_as_secret();

        let payment_methods_enabled = self.payment_methods_enabled;

        let auth = types::ConnectorAuthType::from_secret_value(
            self.connector_account_details
                .clone()
                .unwrap_or(mca.connector_account_details.clone().into_inner()),
        )
        .change_context(errors::ApiErrorResponse::InvalidDataFormat {
            field_name: "connector_account_details".to_string(),
            expected_format: "auth_type and api_key".to_string(),
        })?;

        let metadata = self.metadata.clone().or(mca.metadata.clone());

        let connector_auth_type_and_metadata_validation = ConnectorAuthTypeAndMetadataValidation {
            connector_name: &mca.connector_name,
            auth_type: &auth,
            connector_meta_data: &metadata,
        };

        connector_auth_type_and_metadata_validation.validate_auth_and_metadata_type()?;
        let connector_status_and_disabled_validation = ConnectorStatusAndDisabledValidation {
            status: &self.status,
            disabled: &self.disabled,
            auth: &auth,
            current_status: &mca.status,
        };

        let (connector_status, disabled) =
            connector_status_and_disabled_validation.validate_status_and_disabled()?;

        let pm_auth_config_validation = PMAuthConfigValidation {
            connector_type: &self.connector_type,
            pm_auth_config: &self.pm_auth_config,
            db: state.store.as_ref(),
            merchant_id: merchant_account.get_id(),
            profile_id: &mca.profile_id.clone(),
            key_store: &key_store,
            key_manager_state,
        };

        pm_auth_config_validation.validate_pm_auth_config().await?;

        let merchant_recipient_data = if let Some(data) = &self.additional_merchant_data {
            Some(
                process_open_banking_connectors(
                    state,
                    merchant_account.get_id(),
                    &auth,
                    &self.connector_type,
                    &mca.connector_name,
                    types::AdditionalMerchantData::foreign_from(data.clone()),
                )
                .await?,
            )
        } else {
            None
        }
        .map(|data| {
            serde_json::to_value(types::AdditionalMerchantData::OpenBankingRecipientData(
                data,
            ))
        })
        .transpose()
        .change_context(errors::ApiErrorResponse::InternalServerError)
        .attach_printable("Failed to serialize MerchantRecipientData")?;

        let encrypted_data = domain_types::crypto_operation(
            key_manager_state,
            type_name!(domain::MerchantConnectorAccount),
            domain_types::CryptoOperation::BatchEncrypt(
                UpdateEncryptableMerchantConnectorAccount::to_encryptable(
                    UpdateEncryptableMerchantConnectorAccount {
                        connector_account_details: self.connector_account_details,
                        connector_wallets_details:
                            helpers::get_connector_wallets_details_with_apple_pay_certificates(
                                &self.metadata,
                                &self.connector_wallets_details,
                            )
                            .await?,
                        additional_merchant_data: merchant_recipient_data.map(Secret::new),
                    },
                ),
            ),
            km_types::Identifier::Merchant(key_store.merchant_id.clone()),
            key_store.key.peek(),
        )
        .await
        .and_then(|val| val.try_into_batchoperation())
        .change_context(errors::ApiErrorResponse::InternalServerError)
        .attach_printable("Failed while decrypting connector account details".to_string())?;

        let encrypted_data =
            UpdateEncryptableMerchantConnectorAccount::from_encryptable(encrypted_data)
                .change_context(errors::ApiErrorResponse::InternalServerError)
                .attach_printable("Failed while decrypting connector account details")?;

        let feature_metadata = self
            .feature_metadata
            .as_ref()
            .map(ForeignTryFrom::foreign_try_from)
            .transpose()?;

        Ok(storage::MerchantConnectorAccountUpdate::Update {
            connector_type: Some(self.connector_type),
            connector_label: self.connector_label.clone(),
            connector_account_details: Box::new(encrypted_data.connector_account_details),
            disabled,
            payment_methods_enabled,
            metadata: self.metadata,
            frm_configs,
            connector_webhook_details: match &self.connector_webhook_details {
                Some(connector_webhook_details) => Box::new(
                    connector_webhook_details
                        .encode_to_value()
                        .change_context(errors::ApiErrorResponse::InternalServerError)
                        .map(Some)?
                        .map(Secret::new),
                ),
                None => Box::new(None),
            },
            applepay_verified_domains: None,
            pm_auth_config: Box::new(self.pm_auth_config),
            status: Some(connector_status),
            additional_merchant_data: Box::new(encrypted_data.additional_merchant_data),
            connector_wallets_details: Box::new(encrypted_data.connector_wallets_details),
            feature_metadata: Box::new(feature_metadata),
        })
    }
}

#[cfg(all(feature = "v1", feature = "olap"))]
#[async_trait::async_trait]
impl MerchantConnectorAccountUpdateBridge for api_models::admin::MerchantConnectorUpdate {
    async fn get_merchant_connector_account_from_id(
        self,
        db: &dyn StorageInterface,
        merchant_id: &id_type::MerchantId,
        merchant_connector_id: &id_type::MerchantConnectorAccountId,
        key_store: &domain::MerchantKeyStore,
        key_manager_state: &KeyManagerState,
    ) -> RouterResult<domain::MerchantConnectorAccount> {
        db.find_by_merchant_connector_account_merchant_id_merchant_connector_id(
            key_manager_state,
            merchant_id,
            merchant_connector_id,
            key_store,
        )
        .await
        .to_not_found_response(
            errors::ApiErrorResponse::MerchantConnectorAccountNotFound {
                id: merchant_connector_id.get_string_repr().to_string(),
            },
        )
    }

    async fn create_domain_model_from_request(
        self,
        state: &SessionState,
        key_store: domain::MerchantKeyStore,
        mca: &domain::MerchantConnectorAccount,
        key_manager_state: &KeyManagerState,
        merchant_account: &domain::MerchantAccount,
    ) -> RouterResult<domain::MerchantConnectorAccountUpdate> {
        let payment_methods_enabled = self.payment_methods_enabled.map(|pm_enabled| {
            pm_enabled
                .iter()
                .flat_map(Encode::encode_to_value)
                .map(Secret::new)
                .collect::<Vec<pii::SecretSerdeValue>>()
        });

        let frm_configs = get_frm_config_as_secret(self.frm_configs);

        let auth: types::ConnectorAuthType = self
            .connector_account_details
            .clone()
            .unwrap_or(mca.connector_account_details.clone().into_inner())
            .parse_value("ConnectorAuthType")
            .change_context(errors::ApiErrorResponse::InvalidDataFormat {
                field_name: "connector_account_details".to_string(),
                expected_format: "auth_type and api_key".to_string(),
            })?;
        let metadata = self.metadata.clone().or(mca.metadata.clone());

        let connector_name = mca.connector_name.as_ref();
        let connector_enum = api_models::enums::Connector::from_str(connector_name)
            .change_context(errors::ApiErrorResponse::InvalidDataValue {
                field_name: "connector",
            })
            .attach_printable_lazy(|| {
                format!("unable to parse connector name {connector_name:?}")
            })?;
        let connector_auth_type_and_metadata_validation = ConnectorAuthTypeAndMetadataValidation {
            connector_name: &connector_enum,
            auth_type: &auth,
            connector_meta_data: &metadata,
        };
        connector_auth_type_and_metadata_validation.validate_auth_and_metadata_type()?;
        let connector_status_and_disabled_validation = ConnectorStatusAndDisabledValidation {
            status: &self.status,
            disabled: &self.disabled,
            auth: &auth,
            current_status: &mca.status,
        };
        let (connector_status, disabled) =
            connector_status_and_disabled_validation.validate_status_and_disabled()?;

        if self.connector_type != api_enums::ConnectorType::PaymentMethodAuth {
            if let Some(val) = self.pm_auth_config.clone() {
                validate_pm_auth(
                    val,
                    state,
                    merchant_account.get_id(),
                    &key_store,
                    merchant_account.clone(),
                    &mca.profile_id,
                )
                .await?;
            }
        }

        let merchant_recipient_data = if let Some(data) = &self.additional_merchant_data {
            Some(
                process_open_banking_connectors(
                    state,
                    merchant_account.get_id(),
                    &auth,
                    &self.connector_type,
                    &connector_enum,
                    types::AdditionalMerchantData::foreign_from(data.clone()),
                )
                .await?,
            )
        } else {
            None
        }
        .map(|data| {
            serde_json::to_value(types::AdditionalMerchantData::OpenBankingRecipientData(
                data,
            ))
        })
        .transpose()
        .change_context(errors::ApiErrorResponse::InternalServerError)
        .attach_printable("Failed to serialize MerchantRecipientData")?;

        let encrypted_data = domain_types::crypto_operation(
            key_manager_state,
            type_name!(domain::MerchantConnectorAccount),
            domain_types::CryptoOperation::BatchEncrypt(
                UpdateEncryptableMerchantConnectorAccount::to_encryptable(
                    UpdateEncryptableMerchantConnectorAccount {
                        connector_account_details: self.connector_account_details,
                        connector_wallets_details:
                            helpers::get_connector_wallets_details_with_apple_pay_certificates(
                                &self.metadata,
                                &self.connector_wallets_details,
                            )
                            .await?,
                        additional_merchant_data: merchant_recipient_data.map(Secret::new),
                    },
                ),
            ),
            km_types::Identifier::Merchant(key_store.merchant_id.clone()),
            key_store.key.peek(),
        )
        .await
        .and_then(|val| val.try_into_batchoperation())
        .change_context(errors::ApiErrorResponse::InternalServerError)
        .attach_printable("Failed while decrypting connector account details".to_string())?;

        let encrypted_data =
            UpdateEncryptableMerchantConnectorAccount::from_encryptable(encrypted_data)
                .change_context(errors::ApiErrorResponse::InternalServerError)
                .attach_printable("Failed while decrypting connector account details")?;

        Ok(storage::MerchantConnectorAccountUpdate::Update {
            connector_type: Some(self.connector_type),
            connector_name: None,
            merchant_connector_id: None,
            connector_label: self.connector_label.clone(),
            connector_account_details: Box::new(encrypted_data.connector_account_details),
            test_mode: self.test_mode,
            disabled,
            payment_methods_enabled,
            metadata: self.metadata,
            frm_configs,
            connector_webhook_details: match &self.connector_webhook_details {
                Some(connector_webhook_details) => Box::new(
                    connector_webhook_details
                        .encode_to_value()
                        .change_context(errors::ApiErrorResponse::InternalServerError)
                        .map(Some)?
                        .map(Secret::new),
                ),
                None => Box::new(None),
            },
            applepay_verified_domains: None,
            pm_auth_config: Box::new(self.pm_auth_config),
            status: Some(connector_status),
            additional_merchant_data: Box::new(encrypted_data.additional_merchant_data),
            connector_wallets_details: Box::new(encrypted_data.connector_wallets_details),
        })
    }
}

#[cfg(any(feature = "v1", feature = "v2", feature = "olap"))]
#[async_trait::async_trait]
trait MerchantConnectorAccountCreateBridge {
    async fn create_domain_model_from_request(
        self,
        state: &SessionState,
        key_store: domain::MerchantKeyStore,
        business_profile: &domain::Profile,
        key_manager_state: &KeyManagerState,
    ) -> RouterResult<domain::MerchantConnectorAccount>;

    async fn validate_and_get_business_profile(
        self,
        merchant_account: &domain::MerchantAccount,
        db: &dyn StorageInterface,
        key_manager_state: &KeyManagerState,
        key_store: &domain::MerchantKeyStore,
    ) -> RouterResult<domain::Profile>;
}

#[cfg(all(feature = "v2", feature = "olap",))]
#[async_trait::async_trait]
impl MerchantConnectorAccountCreateBridge for api::MerchantConnectorCreate {
    async fn create_domain_model_from_request(
        self,
        state: &SessionState,
        key_store: domain::MerchantKeyStore,
        business_profile: &domain::Profile,
        key_manager_state: &KeyManagerState,
    ) -> RouterResult<domain::MerchantConnectorAccount> {
        // If connector label is not passed in the request, generate one
        let connector_label = self.get_connector_label(business_profile.profile_name.clone());
        let frm_configs = self.get_frm_config_as_secret();
        let payment_methods_enabled = self.payment_methods_enabled;
        // Validate Merchant api details and return error if not in correct format
        let auth = types::ConnectorAuthType::from_option_secret_value(
            self.connector_account_details.clone(),
        )
        .change_context(errors::ApiErrorResponse::InvalidDataFormat {
            field_name: "connector_account_details".to_string(),
            expected_format: "auth_type and api_key".to_string(),
        })?;

        let connector_auth_type_and_metadata_validation = ConnectorAuthTypeAndMetadataValidation {
            connector_name: &self.connector_name,
            auth_type: &auth,
            connector_meta_data: &self.metadata,
        };
        connector_auth_type_and_metadata_validation.validate_auth_and_metadata_type()?;
        let connector_status_and_disabled_validation = ConnectorStatusAndDisabledValidation {
            status: &self.status,
            disabled: &self.disabled,
            auth: &auth,
            current_status: &api_enums::ConnectorStatus::Active,
        };
        let (connector_status, disabled) =
            connector_status_and_disabled_validation.validate_status_and_disabled()?;

        let identifier = km_types::Identifier::Merchant(business_profile.merchant_id.clone());
        let merchant_recipient_data = if let Some(data) = &self.additional_merchant_data {
            Some(
                process_open_banking_connectors(
                    state,
                    &business_profile.merchant_id,
                    &auth,
                    &self.connector_type,
                    &self.connector_name,
                    types::AdditionalMerchantData::foreign_from(data.clone()),
                )
                .await?,
            )
        } else {
            None
        }
        .map(|data| {
            serde_json::to_value(types::AdditionalMerchantData::OpenBankingRecipientData(
                data,
            ))
        })
        .transpose()
        .change_context(errors::ApiErrorResponse::InternalServerError)
        .attach_printable("Failed to serialize MerchantRecipientData")?;

        let encrypted_data = domain_types::crypto_operation(
            key_manager_state,
            type_name!(domain::MerchantConnectorAccount),
            domain_types::CryptoOperation::BatchEncrypt(
                FromRequestEncryptableMerchantConnectorAccount::to_encryptable(
                    FromRequestEncryptableMerchantConnectorAccount {
                        connector_account_details: self.connector_account_details.ok_or(
                            errors::ApiErrorResponse::MissingRequiredField {
                                field_name: "connector_account_details",
                            },
                        )?,
                        connector_wallets_details:
                            helpers::get_connector_wallets_details_with_apple_pay_certificates(
                                &self.metadata,
                                &self.connector_wallets_details,
                            )
                            .await?,
                        additional_merchant_data: merchant_recipient_data.map(Secret::new),
                    },
                ),
            ),
            identifier.clone(),
            key_store.key.peek(),
        )
        .await
        .and_then(|val| val.try_into_batchoperation())
        .change_context(errors::ApiErrorResponse::InternalServerError)
        .attach_printable("Failed while decrypting connector account details".to_string())?;

        let encrypted_data =
            FromRequestEncryptableMerchantConnectorAccount::from_encryptable(encrypted_data)
                .change_context(errors::ApiErrorResponse::InternalServerError)
                .attach_printable("Failed while decrypting connector account details")?;

        let feature_metadata = self
            .feature_metadata
            .as_ref()
            .map(ForeignTryFrom::foreign_try_from)
            .transpose()?;
        Ok(domain::MerchantConnectorAccount {
            merchant_id: business_profile.merchant_id.clone(),
            connector_type: self.connector_type,
            connector_name: self.connector_name,
            connector_account_details: encrypted_data.connector_account_details,
            payment_methods_enabled,
            disabled,
            metadata: self.metadata.clone(),
            frm_configs,
            connector_label: Some(connector_label.clone()),
            created_at: date_time::now(),
            modified_at: date_time::now(),
            id: common_utils::generate_merchant_connector_account_id_of_default_length(),
            connector_webhook_details: match self.connector_webhook_details {
                Some(connector_webhook_details) => {
                    connector_webhook_details.encode_to_value(
                    )
                    .change_context(errors::ApiErrorResponse::InternalServerError)
                    .attach_printable(format!("Failed to serialize api_models::admin::MerchantConnectorWebhookDetails for Merchant: {:?}", business_profile.merchant_id))
                    .map(Some)?
                    .map(Secret::new)
                }
                None => None,
            },
            profile_id: business_profile.get_id().to_owned(),
            applepay_verified_domains: None,
            pm_auth_config: self.pm_auth_config.clone(),
            status: connector_status,
            connector_wallets_details: encrypted_data.connector_wallets_details,
            additional_merchant_data: encrypted_data.additional_merchant_data,
            version: hyperswitch_domain_models::consts::API_VERSION,
            feature_metadata,
        })
    }

    async fn validate_and_get_business_profile(
        self,
        merchant_account: &domain::MerchantAccount,
        db: &dyn StorageInterface,
        key_manager_state: &KeyManagerState,
        key_store: &domain::MerchantKeyStore,
    ) -> RouterResult<domain::Profile> {
        let profile_id = self.profile_id;
        // Check whether this profile belongs to the merchant

        let business_profile = core_utils::validate_and_get_business_profile(
            db,
            key_manager_state,
            key_store,
            Some(&profile_id),
            merchant_account.get_id(),
        )
        .await?
        .get_required_value("Profile")
        .change_context(errors::ApiErrorResponse::ProfileNotFound {
            id: profile_id.get_string_repr().to_owned(),
        })?;

        Ok(business_profile)
    }
}

#[cfg(feature = "v1")]
struct PaymentMethodsEnabled<'a> {
    payment_methods_enabled: &'a Option<Vec<api_models::admin::PaymentMethodsEnabled>>,
}

#[cfg(feature = "v1")]
impl PaymentMethodsEnabled<'_> {
    fn get_payment_methods_enabled(&self) -> RouterResult<Option<Vec<pii::SecretSerdeValue>>> {
        let mut vec = Vec::new();
        let payment_methods_enabled = match self.payment_methods_enabled.clone() {
            Some(val) => {
                for pm in val.into_iter() {
                    let pm_value = pm
                        .encode_to_value()
                        .change_context(errors::ApiErrorResponse::InternalServerError)
                        .attach_printable(
                            "Failed while encoding to serde_json::Value, PaymentMethod",
                        )?;
                    vec.push(Secret::new(pm_value))
                }
                Some(vec)
            }
            None => None,
        };
        Ok(payment_methods_enabled)
    }
}

#[cfg(all(feature = "v1", feature = "olap"))]
#[async_trait::async_trait]
impl MerchantConnectorAccountCreateBridge for api::MerchantConnectorCreate {
    async fn create_domain_model_from_request(
        self,
        state: &SessionState,
        key_store: domain::MerchantKeyStore,
        business_profile: &domain::Profile,
        key_manager_state: &KeyManagerState,
    ) -> RouterResult<domain::MerchantConnectorAccount> {
        // If connector label is not passed in the request, generate one
        let connector_label = self
            .connector_label
            .clone()
            .or(core_utils::get_connector_label(
                self.business_country,
                self.business_label.as_ref(),
                self.business_sub_label.as_ref(),
                &self.connector_name.to_string(),
            ))
            .unwrap_or(format!(
                "{}_{}",
                self.connector_name, business_profile.profile_name
            ));
        let payment_methods_enabled = PaymentMethodsEnabled {
            payment_methods_enabled: &self.payment_methods_enabled,
        };
        let payment_methods_enabled = payment_methods_enabled.get_payment_methods_enabled()?;
        let frm_configs = self.get_frm_config_as_secret();
        // Validate Merchant api details and return error if not in correct format
        let auth = types::ConnectorAuthType::from_option_secret_value(
            self.connector_account_details.clone(),
        )
        .change_context(errors::ApiErrorResponse::InvalidDataFormat {
            field_name: "connector_account_details".to_string(),
            expected_format: "auth_type and api_key".to_string(),
        })?;

        let connector_auth_type_and_metadata_validation = ConnectorAuthTypeAndMetadataValidation {
            connector_name: &self.connector_name,
            auth_type: &auth,
            connector_meta_data: &self.metadata,
        };
        connector_auth_type_and_metadata_validation.validate_auth_and_metadata_type()?;
        let connector_status_and_disabled_validation = ConnectorStatusAndDisabledValidation {
            status: &self.status,
            disabled: &self.disabled,
            auth: &auth,
            current_status: &api_enums::ConnectorStatus::Active,
        };
        let (connector_status, disabled) =
            connector_status_and_disabled_validation.validate_status_and_disabled()?;
        let identifier = km_types::Identifier::Merchant(business_profile.merchant_id.clone());
        let merchant_recipient_data = if let Some(data) = &self.additional_merchant_data {
            Some(
                process_open_banking_connectors(
                    state,
                    &business_profile.merchant_id,
                    &auth,
                    &self.connector_type,
                    &self.connector_name,
                    types::AdditionalMerchantData::foreign_from(data.clone()),
                )
                .await?,
            )
        } else {
            None
        }
        .map(|data| {
            serde_json::to_value(types::AdditionalMerchantData::OpenBankingRecipientData(
                data,
            ))
        })
        .transpose()
        .change_context(errors::ApiErrorResponse::InternalServerError)
        .attach_printable("Failed to serialize MerchantRecipientData")?;

        let encrypted_data = domain_types::crypto_operation(
            key_manager_state,
            type_name!(domain::MerchantConnectorAccount),
            domain_types::CryptoOperation::BatchEncrypt(
                FromRequestEncryptableMerchantConnectorAccount::to_encryptable(
                    FromRequestEncryptableMerchantConnectorAccount {
                        connector_account_details: self.connector_account_details.ok_or(
                            errors::ApiErrorResponse::MissingRequiredField {
                                field_name: "connector_account_details",
                            },
                        )?,
                        connector_wallets_details:
                            helpers::get_connector_wallets_details_with_apple_pay_certificates(
                                &self.metadata,
                                &self.connector_wallets_details,
                            )
                            .await?,
                        additional_merchant_data: merchant_recipient_data.map(Secret::new),
                    },
                ),
            ),
            identifier.clone(),
            key_store.key.peek(),
        )
        .await
        .and_then(|val| val.try_into_batchoperation())
        .change_context(errors::ApiErrorResponse::InternalServerError)
        .attach_printable("Failed while decrypting connector account details".to_string())?;

        let encrypted_data =
            FromRequestEncryptableMerchantConnectorAccount::from_encryptable(encrypted_data)
                .change_context(errors::ApiErrorResponse::InternalServerError)
                .attach_printable("Failed while decrypting connector account details")?;

        Ok(domain::MerchantConnectorAccount {
            merchant_id: business_profile.merchant_id.clone(),
            connector_type: self.connector_type,
            connector_name: self.connector_name.to_string(),
            merchant_connector_id: common_utils::generate_merchant_connector_account_id_of_default_length(),
            connector_account_details: encrypted_data.connector_account_details,
            payment_methods_enabled,
            disabled,
            metadata: self.metadata.clone(),
            frm_configs,
            connector_label: Some(connector_label.clone()),
            created_at: date_time::now(),
            modified_at: date_time::now(),
            connector_webhook_details: match self.connector_webhook_details {
                Some(connector_webhook_details) => {
                    connector_webhook_details.encode_to_value(
                    )
                    .change_context(errors::ApiErrorResponse::InternalServerError)
                    .attach_printable(format!("Failed to serialize api_models::admin::MerchantConnectorWebhookDetails for Merchant: {:?}", business_profile.merchant_id))
                    .map(Some)?
                    .map(Secret::new)
                }
                None => None,
            },
            profile_id: business_profile.get_id().to_owned(),
            applepay_verified_domains: None,
            pm_auth_config: self.pm_auth_config.clone(),
            status: connector_status,
            connector_wallets_details: encrypted_data.connector_wallets_details,
            test_mode: self.test_mode,
            business_country: self.business_country,
            business_label: self.business_label.clone(),
            business_sub_label: self.business_sub_label.clone(),
            additional_merchant_data: encrypted_data.additional_merchant_data,
            version: hyperswitch_domain_models::consts::API_VERSION,
        })
    }

    /// If profile_id is not passed, use default profile if available, or
    /// If business_details (business_country and business_label) are passed, get the business_profile
    /// or return a `MissingRequiredField` error
    async fn validate_and_get_business_profile(
        self,
        merchant_account: &domain::MerchantAccount,
        db: &dyn StorageInterface,
        key_manager_state: &KeyManagerState,
        key_store: &domain::MerchantKeyStore,
    ) -> RouterResult<domain::Profile> {
        match self.profile_id.or(merchant_account.default_profile.clone()) {
            Some(profile_id) => {
                // Check whether this business profile belongs to the merchant

                let business_profile = core_utils::validate_and_get_business_profile(
                    db,
                    key_manager_state,
                    key_store,
                    Some(&profile_id),
                    merchant_account.get_id(),
                )
                .await?
                .get_required_value("Profile")
                .change_context(errors::ApiErrorResponse::ProfileNotFound {
                    id: profile_id.get_string_repr().to_owned(),
                })?;

                Ok(business_profile)
            }
            None => match self.business_country.zip(self.business_label) {
                Some((business_country, business_label)) => {
                    let profile_name = format!("{business_country}_{business_label}");
                    let business_profile = db
                        .find_business_profile_by_profile_name_merchant_id(
                            key_manager_state,
                            key_store,
                            &profile_name,
                            merchant_account.get_id(),
                        )
                        .await
                        .to_not_found_response(errors::ApiErrorResponse::ProfileNotFound {
                            id: profile_name,
                        })?;

                    Ok(business_profile)
                }
                _ => Err(report!(errors::ApiErrorResponse::MissingRequiredField {
                    field_name: "profile_id or business_country, business_label"
                })),
            },
        }
    }
}

pub async fn create_connector(
    state: SessionState,
    req: api::MerchantConnectorCreate,
    merchant_account: domain::MerchantAccount,
    auth_profile_id: Option<id_type::ProfileId>,
    key_store: domain::MerchantKeyStore,
) -> RouterResponse<api_models::admin::MerchantConnectorResponse> {
    let store = state.store.as_ref();
    let key_manager_state = &(&state).into();
    #[cfg(feature = "dummy_connector")]
    fp_utils::when(
        req.connector_name
            .validate_dummy_connector_create(state.conf.dummy_connector.enabled),
        || {
            Err(errors::ApiErrorResponse::InvalidRequestData {
                message: "Invalid connector name".to_string(),
            })
        },
    )?;

    let connector_metadata = ConnectorMetadata {
        connector_metadata: &req.metadata,
    };

    let merchant_id = merchant_account.get_id();

    connector_metadata.validate_apple_pay_certificates_in_mca_metadata()?;

    #[cfg(feature = "v1")]
    helpers::validate_business_details(
        req.business_country,
        req.business_label.as_ref(),
        &merchant_account,
    )?;

    let business_profile = req
        .clone()
        .validate_and_get_business_profile(&merchant_account, store, key_manager_state, &key_store)
        .await?;

    core_utils::validate_profile_id_from_auth_layer(auth_profile_id, &business_profile)?;

    let pm_auth_config_validation = PMAuthConfigValidation {
        connector_type: &req.connector_type,
        pm_auth_config: &req.pm_auth_config,
        db: store,
        merchant_id,
        profile_id: business_profile.get_id(),
        key_store: &key_store,
        key_manager_state,
    };
    pm_auth_config_validation.validate_pm_auth_config().await?;

    let connector_type_and_connector_enum = ConnectorTypeAndConnectorName {
        connector_type: &req.connector_type,
        connector_name: &req.connector_name,
    };
    let routable_connector = connector_type_and_connector_enum.get_routable_connector()?;

    // The purpose of this merchant account update is just to update the
    // merchant account `modified_at` field for KGraph cache invalidation
    state
        .store
        .update_specific_fields_in_merchant(
            key_manager_state,
            merchant_id,
            storage::MerchantAccountUpdate::ModifiedAtUpdate,
            &key_store,
        )
        .await
        .change_context(errors::ApiErrorResponse::InternalServerError)
        .attach_printable("error updating the merchant account when creating payment connector")?;

    let merchant_connector_account = req
        .clone()
        .create_domain_model_from_request(
            &state,
            key_store.clone(),
            &business_profile,
            key_manager_state,
        )
        .await?;

    let mca = state
        .store
        .insert_merchant_connector_account(
            key_manager_state,
            merchant_connector_account.clone(),
            &key_store,
        )
        .await
        .to_duplicate_response(
            errors::ApiErrorResponse::DuplicateMerchantConnectorAccount {
                profile_id: business_profile.get_id().get_string_repr().to_owned(),
                connector_label: merchant_connector_account
                    .connector_label
                    .unwrap_or_default(),
            },
        )?;

    #[cfg(feature = "v1")]
    //update merchant default config
    let merchant_default_config_update = MerchantDefaultConfigUpdate {
        routable_connector: &routable_connector,
        merchant_connector_id: &mca.get_id(),
        store,
        merchant_id,
        profile_id: business_profile.get_id(),
        transaction_type: &req.get_transaction_type(),
    };

    #[cfg(feature = "v2")]
    //update merchant default config
    let merchant_default_config_update = DefaultFallbackRoutingConfigUpdate {
        routable_connector: &routable_connector,
        merchant_connector_id: &mca.get_id(),
        store,
        business_profile,
        key_store,
        key_manager_state,
    };

    merchant_default_config_update
        .retrieve_and_update_default_fallback_routing_algorithm_if_routable_connector_exists()
        .await?;

    metrics::MCA_CREATE.add(
        1,
        router_env::metric_attributes!(
            ("connector", req.connector_name.to_string()),
            ("merchant", merchant_id.clone()),
        ),
    );

    let mca_response = mca.foreign_try_into()?;
    Ok(service_api::ApplicationResponse::Json(mca_response))
}

#[cfg(feature = "v1")]
async fn validate_pm_auth(
    val: pii::SecretSerdeValue,
    state: &SessionState,
    merchant_id: &id_type::MerchantId,
    key_store: &domain::MerchantKeyStore,
    merchant_account: domain::MerchantAccount,
    profile_id: &id_type::ProfileId,
) -> RouterResponse<()> {
    let config =
        serde_json::from_value::<api_models::pm_auth::PaymentMethodAuthConfig>(val.expose())
            .change_context(errors::ApiErrorResponse::InvalidRequestData {
                message: "invalid data received for payment method auth config".to_string(),
            })
            .attach_printable("Failed to deserialize Payment Method Auth config")?;

    let all_mcas = &*state
        .store
        .find_merchant_connector_account_by_merchant_id_and_disabled_list(
            &state.into(),
            merchant_id,
            true,
            key_store,
        )
        .await
        .change_context(errors::ApiErrorResponse::MerchantConnectorAccountNotFound {
            id: merchant_account.get_id().get_string_repr().to_owned(),
        })?;

    for conn_choice in config.enabled_payment_methods {
        let pm_auth_mca = all_mcas
            .iter()
            .find(|mca| mca.get_id() == conn_choice.mca_id)
            .ok_or(errors::ApiErrorResponse::GenericNotFoundError {
                message: "payment method auth connector account not found".to_string(),
            })?;

        if &pm_auth_mca.profile_id != profile_id {
            return Err(errors::ApiErrorResponse::GenericNotFoundError {
                message: "payment method auth profile_id differs from connector profile_id"
                    .to_string(),
            }
            .into());
        }
    }

    Ok(services::ApplicationResponse::StatusOk)
}

#[cfg(feature = "v1")]
pub async fn retrieve_connector(
    state: SessionState,
    merchant_id: id_type::MerchantId,
    profile_id: Option<id_type::ProfileId>,
    merchant_connector_id: id_type::MerchantConnectorAccountId,
) -> RouterResponse<api_models::admin::MerchantConnectorResponse> {
    let store = state.store.as_ref();
    let key_manager_state = &(&state).into();
    let key_store = store
        .get_merchant_key_store_by_merchant_id(
            key_manager_state,
            &merchant_id,
            &store.get_master_key().to_vec().into(),
        )
        .await
        .to_not_found_response(errors::ApiErrorResponse::MerchantAccountNotFound)?;

    let _merchant_account = store
        .find_merchant_account_by_merchant_id(key_manager_state, &merchant_id, &key_store)
        .await
        .to_not_found_response(errors::ApiErrorResponse::MerchantAccountNotFound)?;

    let mca = store
        .find_by_merchant_connector_account_merchant_id_merchant_connector_id(
            key_manager_state,
            &merchant_id,
            &merchant_connector_id,
            &key_store,
        )
        .await
        .to_not_found_response(errors::ApiErrorResponse::MerchantConnectorAccountNotFound {
            id: merchant_connector_id.get_string_repr().to_string(),
        })?;
    core_utils::validate_profile_id_from_auth_layer(profile_id, &mca)?;

    Ok(service_api::ApplicationResponse::Json(
        mca.foreign_try_into()?,
    ))
}

#[cfg(feature = "v2")]
pub async fn retrieve_connector(
    state: SessionState,
    merchant_account: domain::MerchantAccount,
    key_store: domain::MerchantKeyStore,
    id: id_type::MerchantConnectorAccountId,
) -> RouterResponse<api_models::admin::MerchantConnectorResponse> {
    let store = state.store.as_ref();
    let key_manager_state = &(&state).into();

    let merchant_id = merchant_account.get_id();

    let mca = store
        .find_merchant_connector_account_by_id(key_manager_state, &id, &key_store)
        .await
        .to_not_found_response(errors::ApiErrorResponse::MerchantConnectorAccountNotFound {
            id: id.clone().get_string_repr().to_string(),
        })?;

    // Validate if the merchant_id sent in the request is valid
    if mca.merchant_id != *merchant_id {
        return Err(errors::ApiErrorResponse::InvalidRequestData {
            message: format!(
                "Invalid merchant_id {} provided for merchant_connector_account {:?}",
                merchant_id.get_string_repr(),
                id
            ),
        }
        .into());
    }

    Ok(service_api::ApplicationResponse::Json(
        mca.foreign_try_into()?,
    ))
}

#[cfg(all(feature = "olap", feature = "v2"))]
pub async fn list_connectors_for_a_profile(
    state: SessionState,
    key_store: domain::MerchantKeyStore,
    profile_id: id_type::ProfileId,
) -> RouterResponse<Vec<api_models::admin::MerchantConnectorListResponse>> {
    let store = state.store.as_ref();
    let key_manager_state = &(&state).into();

    let merchant_connector_accounts = store
        .list_connector_account_by_profile_id(key_manager_state, &profile_id, &key_store)
        .await
        .to_not_found_response(errors::ApiErrorResponse::InternalServerError)?;
    let mut response = vec![];

    for mca in merchant_connector_accounts.into_iter() {
        response.push(mca.foreign_try_into()?);
    }

    Ok(service_api::ApplicationResponse::Json(response))
}

pub async fn list_payment_connectors(
    state: SessionState,
    merchant_id: id_type::MerchantId,
    profile_id_list: Option<Vec<id_type::ProfileId>>,
) -> RouterResponse<Vec<api_models::admin::MerchantConnectorListResponse>> {
    let store = state.store.as_ref();
    let key_manager_state = &(&state).into();
    let key_store = store
        .get_merchant_key_store_by_merchant_id(
            key_manager_state,
            &merchant_id,
            &store.get_master_key().to_vec().into(),
        )
        .await
        .to_not_found_response(errors::ApiErrorResponse::MerchantAccountNotFound)?;

    // Validate merchant account
    store
        .find_merchant_account_by_merchant_id(key_manager_state, &merchant_id, &key_store)
        .await
        .to_not_found_response(errors::ApiErrorResponse::MerchantAccountNotFound)?;

    let merchant_connector_accounts = store
        .find_merchant_connector_account_by_merchant_id_and_disabled_list(
            key_manager_state,
            &merchant_id,
            true,
            &key_store,
        )
        .await
        .to_not_found_response(errors::ApiErrorResponse::InternalServerError)?;
    let merchant_connector_accounts = core_utils::filter_objects_based_on_profile_id_list(
        profile_id_list,
        merchant_connector_accounts,
    );
    let mut response = vec![];

    // The can be eliminated once [#79711](https://github.com/rust-lang/rust/issues/79711) is stabilized
    for mca in merchant_connector_accounts.into_iter() {
        response.push(mca.foreign_try_into()?);
    }

    Ok(service_api::ApplicationResponse::Json(response))
}

pub async fn update_connector(
    state: SessionState,
    merchant_id: &id_type::MerchantId,
    profile_id: Option<id_type::ProfileId>,
    merchant_connector_id: &id_type::MerchantConnectorAccountId,
    req: api_models::admin::MerchantConnectorUpdate,
) -> RouterResponse<api_models::admin::MerchantConnectorResponse> {
    let db = state.store.as_ref();
    let key_manager_state = &(&state).into();
    let key_store = db
        .get_merchant_key_store_by_merchant_id(
            key_manager_state,
            merchant_id,
            &db.get_master_key().to_vec().into(),
        )
        .await
        .to_not_found_response(errors::ApiErrorResponse::MerchantAccountNotFound)?;

    let merchant_account = db
        .find_merchant_account_by_merchant_id(key_manager_state, merchant_id, &key_store)
        .await
        .to_not_found_response(errors::ApiErrorResponse::MerchantAccountNotFound)?;

    let mca = req
        .clone()
        .get_merchant_connector_account_from_id(
            db,
            merchant_id,
            merchant_connector_id,
            &key_store,
            key_manager_state,
        )
        .await?;
    core_utils::validate_profile_id_from_auth_layer(profile_id, &mca)?;

    let payment_connector = req
        .clone()
        .create_domain_model_from_request(
            &state,
            key_store.clone(),
            &mca,
            key_manager_state,
            &merchant_account,
        )
        .await?;

    // Profile id should always be present
    let profile_id = mca.profile_id.clone();

    let request_connector_label = req.connector_label;

    let updated_mca = db
        .update_merchant_connector_account(
            key_manager_state,
            mca,
            payment_connector.into(),
            &key_store,
        )
        .await
        .change_context(
            errors::ApiErrorResponse::DuplicateMerchantConnectorAccount {
                profile_id: profile_id.get_string_repr().to_owned(),
                connector_label: request_connector_label.unwrap_or_default(),
            },
        )
        .attach_printable_lazy(|| {
            format!(
                "Failed while updating MerchantConnectorAccount: id: {:?}",
                merchant_connector_id
            )
        })?;

    let response = updated_mca.foreign_try_into()?;

    Ok(service_api::ApplicationResponse::Json(response))
}

#[cfg(feature = "v1")]
pub async fn delete_connector(
    state: SessionState,
    merchant_id: id_type::MerchantId,
    merchant_connector_id: id_type::MerchantConnectorAccountId,
) -> RouterResponse<api::MerchantConnectorDeleteResponse> {
    let db = state.store.as_ref();
    let key_manager_state = &(&state).into();
    let key_store = db
        .get_merchant_key_store_by_merchant_id(
            key_manager_state,
            &merchant_id,
            &db.get_master_key().to_vec().into(),
        )
        .await
        .to_not_found_response(errors::ApiErrorResponse::MerchantAccountNotFound)?;

    let _merchant_account = db
        .find_merchant_account_by_merchant_id(key_manager_state, &merchant_id, &key_store)
        .await
        .to_not_found_response(errors::ApiErrorResponse::MerchantAccountNotFound)?;

    let mca = db
        .find_by_merchant_connector_account_merchant_id_merchant_connector_id(
            key_manager_state,
            &merchant_id,
            &merchant_connector_id,
            &key_store,
        )
        .await
        .to_not_found_response(errors::ApiErrorResponse::MerchantConnectorAccountNotFound {
            id: merchant_connector_id.get_string_repr().to_string(),
        })?;

    let is_deleted = db
        .delete_merchant_connector_account_by_merchant_id_merchant_connector_id(
            &merchant_id,
            &merchant_connector_id,
        )
        .await
        .to_not_found_response(errors::ApiErrorResponse::MerchantConnectorAccountNotFound {
            id: merchant_connector_id.get_string_repr().to_string(),
        })?;

    // delete the mca from the config as well
    let merchant_default_config_delete = MerchantDefaultConfigUpdate {
        routable_connector: &Some(
            common_enums::RoutableConnectors::from_str(&mca.connector_name).map_err(|_| {
                errors::ApiErrorResponse::InvalidDataValue {
                    field_name: "connector_name",
                }
            })?,
        ),
        merchant_connector_id: &mca.get_id(),
        store: db,
        merchant_id: &merchant_id,
        profile_id: &mca.profile_id,
        transaction_type: &mca.connector_type.into(),
    };

    merchant_default_config_delete
        .retrieve_and_delete_from_default_fallback_routing_algorithm_if_routable_connector_exists()
        .await?;

    let response = api::MerchantConnectorDeleteResponse {
        merchant_id,
        merchant_connector_id,
        deleted: is_deleted,
    };
    Ok(service_api::ApplicationResponse::Json(response))
}

#[cfg(feature = "v2")]
pub async fn delete_connector(
    state: SessionState,
    merchant_account: domain::MerchantAccount,
    key_store: domain::MerchantKeyStore,
    id: id_type::MerchantConnectorAccountId,
) -> RouterResponse<api::MerchantConnectorDeleteResponse> {
    let db = state.store.as_ref();
    let key_manager_state = &(&state).into();

    let merchant_id = merchant_account.get_id();

    let mca = db
        .find_merchant_connector_account_by_id(key_manager_state, &id, &key_store)
        .await
        .to_not_found_response(errors::ApiErrorResponse::MerchantConnectorAccountNotFound {
            id: id.clone().get_string_repr().to_string(),
        })?;

    // Validate if the merchant_id sent in the request is valid
    if mca.merchant_id != *merchant_id {
        return Err(errors::ApiErrorResponse::InvalidRequestData {
            message: format!(
                "Invalid merchant_id {} provided for merchant_connector_account {:?}",
                merchant_id.get_string_repr(),
                id
            ),
        }
        .into());
    }

    let is_deleted = db
        .delete_merchant_connector_account_by_id(&id)
        .await
        .to_not_found_response(errors::ApiErrorResponse::MerchantConnectorAccountNotFound {
            id: id.clone().get_string_repr().to_string(),
        })?;

    let business_profile = db
        .find_business_profile_by_profile_id(key_manager_state, &key_store, &mca.profile_id)
        .await
        .to_not_found_response(errors::ApiErrorResponse::ProfileNotFound {
            id: mca.profile_id.get_string_repr().to_owned(),
        })?;

    let merchant_default_config_delete = DefaultFallbackRoutingConfigUpdate {
        routable_connector: &Some(
            common_enums::RoutableConnectors::from_str(&mca.connector_name.to_string()).map_err(
                |_| errors::ApiErrorResponse::InvalidDataValue {
                    field_name: "connector_name",
                },
            )?,
        ),
        merchant_connector_id: &mca.get_id(),
        store: db,
        business_profile,
        key_store,
        key_manager_state,
    };

    merchant_default_config_delete
        .retrieve_and_delete_from_default_fallback_routing_algorithm_if_routable_connector_exists()
        .await?;

    let response = api::MerchantConnectorDeleteResponse {
        merchant_id: merchant_id.clone(),
        id,
        deleted: is_deleted,
    };
    Ok(service_api::ApplicationResponse::Json(response))
}

pub async fn kv_for_merchant(
    state: SessionState,
    merchant_id: id_type::MerchantId,
    enable: bool,
) -> RouterResponse<api_models::admin::ToggleKVResponse> {
    let db = state.store.as_ref();
    let key_manager_state = &(&state).into();
    let key_store = db
        .get_merchant_key_store_by_merchant_id(
            key_manager_state,
            &merchant_id,
            &db.get_master_key().to_vec().into(),
        )
        .await
        .to_not_found_response(errors::ApiErrorResponse::MerchantAccountNotFound)?;

    // check if the merchant account exists
    let merchant_account = db
        .find_merchant_account_by_merchant_id(key_manager_state, &merchant_id, &key_store)
        .await
        .to_not_found_response(errors::ApiErrorResponse::MerchantAccountNotFound)?;

    let updated_merchant_account = match (enable, merchant_account.storage_scheme) {
        (true, MerchantStorageScheme::RedisKv) | (false, MerchantStorageScheme::PostgresOnly) => {
            Ok(merchant_account)
        }
        (true, MerchantStorageScheme::PostgresOnly) => {
            if state.conf.as_ref().is_kv_soft_kill_mode() {
                Err(errors::ApiErrorResponse::InvalidRequestData {
                    message: "Kv cannot be enabled when application is in soft_kill_mode"
                        .to_owned(),
                })?
            }

            db.update_merchant(
                key_manager_state,
                merchant_account,
                storage::MerchantAccountUpdate::StorageSchemeUpdate {
                    storage_scheme: MerchantStorageScheme::RedisKv,
                },
                &key_store,
            )
            .await
        }
        (false, MerchantStorageScheme::RedisKv) => {
            db.update_merchant(
                key_manager_state,
                merchant_account,
                storage::MerchantAccountUpdate::StorageSchemeUpdate {
                    storage_scheme: MerchantStorageScheme::PostgresOnly,
                },
                &key_store,
            )
            .await
        }
    }
    .map_err(|error| {
        error
            .change_context(errors::ApiErrorResponse::InternalServerError)
            .attach_printable("failed to switch merchant_storage_scheme")
    })?;
    let kv_status = matches!(
        updated_merchant_account.storage_scheme,
        MerchantStorageScheme::RedisKv
    );

    Ok(service_api::ApplicationResponse::Json(
        api_models::admin::ToggleKVResponse {
            merchant_id: updated_merchant_account.get_id().to_owned(),
            kv_enabled: kv_status,
        },
    ))
}

pub async fn toggle_kv_for_all_merchants(
    state: SessionState,
    enable: bool,
) -> RouterResponse<api_models::admin::ToggleAllKVResponse> {
    let db = state.store.as_ref();
    let storage_scheme = if enable {
        MerchantStorageScheme::RedisKv
    } else {
        MerchantStorageScheme::PostgresOnly
    };

    let total_update = db
        .update_all_merchant_account(storage::MerchantAccountUpdate::StorageSchemeUpdate {
            storage_scheme,
        })
        .await
        .map_err(|error| {
            error
                .change_context(errors::ApiErrorResponse::InternalServerError)
                .attach_printable("Failed to switch merchant_storage_scheme for all merchants")
        })?;

    Ok(service_api::ApplicationResponse::Json(
        api_models::admin::ToggleAllKVResponse {
            total_updated: total_update,
            kv_enabled: enable,
        },
    ))
}

pub async fn check_merchant_account_kv_status(
    state: SessionState,
    merchant_id: id_type::MerchantId,
) -> RouterResponse<api_models::admin::ToggleKVResponse> {
    let db = state.store.as_ref();
    let key_manager_state = &(&state).into();
    let key_store = db
        .get_merchant_key_store_by_merchant_id(
            key_manager_state,
            &merchant_id,
            &db.get_master_key().to_vec().into(),
        )
        .await
        .to_not_found_response(errors::ApiErrorResponse::MerchantAccountNotFound)?;

    // check if the merchant account exists
    let merchant_account = db
        .find_merchant_account_by_merchant_id(key_manager_state, &merchant_id, &key_store)
        .await
        .to_not_found_response(errors::ApiErrorResponse::MerchantAccountNotFound)?;

    let kv_status = matches!(
        merchant_account.storage_scheme,
        MerchantStorageScheme::RedisKv
    );

    Ok(service_api::ApplicationResponse::Json(
        api_models::admin::ToggleKVResponse {
            merchant_id: merchant_account.get_id().to_owned(),
            kv_enabled: kv_status,
        },
    ))
}

pub fn get_frm_config_as_secret(
    frm_configs: Option<Vec<api_models::admin::FrmConfigs>>,
) -> Option<Vec<Secret<serde_json::Value>>> {
    match frm_configs.as_ref() {
        Some(frm_value) => {
            let configs_for_frm_value: Vec<Secret<serde_json::Value>> = frm_value
                .iter()
                .map(|config| {
                    config
                        .encode_to_value()
                        .change_context(errors::ApiErrorResponse::ConfigNotFound)
                        .map(Secret::new)
                })
                .collect::<Result<Vec<_>, _>>()
                .ok()?;
            Some(configs_for_frm_value)
        }
        None => None,
    }
}

#[cfg(feature = "v1")]
pub async fn create_and_insert_business_profile(
    state: &SessionState,
    request: api::ProfileCreate,
    merchant_account: domain::MerchantAccount,
    key_store: &domain::MerchantKeyStore,
) -> RouterResult<domain::Profile> {
    let business_profile_new =
        admin::create_profile_from_merchant_account(state, merchant_account, request, key_store)
            .await?;

    let profile_name = business_profile_new.profile_name.clone();

    state
        .store
        .insert_business_profile(&state.into(), key_store, business_profile_new)
        .await
        .to_duplicate_response(errors::ApiErrorResponse::GenericDuplicateError {
            message: format!(
                "Business Profile with the profile_name {profile_name} already exists"
            ),
        })
        .attach_printable("Failed to insert Business profile because of duplication error")
}

#[cfg(feature = "olap")]
#[async_trait::async_trait]
trait ProfileCreateBridge {
    #[cfg(feature = "v1")]
    async fn create_domain_model_from_request(
        self,
        state: &SessionState,
        merchant_account: &domain::MerchantAccount,
        key: &domain::MerchantKeyStore,
    ) -> RouterResult<domain::Profile>;

    #[cfg(feature = "v2")]
    async fn create_domain_model_from_request(
        self,
        state: &SessionState,
        key: &domain::MerchantKeyStore,
        merchant_id: &id_type::MerchantId,
    ) -> RouterResult<domain::Profile>;
}

#[cfg(feature = "olap")]
#[async_trait::async_trait]
impl ProfileCreateBridge for api::ProfileCreate {
    #[cfg(feature = "v1")]
    async fn create_domain_model_from_request(
        self,
        state: &SessionState,
        merchant_account: &domain::MerchantAccount,
        key_store: &domain::MerchantKeyStore,
    ) -> RouterResult<domain::Profile> {
        use common_utils::ext_traits::AsyncExt;

        if let Some(session_expiry) = &self.session_expiry {
            helpers::validate_session_expiry(session_expiry.to_owned())?;
        }

        if let Some(intent_fulfillment_expiry) = self.intent_fulfillment_time {
            helpers::validate_intent_fulfillment_expiry(intent_fulfillment_expiry)?;
        }

        if let Some(ref routing_algorithm) = self.routing_algorithm {
            let _: api_models::routing::RoutingAlgorithm = routing_algorithm
                .clone()
                .parse_value("RoutingAlgorithm")
                .change_context(errors::ApiErrorResponse::InvalidDataValue {
                    field_name: "routing_algorithm",
                })
                .attach_printable("Invalid routing algorithm given")?;
        }

        // Generate a unique profile id
        let profile_id = common_utils::generate_profile_id_of_default_length();
        let profile_name = self.profile_name.unwrap_or("default".to_string());

        let current_time = date_time::now();

        let webhook_details = self.webhook_details.map(ForeignInto::foreign_into);

        let payment_response_hash_key = self
            .payment_response_hash_key
            .or(merchant_account.payment_response_hash_key.clone())
            .unwrap_or(common_utils::crypto::generate_cryptographically_secure_random_string(64));

        let payment_link_config = self.payment_link_config.map(ForeignInto::foreign_into);
        let key_manager_state = state.into();
        let outgoing_webhook_custom_http_headers = self
            .outgoing_webhook_custom_http_headers
            .async_map(|headers| {
                cards::create_encrypted_data(&key_manager_state, key_store, headers)
            })
            .await
            .transpose()
            .change_context(errors::ApiErrorResponse::InternalServerError)
            .attach_printable("Unable to encrypt outgoing webhook custom HTTP headers")?;

        let payout_link_config = self
            .payout_link_config
            .map(|payout_conf| match payout_conf.config.validate() {
                Ok(_) => Ok(payout_conf.foreign_into()),
                Err(e) => Err(error_stack::report!(
                    errors::ApiErrorResponse::InvalidRequestData {
                        message: e.to_string()
                    }
                )),
            })
            .transpose()?;

        let key = key_store.key.clone().into_inner();
        let key_manager_state = state.into();

        let card_testing_secret_key = Some(Secret::new(utils::generate_id(
            consts::FINGERPRINT_SECRET_LENGTH,
            "fs",
        )));

        let card_testing_guard_config = match self.card_testing_guard_config {
            Some(card_testing_guard_config) => Some(CardTestingGuardConfig::foreign_from(
                card_testing_guard_config,
            )),
            None => Some(CardTestingGuardConfig {
                is_card_ip_blocking_enabled: common_utils::consts::DEFAULT_CARD_IP_BLOCKING_STATUS,
                card_ip_blocking_threshold:
                    common_utils::consts::DEFAULT_CARD_IP_BLOCKING_THRESHOLD,
                is_guest_user_card_blocking_enabled:
                    common_utils::consts::DEFAULT_GUEST_USER_CARD_BLOCKING_STATUS,
                guest_user_card_blocking_threshold:
                    common_utils::consts::DEFAULT_GUEST_USER_CARD_BLOCKING_THRESHOLD,
                is_customer_id_blocking_enabled:
                    common_utils::consts::DEFAULT_CUSTOMER_ID_BLOCKING_STATUS,
                customer_id_blocking_threshold:
                    common_utils::consts::DEFAULT_CUSTOMER_ID_BLOCKING_THRESHOLD,
                card_testing_guard_expiry:
                    common_utils::consts::DEFAULT_CARD_TESTING_GUARD_EXPIRY_IN_SECS,
            }),
        };

        Ok(domain::Profile::from(domain::ProfileSetter {
            profile_id,
            merchant_id: merchant_account.get_id().clone(),
            profile_name,
            created_at: current_time,
            modified_at: current_time,
            return_url: self
                .return_url
                .map(|return_url| return_url.to_string())
                .or(merchant_account.return_url.clone()),
            enable_payment_response_hash: self
                .enable_payment_response_hash
                .unwrap_or(merchant_account.enable_payment_response_hash),
            payment_response_hash_key: Some(payment_response_hash_key),
            redirect_to_merchant_with_http_post: self
                .redirect_to_merchant_with_http_post
                .unwrap_or(merchant_account.redirect_to_merchant_with_http_post),
            webhook_details: webhook_details.or(merchant_account.webhook_details.clone()),
            metadata: self.metadata,
            routing_algorithm: None,
            intent_fulfillment_time: self
                .intent_fulfillment_time
                .map(i64::from)
                .or(merchant_account.intent_fulfillment_time)
                .or(Some(common_utils::consts::DEFAULT_INTENT_FULFILLMENT_TIME)),
            frm_routing_algorithm: self
                .frm_routing_algorithm
                .or(merchant_account.frm_routing_algorithm.clone()),
            #[cfg(feature = "payouts")]
            payout_routing_algorithm: self
                .payout_routing_algorithm
                .or(merchant_account.payout_routing_algorithm.clone()),
            #[cfg(not(feature = "payouts"))]
            payout_routing_algorithm: None,
            is_recon_enabled: merchant_account.is_recon_enabled,
            applepay_verified_domains: self.applepay_verified_domains,
            payment_link_config,
            session_expiry: self
                .session_expiry
                .map(i64::from)
                .or(Some(common_utils::consts::DEFAULT_SESSION_EXPIRY)),
            authentication_connector_details: self
                .authentication_connector_details
                .map(ForeignInto::foreign_into),
            payout_link_config,
            is_connector_agnostic_mit_enabled: self.is_connector_agnostic_mit_enabled,
            is_extended_card_info_enabled: None,
            extended_card_info_config: None,
            use_billing_as_payment_method_billing: self
                .use_billing_as_payment_method_billing
                .or(Some(true)),
            collect_shipping_details_from_wallet_connector: self
                .collect_shipping_details_from_wallet_connector
                .or(Some(false)),
            collect_billing_details_from_wallet_connector: self
                .collect_billing_details_from_wallet_connector
                .or(Some(false)),
            outgoing_webhook_custom_http_headers,
            tax_connector_id: self.tax_connector_id,
            is_tax_connector_enabled: self.is_tax_connector_enabled,
            always_collect_billing_details_from_wallet_connector: self
                .always_collect_billing_details_from_wallet_connector,
            always_collect_shipping_details_from_wallet_connector: self
                .always_collect_shipping_details_from_wallet_connector,
            dynamic_routing_algorithm: None,
            is_network_tokenization_enabled: self.is_network_tokenization_enabled,
            is_auto_retries_enabled: self.is_auto_retries_enabled.unwrap_or_default(),
            max_auto_retries_enabled: self.max_auto_retries_enabled.map(i16::from),
            always_request_extended_authorization: self.always_request_extended_authorization,
            is_click_to_pay_enabled: self.is_click_to_pay_enabled,
            authentication_product_ids: self.authentication_product_ids,
            card_testing_guard_config,
            card_testing_secret_key: card_testing_secret_key
                .async_lift(|inner| async {
                    domain_types::crypto_operation(
                        &key_manager_state,
                        common_utils::type_name!(domain::Profile),
                        domain_types::CryptoOperation::EncryptOptional(inner),
                        km_types::Identifier::Merchant(key_store.merchant_id.clone()),
                        key.peek(),
                    )
                    .await
                    .and_then(|val| val.try_into_optionaloperation())
                })
                .await
                .change_context(errors::ApiErrorResponse::InternalServerError)
                .attach_printable("error while generating card testing secret key")?,
            is_clear_pan_retries_enabled: self.is_clear_pan_retries_enabled.unwrap_or_default(),
            force_3ds_challenge: self.force_3ds_challenge.unwrap_or_default(),
        }))
    }

    #[cfg(feature = "v2")]
    async fn create_domain_model_from_request(
        self,
        state: &SessionState,
        key_store: &domain::MerchantKeyStore,
        merchant_id: &id_type::MerchantId,
    ) -> RouterResult<domain::Profile> {
        if let Some(session_expiry) = &self.session_expiry {
            helpers::validate_session_expiry(session_expiry.to_owned())?;
        }

        // Generate a unique profile id
        // TODO: the profile_id should be generated from the profile_name
        let profile_id = common_utils::generate_profile_id_of_default_length();
        let profile_name = self.profile_name;

        let current_time = date_time::now();

        let webhook_details = self.webhook_details.map(ForeignInto::foreign_into);

        let payment_response_hash_key = self
            .payment_response_hash_key
            .unwrap_or(common_utils::crypto::generate_cryptographically_secure_random_string(64));

        let payment_link_config = self.payment_link_config.map(ForeignInto::foreign_into);
        let key_manager_state = state.into();
        let outgoing_webhook_custom_http_headers = self
            .outgoing_webhook_custom_http_headers
            .async_map(|headers| {
                cards::create_encrypted_data(&key_manager_state, key_store, headers)
            })
            .await
            .transpose()
            .change_context(errors::ApiErrorResponse::InternalServerError)
            .attach_printable("Unable to encrypt outgoing webhook custom HTTP headers")?;

        let payout_link_config = self
            .payout_link_config
            .map(|payout_conf| match payout_conf.config.validate() {
                Ok(_) => Ok(payout_conf.foreign_into()),
                Err(e) => Err(error_stack::report!(
                    errors::ApiErrorResponse::InvalidRequestData {
                        message: e.to_string()
                    }
                )),
            })
            .transpose()?;

        let key = key_store.key.clone().into_inner();
        let key_manager_state = state.into();

        let card_testing_secret_key = Some(Secret::new(utils::generate_id(
            consts::FINGERPRINT_SECRET_LENGTH,
            "fs",
        )));

        let card_testing_guard_config = match self.card_testing_guard_config {
            Some(card_testing_guard_config) => Some(CardTestingGuardConfig::foreign_from(
                card_testing_guard_config,
            )),
            None => Some(CardTestingGuardConfig {
                is_card_ip_blocking_enabled: common_utils::consts::DEFAULT_CARD_IP_BLOCKING_STATUS,
                card_ip_blocking_threshold:
                    common_utils::consts::DEFAULT_CARD_IP_BLOCKING_THRESHOLD,
                is_guest_user_card_blocking_enabled:
                    common_utils::consts::DEFAULT_GUEST_USER_CARD_BLOCKING_STATUS,
                guest_user_card_blocking_threshold:
                    common_utils::consts::DEFAULT_GUEST_USER_CARD_BLOCKING_THRESHOLD,
                is_customer_id_blocking_enabled:
                    common_utils::consts::DEFAULT_CUSTOMER_ID_BLOCKING_STATUS,
                customer_id_blocking_threshold:
                    common_utils::consts::DEFAULT_CUSTOMER_ID_BLOCKING_THRESHOLD,
                card_testing_guard_expiry:
                    common_utils::consts::DEFAULT_CARD_TESTING_GUARD_EXPIRY_IN_SECS,
            }),
        };

        Ok(domain::Profile::from(domain::ProfileSetter {
            id: profile_id,
            merchant_id: merchant_id.clone(),
            profile_name,
            created_at: current_time,
            modified_at: current_time,
            return_url: self.return_url,
            enable_payment_response_hash: self.enable_payment_response_hash.unwrap_or(true),
            payment_response_hash_key: Some(payment_response_hash_key),
            redirect_to_merchant_with_http_post: self
                .redirect_to_merchant_with_http_post
                .unwrap_or(true),
            webhook_details,
            metadata: self.metadata,
            is_recon_enabled: false,
            applepay_verified_domains: self.applepay_verified_domains,
            payment_link_config,
            session_expiry: self
                .session_expiry
                .map(i64::from)
                .or(Some(common_utils::consts::DEFAULT_SESSION_EXPIRY)),
            authentication_connector_details: self
                .authentication_connector_details
                .map(ForeignInto::foreign_into),
            payout_link_config,
            is_connector_agnostic_mit_enabled: self.is_connector_agnostic_mit_enabled,
            is_extended_card_info_enabled: None,
            extended_card_info_config: None,
            use_billing_as_payment_method_billing: self
                .use_billing_as_payment_method_billing
                .or(Some(true)),
            collect_shipping_details_from_wallet_connector: self
                .collect_shipping_details_from_wallet_connector_if_required
                .or(Some(false)),
            collect_billing_details_from_wallet_connector: self
                .collect_billing_details_from_wallet_connector_if_required
                .or(Some(false)),
            outgoing_webhook_custom_http_headers,
            always_collect_billing_details_from_wallet_connector: self
                .always_collect_billing_details_from_wallet_connector,
            always_collect_shipping_details_from_wallet_connector: self
                .always_collect_shipping_details_from_wallet_connector,
            routing_algorithm_id: None,
            frm_routing_algorithm_id: None,
            payout_routing_algorithm_id: None,
            order_fulfillment_time: self
                .order_fulfillment_time
                .map(|order_fulfillment_time| order_fulfillment_time.into_inner())
                .or(Some(common_utils::consts::DEFAULT_ORDER_FULFILLMENT_TIME)),
            order_fulfillment_time_origin: self.order_fulfillment_time_origin,
            default_fallback_routing: None,
            should_collect_cvv_during_payment: false,
            tax_connector_id: self.tax_connector_id,
            is_tax_connector_enabled: self.is_tax_connector_enabled,
            is_network_tokenization_enabled: self.is_network_tokenization_enabled,
            is_click_to_pay_enabled: self.is_click_to_pay_enabled,
            authentication_product_ids: self.authentication_product_ids,
            three_ds_decision_manager_config: None,
            card_testing_guard_config,
            card_testing_secret_key: card_testing_secret_key
                .async_lift(|inner| async {
                    domain_types::crypto_operation(
                        &key_manager_state,
                        common_utils::type_name!(domain::Profile),
                        domain_types::CryptoOperation::EncryptOptional(inner),
                        km_types::Identifier::Merchant(key_store.merchant_id.clone()),
                        key.peek(),
                    )
                    .await
                    .and_then(|val| val.try_into_optionaloperation())
                })
                .await
                .change_context(errors::ApiErrorResponse::InternalServerError)
                .attach_printable("error while generating card testing secret key")?,
            is_clear_pan_retries_enabled: self.is_clear_pan_retries_enabled.unwrap_or_default(),
        }))
    }
}

#[cfg(feature = "olap")]
pub async fn create_profile(
    state: SessionState,
    request: api::ProfileCreate,
    merchant_account: domain::MerchantAccount,
    key_store: domain::MerchantKeyStore,
) -> RouterResponse<api_models::admin::ProfileResponse> {
    let db = state.store.as_ref();
    let key_manager_state = &(&state).into();

    #[cfg(feature = "v1")]
    let business_profile = request
        .create_domain_model_from_request(&state, &merchant_account, &key_store)
        .await?;

    #[cfg(feature = "v2")]
    let business_profile = request
        .create_domain_model_from_request(&state, &key_store, merchant_account.get_id())
        .await?;

    let profile_id = business_profile.get_id().to_owned();

    let business_profile = db
        .insert_business_profile(key_manager_state, &key_store, business_profile)
        .await
        .to_duplicate_response(errors::ApiErrorResponse::GenericDuplicateError {
            message: format!(
                "Business Profile with the profile_id {} already exists",
                profile_id.get_string_repr()
            ),
        })
        .attach_printable("Failed to insert Business profile because of duplication error")?;

    #[cfg(feature = "v1")]
    if merchant_account.default_profile.is_some() {
        let unset_default_profile = domain::MerchantAccountUpdate::UnsetDefaultProfile;
        db.update_merchant(
            key_manager_state,
            merchant_account,
            unset_default_profile,
            &key_store,
        )
        .await
        .to_not_found_response(errors::ApiErrorResponse::MerchantAccountNotFound)?;
    }

    Ok(service_api::ApplicationResponse::Json(
        api_models::admin::ProfileResponse::foreign_try_from(business_profile)
            .change_context(errors::ApiErrorResponse::InternalServerError)
            .attach_printable("Failed to parse business profile details")?,
    ))
}

#[cfg(feature = "olap")]
pub async fn list_profile(
    state: SessionState,
    merchant_id: id_type::MerchantId,
    profile_id_list: Option<Vec<id_type::ProfileId>>,
) -> RouterResponse<Vec<api_models::admin::ProfileResponse>> {
    let db = state.store.as_ref();
    let key_store = db
        .get_merchant_key_store_by_merchant_id(
            &(&state).into(),
            &merchant_id,
            &db.get_master_key().to_vec().into(),
        )
        .await
        .to_not_found_response(errors::ApiErrorResponse::MerchantAccountNotFound)?;
    let profiles = db
        .list_profile_by_merchant_id(&(&state).into(), &key_store, &merchant_id)
        .await
        .to_not_found_response(errors::ApiErrorResponse::InternalServerError)?
        .clone();
    let profiles = core_utils::filter_objects_based_on_profile_id_list(profile_id_list, profiles);
    let mut business_profiles = Vec::new();
    for profile in profiles {
        let business_profile = api_models::admin::ProfileResponse::foreign_try_from(profile)
            .change_context(errors::ApiErrorResponse::InternalServerError)
            .attach_printable("Failed to parse business profile details")?;
        business_profiles.push(business_profile);
    }

    Ok(service_api::ApplicationResponse::Json(business_profiles))
}

pub async fn retrieve_profile(
    state: SessionState,
    profile_id: id_type::ProfileId,
    key_store: domain::MerchantKeyStore,
) -> RouterResponse<api_models::admin::ProfileResponse> {
    let db = state.store.as_ref();

    let business_profile = db
        .find_business_profile_by_profile_id(&(&state).into(), &key_store, &profile_id)
        .await
        .to_not_found_response(errors::ApiErrorResponse::ProfileNotFound {
            id: profile_id.get_string_repr().to_owned(),
        })?;

    Ok(service_api::ApplicationResponse::Json(
        api_models::admin::ProfileResponse::foreign_try_from(business_profile)
            .change_context(errors::ApiErrorResponse::InternalServerError)
            .attach_printable("Failed to parse business profile details")?,
    ))
}

pub async fn delete_profile(
    state: SessionState,
    profile_id: id_type::ProfileId,
    merchant_id: &id_type::MerchantId,
) -> RouterResponse<bool> {
    let db = state.store.as_ref();
    let delete_result = db
        .delete_profile_by_profile_id_merchant_id(&profile_id, merchant_id)
        .await
        .to_not_found_response(errors::ApiErrorResponse::ProfileNotFound {
            id: profile_id.get_string_repr().to_owned(),
        })?;

    Ok(service_api::ApplicationResponse::Json(delete_result))
}

#[cfg(feature = "olap")]
#[async_trait::async_trait]
trait ProfileUpdateBridge {
    async fn get_update_profile_object(
        self,
        state: &SessionState,
        key_store: &domain::MerchantKeyStore,
        business_profile: &domain::Profile,
    ) -> RouterResult<domain::ProfileUpdate>;
}

#[cfg(all(feature = "olap", feature = "v1"))]
#[async_trait::async_trait]
impl ProfileUpdateBridge for api::ProfileUpdate {
    async fn get_update_profile_object(
        self,
        state: &SessionState,
        key_store: &domain::MerchantKeyStore,
        business_profile: &domain::Profile,
    ) -> RouterResult<domain::ProfileUpdate> {
        if let Some(session_expiry) = &self.session_expiry {
            helpers::validate_session_expiry(session_expiry.to_owned())?;
        }

        if let Some(intent_fulfillment_expiry) = self.intent_fulfillment_time {
            helpers::validate_intent_fulfillment_expiry(intent_fulfillment_expiry)?;
        }

        let webhook_details = self.webhook_details.map(ForeignInto::foreign_into);

        if let Some(ref routing_algorithm) = self.routing_algorithm {
            let _: api_models::routing::RoutingAlgorithm = routing_algorithm
                .clone()
                .parse_value("RoutingAlgorithm")
                .change_context(errors::ApiErrorResponse::InvalidDataValue {
                    field_name: "routing_algorithm",
                })
                .attach_printable("Invalid routing algorithm given")?;
        }

        let payment_link_config = self
            .payment_link_config
            .map(|payment_link_conf| match payment_link_conf.validate() {
                Ok(_) => Ok(payment_link_conf.foreign_into()),
                Err(e) => Err(report!(errors::ApiErrorResponse::InvalidRequestData {
                    message: e.to_string()
                })),
            })
            .transpose()?;

        let extended_card_info_config = self
            .extended_card_info_config
            .as_ref()
            .map(|config| {
                config.encode_to_value().change_context(
                    errors::ApiErrorResponse::InvalidDataValue {
                        field_name: "extended_card_info_config",
                    },
                )
            })
            .transpose()?
            .map(Secret::new);
        let key_manager_state = state.into();
        let outgoing_webhook_custom_http_headers = self
            .outgoing_webhook_custom_http_headers
            .async_map(|headers| {
                cards::create_encrypted_data(&key_manager_state, key_store, headers)
            })
            .await
            .transpose()
            .change_context(errors::ApiErrorResponse::InternalServerError)
            .attach_printable("Unable to encrypt outgoing webhook custom HTTP headers")?;

        let payout_link_config = self
            .payout_link_config
            .map(|payout_conf| match payout_conf.config.validate() {
                Ok(_) => Ok(payout_conf.foreign_into()),
                Err(e) => Err(report!(errors::ApiErrorResponse::InvalidRequestData {
                    message: e.to_string()
                })),
            })
            .transpose()?;

        let key = key_store.key.clone().into_inner();
        let key_manager_state = state.into();

        let card_testing_secret_key = match business_profile.card_testing_secret_key {
            Some(_) => None,
            None => {
                let card_testing_secret_key = Some(Secret::new(utils::generate_id(
                    consts::FINGERPRINT_SECRET_LENGTH,
                    "fs",
                )));

                card_testing_secret_key
                    .async_lift(|inner| async {
                        domain_types::crypto_operation(
                            &key_manager_state,
                            common_utils::type_name!(domain::Profile),
                            domain_types::CryptoOperation::EncryptOptional(inner),
                            km_types::Identifier::Merchant(key_store.merchant_id.clone()),
                            key.peek(),
                        )
                        .await
                        .and_then(|val| val.try_into_optionaloperation())
                    })
                    .await
                    .change_context(errors::ApiErrorResponse::InternalServerError)
                    .attach_printable("error while generating card testing secret key")?
            }
        };

        Ok(domain::ProfileUpdate::Update(Box::new(
            domain::ProfileGeneralUpdate {
                profile_name: self.profile_name,
                return_url: self.return_url.map(|return_url| return_url.to_string()),
                enable_payment_response_hash: self.enable_payment_response_hash,
                payment_response_hash_key: self.payment_response_hash_key,
                redirect_to_merchant_with_http_post: self.redirect_to_merchant_with_http_post,
                webhook_details,
                metadata: self.metadata,
                routing_algorithm: self.routing_algorithm,
                intent_fulfillment_time: self.intent_fulfillment_time.map(i64::from),
                frm_routing_algorithm: self.frm_routing_algorithm,
                #[cfg(feature = "payouts")]
                payout_routing_algorithm: self.payout_routing_algorithm,
                #[cfg(not(feature = "payouts"))]
                payout_routing_algorithm: None,
                applepay_verified_domains: self.applepay_verified_domains,
                payment_link_config,
                session_expiry: self.session_expiry.map(i64::from),
                authentication_connector_details: self
                    .authentication_connector_details
                    .map(ForeignInto::foreign_into),
                payout_link_config,
                extended_card_info_config,
                use_billing_as_payment_method_billing: self.use_billing_as_payment_method_billing,
                collect_shipping_details_from_wallet_connector: self
                    .collect_shipping_details_from_wallet_connector,
                collect_billing_details_from_wallet_connector: self
                    .collect_billing_details_from_wallet_connector,
                is_connector_agnostic_mit_enabled: self.is_connector_agnostic_mit_enabled,
                outgoing_webhook_custom_http_headers,
                always_collect_billing_details_from_wallet_connector: self
                    .always_collect_billing_details_from_wallet_connector,
                always_collect_shipping_details_from_wallet_connector: self
                    .always_collect_shipping_details_from_wallet_connector,
                tax_connector_id: self.tax_connector_id,
                is_tax_connector_enabled: self.is_tax_connector_enabled,
                dynamic_routing_algorithm: self.dynamic_routing_algorithm,
                is_network_tokenization_enabled: self.is_network_tokenization_enabled,
                is_auto_retries_enabled: self.is_auto_retries_enabled,
                max_auto_retries_enabled: self.max_auto_retries_enabled.map(i16::from),
                is_click_to_pay_enabled: self.is_click_to_pay_enabled,
                authentication_product_ids: self.authentication_product_ids,
                card_testing_guard_config: self
                    .card_testing_guard_config
                    .map(ForeignInto::foreign_into),
                card_testing_secret_key,
                is_clear_pan_retries_enabled: self.is_clear_pan_retries_enabled,
                force_3ds_challenge: self.force_3ds_challenge,
            },
        )))
    }
}

#[cfg(all(feature = "olap", feature = "v2"))]
#[async_trait::async_trait]
impl ProfileUpdateBridge for api::ProfileUpdate {
    async fn get_update_profile_object(
        self,
        state: &SessionState,
        key_store: &domain::MerchantKeyStore,
        business_profile: &domain::Profile,
    ) -> RouterResult<domain::ProfileUpdate> {
        if let Some(session_expiry) = &self.session_expiry {
            helpers::validate_session_expiry(session_expiry.to_owned())?;
        }

        let webhook_details = self.webhook_details.map(ForeignInto::foreign_into);

        let payment_link_config = self
            .payment_link_config
            .map(|payment_link_conf| match payment_link_conf.validate() {
                Ok(_) => Ok(payment_link_conf.foreign_into()),
                Err(e) => Err(report!(errors::ApiErrorResponse::InvalidRequestData {
                    message: e.to_string()
                })),
            })
            .transpose()?;

        let extended_card_info_config = self
            .extended_card_info_config
            .as_ref()
            .map(|config| {
                config.encode_to_value().change_context(
                    errors::ApiErrorResponse::InvalidDataValue {
                        field_name: "extended_card_info_config",
                    },
                )
            })
            .transpose()?
            .map(Secret::new);
        let key_manager_state = state.into();
        let outgoing_webhook_custom_http_headers = self
            .outgoing_webhook_custom_http_headers
            .async_map(|headers| {
                cards::create_encrypted_data(&key_manager_state, key_store, headers)
            })
            .await
            .transpose()
            .change_context(errors::ApiErrorResponse::InternalServerError)
            .attach_printable("Unable to encrypt outgoing webhook custom HTTP headers")?;

        let payout_link_config = self
            .payout_link_config
            .map(|payout_conf| match payout_conf.config.validate() {
                Ok(_) => Ok(payout_conf.foreign_into()),
                Err(e) => Err(report!(errors::ApiErrorResponse::InvalidRequestData {
                    message: e.to_string()
                })),
            })
            .transpose()?;

        let key = key_store.key.clone().into_inner();
        let key_manager_state = state.into();

        let card_testing_secret_key = match business_profile.card_testing_secret_key {
            Some(_) => None,
            None => {
                let card_testing_secret_key = Some(Secret::new(utils::generate_id(
                    consts::FINGERPRINT_SECRET_LENGTH,
                    "fs",
                )));

                card_testing_secret_key
                    .async_lift(|inner| async {
                        domain_types::crypto_operation(
                            &key_manager_state,
                            common_utils::type_name!(domain::Profile),
                            domain_types::CryptoOperation::EncryptOptional(inner),
                            km_types::Identifier::Merchant(key_store.merchant_id.clone()),
                            key.peek(),
                        )
                        .await
                        .and_then(|val| val.try_into_optionaloperation())
                    })
                    .await
                    .change_context(errors::ApiErrorResponse::InternalServerError)
                    .attach_printable("error while generating card testing secret key")?
            }
        };

        Ok(domain::ProfileUpdate::Update(Box::new(
            domain::ProfileGeneralUpdate {
                profile_name: self.profile_name,
                return_url: self.return_url,
                enable_payment_response_hash: self.enable_payment_response_hash,
                payment_response_hash_key: self.payment_response_hash_key,
                redirect_to_merchant_with_http_post: self.redirect_to_merchant_with_http_post,
                webhook_details,
                metadata: self.metadata,
                applepay_verified_domains: self.applepay_verified_domains,
                payment_link_config,
                session_expiry: self.session_expiry.map(i64::from),
                authentication_connector_details: self
                    .authentication_connector_details
                    .map(ForeignInto::foreign_into),
                payout_link_config,
                extended_card_info_config,
                use_billing_as_payment_method_billing: self.use_billing_as_payment_method_billing,
                collect_shipping_details_from_wallet_connector: self
                    .collect_shipping_details_from_wallet_connector_if_required,
                collect_billing_details_from_wallet_connector: self
                    .collect_billing_details_from_wallet_connector_if_required,
                is_connector_agnostic_mit_enabled: self.is_connector_agnostic_mit_enabled,
                outgoing_webhook_custom_http_headers,
                order_fulfillment_time: self
                    .order_fulfillment_time
                    .map(|order_fulfillment_time| order_fulfillment_time.into_inner()),
                order_fulfillment_time_origin: self.order_fulfillment_time_origin,
                always_collect_billing_details_from_wallet_connector: self
                    .always_collect_billing_details_from_wallet_connector,
                always_collect_shipping_details_from_wallet_connector: self
                    .always_collect_shipping_details_from_wallet_connector,
                is_network_tokenization_enabled: self.is_network_tokenization_enabled,
                is_click_to_pay_enabled: self.is_click_to_pay_enabled,
                authentication_product_ids: self.authentication_product_ids,
                three_ds_decision_manager_config: None,
                card_testing_guard_config: self
                    .card_testing_guard_config
                    .map(ForeignInto::foreign_into),
                card_testing_secret_key,
            },
        )))
    }
}

#[cfg(feature = "olap")]
pub async fn update_profile(
    state: SessionState,
    profile_id: &id_type::ProfileId,
    key_store: domain::MerchantKeyStore,
    request: api::ProfileUpdate,
) -> RouterResponse<api::ProfileResponse> {
    let db = state.store.as_ref();
    let key_manager_state = &(&state).into();

    let business_profile = db
        .find_business_profile_by_profile_id(key_manager_state, &key_store, profile_id)
        .await
        .to_not_found_response(errors::ApiErrorResponse::ProfileNotFound {
            id: profile_id.get_string_repr().to_owned(),
        })?;

    let profile_update = request
        .get_update_profile_object(&state, &key_store, &business_profile)
        .await?;

    let updated_business_profile = db
        .update_profile_by_profile_id(
            key_manager_state,
            &key_store,
            business_profile,
            profile_update,
        )
        .await
        .to_not_found_response(errors::ApiErrorResponse::ProfileNotFound {
            id: profile_id.get_string_repr().to_owned(),
        })?;

    Ok(service_api::ApplicationResponse::Json(
        api_models::admin::ProfileResponse::foreign_try_from(updated_business_profile)
            .change_context(errors::ApiErrorResponse::InternalServerError)
            .attach_printable("Failed to parse business profile details")?,
    ))
}

#[cfg(feature = "v2")]
#[derive(Clone, Debug)]
pub struct ProfileWrapper {
    pub profile: domain::Profile,
}

#[cfg(feature = "v2")]
impl ProfileWrapper {
    pub fn new(profile: domain::Profile) -> Self {
        Self { profile }
    }
    fn get_routing_config_cache_key(self) -> storage_impl::redis::cache::CacheKind<'static> {
        let merchant_id = self.profile.merchant_id.clone();

        let profile_id = self.profile.get_id().to_owned();

        storage_impl::redis::cache::CacheKind::Routing(
            format!(
                "routing_config_{}_{}",
                merchant_id.get_string_repr(),
                profile_id.get_string_repr()
            )
            .into(),
        )
    }

    pub async fn update_profile_and_invalidate_routing_config_for_active_algorithm_id_update(
        self,
        db: &dyn StorageInterface,
        key_manager_state: &KeyManagerState,
        merchant_key_store: &domain::MerchantKeyStore,
        algorithm_id: id_type::RoutingId,
        transaction_type: &storage::enums::TransactionType,
    ) -> RouterResult<()> {
        let routing_cache_key = self.clone().get_routing_config_cache_key();

        let (routing_algorithm_id, payout_routing_algorithm_id) = match transaction_type {
            storage::enums::TransactionType::Payment => (Some(algorithm_id), None),
            #[cfg(feature = "payouts")]
            storage::enums::TransactionType::Payout => (None, Some(algorithm_id)),
        };

        let profile_update = domain::ProfileUpdate::RoutingAlgorithmUpdate {
            routing_algorithm_id,
            payout_routing_algorithm_id,
        };

        let profile = self.profile;

        db.update_profile_by_profile_id(
            key_manager_state,
            merchant_key_store,
            profile,
            profile_update,
        )
        .await
        .change_context(errors::ApiErrorResponse::InternalServerError)
        .attach_printable("Failed to update routing algorithm ref in business profile")?;

        storage_impl::redis::cache::redact_from_redis_and_publish(
            db.get_cache_store().as_ref(),
            [routing_cache_key],
        )
        .await
        .change_context(errors::ApiErrorResponse::InternalServerError)
        .attach_printable("Failed to invalidate routing cache")?;
        Ok(())
    }

    pub fn get_routing_algorithm_id<'a>(
        &'a self,
        transaction_data: &'a routing::TransactionData<'_>,
    ) -> Option<id_type::RoutingId> {
        match transaction_data {
            routing::TransactionData::Payment(_) => self.profile.routing_algorithm_id.clone(),
            #[cfg(feature = "payouts")]
            routing::TransactionData::Payout(_) => self.profile.payout_routing_algorithm_id.clone(),
        }
    }
    pub fn get_default_fallback_list_of_connector_under_profile(
        &self,
    ) -> RouterResult<Vec<routing_types::RoutableConnectorChoice>> {
        let fallback_connectors =
            if let Some(default_fallback_routing) = self.profile.default_fallback_routing.clone() {
                default_fallback_routing
                    .expose()
                    .parse_value::<Vec<routing_types::RoutableConnectorChoice>>(
                        "Vec<RoutableConnectorChoice>",
                    )
                    .change_context(errors::ApiErrorResponse::InternalServerError)
                    .attach_printable("Business Profile default config has invalid structure")?
            } else {
                Vec::new()
            };
        Ok(fallback_connectors)
    }
    pub fn get_default_routing_configs_from_profile(
        &self,
    ) -> RouterResult<routing_types::ProfileDefaultRoutingConfig> {
        let profile_id = self.profile.get_id().to_owned();
        let connectors = self.get_default_fallback_list_of_connector_under_profile()?;

        Ok(routing_types::ProfileDefaultRoutingConfig {
            profile_id,
            connectors,
        })
    }

    pub async fn update_default_fallback_routing_of_connectors_under_profile(
        self,
        db: &dyn StorageInterface,
        updated_config: &Vec<routing_types::RoutableConnectorChoice>,
        key_manager_state: &KeyManagerState,
        merchant_key_store: &domain::MerchantKeyStore,
    ) -> RouterResult<()> {
        let default_fallback_routing = Secret::from(
            updated_config
                .encode_to_value()
                .change_context(errors::ApiErrorResponse::InternalServerError)
                .attach_printable("Failed to convert routing ref to value")?,
        );
        let profile_update = domain::ProfileUpdate::DefaultRoutingFallbackUpdate {
            default_fallback_routing: Some(default_fallback_routing),
        };

        db.update_profile_by_profile_id(
            key_manager_state,
            merchant_key_store,
            self.profile,
            profile_update,
        )
        .await
        .change_context(errors::ApiErrorResponse::InternalServerError)
        .attach_printable("Failed to update routing algorithm ref in business profile")?;
        Ok(())
    }
}

pub async fn extended_card_info_toggle(
    state: SessionState,
    merchant_id: &id_type::MerchantId,
    profile_id: &id_type::ProfileId,
    ext_card_info_choice: admin_types::ExtendedCardInfoChoice,
) -> RouterResponse<admin_types::ExtendedCardInfoChoice> {
    let db = state.store.as_ref();
    let key_manager_state = &(&state).into();

    let key_store = db
        .get_merchant_key_store_by_merchant_id(
            key_manager_state,
            merchant_id,
            &state.store.get_master_key().to_vec().into(),
        )
        .await
        .to_not_found_response(errors::ApiErrorResponse::MerchantAccountNotFound)
        .attach_printable("Error while fetching the key store by merchant_id")?;

    let business_profile = db
        .find_business_profile_by_profile_id(key_manager_state, &key_store, profile_id)
        .await
        .to_not_found_response(errors::ApiErrorResponse::ProfileNotFound {
            id: profile_id.get_string_repr().to_owned(),
        })?;

    if business_profile.is_extended_card_info_enabled.is_none()
        || business_profile
            .is_extended_card_info_enabled
            .is_some_and(|existing_config| existing_config != ext_card_info_choice.enabled)
    {
        let profile_update = domain::ProfileUpdate::ExtendedCardInfoUpdate {
            is_extended_card_info_enabled: ext_card_info_choice.enabled,
        };

        db.update_profile_by_profile_id(
            key_manager_state,
            &key_store,
            business_profile,
            profile_update,
        )
        .await
        .to_not_found_response(errors::ApiErrorResponse::ProfileNotFound {
            id: profile_id.get_string_repr().to_owned(),
        })?;
    }

    Ok(service_api::ApplicationResponse::Json(ext_card_info_choice))
}

pub async fn connector_agnostic_mit_toggle(
    state: SessionState,
    merchant_id: &id_type::MerchantId,
    profile_id: &id_type::ProfileId,
    connector_agnostic_mit_choice: admin_types::ConnectorAgnosticMitChoice,
) -> RouterResponse<admin_types::ConnectorAgnosticMitChoice> {
    let db = state.store.as_ref();
    let key_manager_state = &(&state).into();

    let key_store = db
        .get_merchant_key_store_by_merchant_id(
            key_manager_state,
            merchant_id,
            &state.store.get_master_key().to_vec().into(),
        )
        .await
        .to_not_found_response(errors::ApiErrorResponse::MerchantAccountNotFound)
        .attach_printable("Error while fetching the key store by merchant_id")?;

    let business_profile = db
        .find_business_profile_by_profile_id(key_manager_state, &key_store, profile_id)
        .await
        .to_not_found_response(errors::ApiErrorResponse::ProfileNotFound {
            id: profile_id.get_string_repr().to_owned(),
        })?;

    if business_profile.merchant_id != *merchant_id {
        Err(errors::ApiErrorResponse::AccessForbidden {
            resource: profile_id.get_string_repr().to_owned(),
        })?
    }

    if business_profile.is_connector_agnostic_mit_enabled
        != Some(connector_agnostic_mit_choice.enabled)
    {
        let profile_update = domain::ProfileUpdate::ConnectorAgnosticMitUpdate {
            is_connector_agnostic_mit_enabled: connector_agnostic_mit_choice.enabled,
        };

        db.update_profile_by_profile_id(
            key_manager_state,
            &key_store,
            business_profile,
            profile_update,
        )
        .await
        .to_not_found_response(errors::ApiErrorResponse::ProfileNotFound {
            id: profile_id.get_string_repr().to_owned(),
        })?;
    }

    Ok(service_api::ApplicationResponse::Json(
        connector_agnostic_mit_choice,
    ))
}

pub async fn transfer_key_store_to_key_manager(
    state: SessionState,
    req: admin_types::MerchantKeyTransferRequest,
) -> RouterResponse<admin_types::TransferKeyResponse> {
    let resp = transfer_encryption_key(&state, req).await?;

    Ok(service_api::ApplicationResponse::Json(
        admin_types::TransferKeyResponse {
            total_transferred: resp,
        },
    ))
}

async fn process_open_banking_connectors(
    state: &SessionState,
    merchant_id: &id_type::MerchantId,
    auth: &types::ConnectorAuthType,
    connector_type: &api_enums::ConnectorType,
    connector: &api_enums::Connector,
    additional_merchant_data: types::AdditionalMerchantData,
) -> RouterResult<types::MerchantRecipientData> {
    let new_merchant_data = match additional_merchant_data {
        types::AdditionalMerchantData::OpenBankingRecipientData(merchant_data) => {
            if connector_type != &api_enums::ConnectorType::PaymentProcessor {
                return Err(errors::ApiErrorResponse::InvalidConnectorConfiguration {
                    config:
                        "OpenBanking connector for Payment Initiation should be a payment processor"
                            .to_string(),
                }
                .into());
            }
            match &merchant_data {
                types::MerchantRecipientData::AccountData(acc_data) => {
                    validate_bank_account_data(acc_data)?;

                    let connector_name = api_enums::Connector::to_string(connector);

                    let recipient_creation_not_supported = state
                        .conf
                        .locker_based_open_banking_connectors
                        .connector_list
                        .contains(connector_name.as_str());

                    let recipient_id = if recipient_creation_not_supported {
                        locker_recipient_create_call(state, merchant_id, acc_data).await
                    } else {
                        connector_recipient_create_call(
                            state,
                            merchant_id,
                            connector_name,
                            auth,
                            acc_data,
                        )
                        .await
                    }
                    .attach_printable("failed to get recipient_id")?;

                    let conn_recipient_id = if recipient_creation_not_supported {
                        Some(types::RecipientIdType::LockerId(Secret::new(recipient_id)))
                    } else {
                        Some(types::RecipientIdType::ConnectorId(Secret::new(
                            recipient_id,
                        )))
                    };

                    let account_data = match &acc_data {
                        types::MerchantAccountData::Iban { iban, name, .. } => {
                            types::MerchantAccountData::Iban {
                                iban: iban.clone(),
                                name: name.clone(),
                                connector_recipient_id: conn_recipient_id.clone(),
                            }
                        }
                        types::MerchantAccountData::Bacs {
                            account_number,
                            sort_code,
                            name,
                            ..
                        } => types::MerchantAccountData::Bacs {
                            account_number: account_number.clone(),
                            sort_code: sort_code.clone(),
                            name: name.clone(),
                            connector_recipient_id: conn_recipient_id.clone(),
                        },
                    };

                    types::MerchantRecipientData::AccountData(account_data)
                }
                _ => merchant_data.clone(),
            }
        }
    };

    Ok(new_merchant_data)
}

fn validate_bank_account_data(data: &types::MerchantAccountData) -> RouterResult<()> {
    match data {
        types::MerchantAccountData::Iban { iban, .. } => {
            // IBAN check algorithm
            if iban.peek().len() > IBAN_MAX_LENGTH {
                return Err(errors::ApiErrorResponse::InvalidRequestData {
                    message: "IBAN length must be up to 34 characters".to_string(),
                }
                .into());
            }
            let pattern = Regex::new(r"^[A-Z0-9]*$")
                .change_context(errors::ApiErrorResponse::InternalServerError)
                .attach_printable("failed to create regex pattern")?;

            let mut iban = iban.peek().to_string();

            if !pattern.is_match(iban.as_str()) {
                return Err(errors::ApiErrorResponse::InvalidRequestData {
                    message: "IBAN data must be alphanumeric".to_string(),
                }
                .into());
            }

            // MOD check
            let first_4 = iban.chars().take(4).collect::<String>();
            iban.push_str(first_4.as_str());
            let len = iban.len();

            let rearranged_iban = iban
                .chars()
                .rev()
                .take(len - 4)
                .collect::<String>()
                .chars()
                .rev()
                .collect::<String>();

            let mut result = String::new();

            rearranged_iban.chars().for_each(|c| {
                if c.is_ascii_uppercase() {
                    let digit = (u32::from(c) - u32::from('A')) + 10;
                    result.push_str(&format!("{:02}", digit));
                } else {
                    result.push(c);
                }
            });

            let num = result
                .parse::<u128>()
                .change_context(errors::ApiErrorResponse::InternalServerError)
                .attach_printable("failed to validate IBAN")?;

            if num % 97 != 1 {
                return Err(errors::ApiErrorResponse::InvalidRequestData {
                    message: "Invalid IBAN".to_string(),
                }
                .into());
            }

            Ok(())
        }
        types::MerchantAccountData::Bacs {
            account_number,
            sort_code,
            ..
        } => {
            if account_number.peek().len() > BACS_MAX_ACCOUNT_NUMBER_LENGTH
                || sort_code.peek().len() != BACS_SORT_CODE_LENGTH
            {
                return Err(errors::ApiErrorResponse::InvalidRequestData {
                    message: "Invalid BACS numbers".to_string(),
                }
                .into());
            }

            Ok(())
        }
    }
}

async fn connector_recipient_create_call(
    state: &SessionState,
    merchant_id: &id_type::MerchantId,
    connector_name: String,
    auth: &types::ConnectorAuthType,
    data: &types::MerchantAccountData,
) -> RouterResult<String> {
    let connector = pm_auth_types::api::PaymentAuthConnectorData::get_connector_by_name(
        connector_name.as_str(),
    )?;

    let auth = pm_auth_types::ConnectorAuthType::foreign_try_from(auth.clone())
        .change_context(errors::ApiErrorResponse::InternalServerError)
        .attach_printable("Failed while converting ConnectorAuthType")?;

    let connector_integration: pm_auth_types::api::BoxedConnectorIntegration<
        '_,
        pm_auth_types::api::auth_service::RecipientCreate,
        pm_auth_types::RecipientCreateRequest,
        pm_auth_types::RecipientCreateResponse,
    > = connector.connector.get_connector_integration();

    let req = match data {
        types::MerchantAccountData::Iban { iban, name, .. } => {
            pm_auth_types::RecipientCreateRequest {
                name: name.clone(),
                account_data: pm_auth_types::RecipientAccountData::Iban(iban.clone()),
                address: None,
            }
        }
        types::MerchantAccountData::Bacs {
            account_number,
            sort_code,
            name,
            ..
        } => pm_auth_types::RecipientCreateRequest {
            name: name.clone(),
            account_data: pm_auth_types::RecipientAccountData::Bacs {
                sort_code: sort_code.clone(),
                account_number: account_number.clone(),
            },
            address: None,
        },
    };

    let router_data = pm_auth_types::RecipientCreateRouterData {
        flow: std::marker::PhantomData,
        merchant_id: Some(merchant_id.to_owned()),
        connector: Some(connector_name),
        request: req,
        response: Err(pm_auth_types::ErrorResponse {
            status_code: http::StatusCode::INTERNAL_SERVER_ERROR.as_u16(),
            code: consts::NO_ERROR_CODE.to_string(),
            message: consts::UNSUPPORTED_ERROR_MESSAGE.to_string(),
            reason: None,
        }),
        connector_http_status_code: None,
        connector_auth_type: auth,
    };

    let resp = payment_initiation_service::execute_connector_processing_step(
        state,
        connector_integration,
        &router_data,
        &connector.connector_name,
    )
    .await
    .change_context(errors::ApiErrorResponse::InternalServerError)
    .attach_printable("Failed while calling recipient create connector api")?;

    let recipient_create_resp =
        resp.response
            .map_err(|err| errors::ApiErrorResponse::ExternalConnectorError {
                code: err.code,
                message: err.message,
                connector: connector.connector_name.to_string(),
                status_code: err.status_code,
                reason: err.reason,
            })?;

    let recipient_id = recipient_create_resp.recipient_id;

    Ok(recipient_id)
}

async fn locker_recipient_create_call(
    state: &SessionState,
    merchant_id: &id_type::MerchantId,
    data: &types::MerchantAccountData,
) -> RouterResult<String> {
    let enc_data = serde_json::to_string(data)
        .change_context(errors::ApiErrorResponse::InternalServerError)
        .attach_printable("Failed to convert to MerchantAccountData json to String")?;

    let merchant_id_string = merchant_id.get_string_repr().to_owned();

    let cust_id = id_type::CustomerId::try_from(std::borrow::Cow::from(merchant_id_string))
        .change_context(errors::ApiErrorResponse::InternalServerError)
        .attach_printable("Failed to convert to CustomerId")?;

    let payload = transformers::StoreLockerReq::LockerGeneric(transformers::StoreGenericReq {
        merchant_id: merchant_id.to_owned(),
        merchant_customer_id: cust_id.clone(),
        enc_data,
        ttl: state.conf.locker.ttl_for_storage_in_secs,
    });

    let store_resp = cards::add_card_to_hs_locker(
        state,
        &payload,
        &cust_id,
        api_enums::LockerChoice::HyperswitchCardVault,
    )
    .await
    .change_context(errors::ApiErrorResponse::InternalServerError)
    .attach_printable("Failed to encrypt merchant bank account data")?;

    Ok(store_resp.card_reference)
}

pub async fn enable_platform_account(
    state: SessionState,
    merchant_id: id_type::MerchantId,
) -> RouterResponse<()> {
    let db = state.store.as_ref();
    let key_manager_state = &(&state).into();
    let key_store = db
        .get_merchant_key_store_by_merchant_id(
            key_manager_state,
            &merchant_id,
            &db.get_master_key().to_vec().into(),
        )
        .await
        .to_not_found_response(errors::ApiErrorResponse::MerchantAccountNotFound)?;

    let merchant_account = db
        .find_merchant_account_by_merchant_id(key_manager_state, &merchant_id, &key_store)
        .await
        .to_not_found_response(errors::ApiErrorResponse::MerchantAccountNotFound)?;

    db.update_merchant(
        key_manager_state,
        merchant_account,
        storage::MerchantAccountUpdate::ToPlatformAccount,
        &key_store,
    )
    .await
    .change_context(errors::ApiErrorResponse::InternalServerError)
    .attach_printable("Error while enabling platform merchant account")
    .map(|_| services::ApplicationResponse::StatusOk)
}<|MERGE_RESOLUTION|>--- conflicted
+++ resolved
@@ -1559,17 +1559,10 @@
                 stripe::transformers::StripeAuthType::try_from(self.auth_type)?;
                 Ok(())
             }
-<<<<<<< HEAD
             api_enums::Connector::Stripebilling => {
                 stripebilling::transformers::StripebillingAuthType::try_from(self.auth_type)?;
                 Ok(())
             }
-=======
-            // api_enums::Connector::Stripebilling => {
-            //     stripebilling::transformers::StripebillingAuthType::try_from(self.auth_type)?;
-            //     Ok(())
-            // }
->>>>>>> 32824441
             api_enums::Connector::Trustpay => {
                 trustpay::transformers::TrustpayAuthType::try_from(self.auth_type)?;
                 Ok(())
