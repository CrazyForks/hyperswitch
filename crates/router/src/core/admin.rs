use std::str::FromStr;

use api_models::{
    admin::{self as admin_types},
    enums as api_enums, routing as routing_types,
};
use common_utils::{
    date_time,
    ext_traits::{AsyncExt, Encode, OptionExt, ValueExt},
    fp_utils, id_type, pii, type_name,
    types::keymanager::{self as km_types, KeyManagerState, ToEncryptable},
};
use diesel_models::configs;
#[cfg(all(any(feature = "v1", feature = "v2"), feature = "olap"))]
use diesel_models::{business_profile::CardTestingGuardConfig, organization::OrganizationBridge};
use error_stack::{report, FutureExt, ResultExt};
use hyperswitch_domain_models::merchant_connector_account::{
    FromRequestEncryptableMerchantConnectorAccount, UpdateEncryptableMerchantConnectorAccount,
};
use masking::{ExposeInterface, PeekInterface, Secret};
use pm_auth::{connector::plaid::transformers::PlaidAuthType, types as pm_auth_types};
use regex::Regex;
use uuid::Uuid;

#[cfg(any(feature = "v1", feature = "v2"))]
use crate::types::transformers::ForeignFrom;
use crate::{
    consts,
    core::{
        encryption::transfer_encryption_key,
        errors::{self, RouterResponse, RouterResult, StorageErrorExt},
        payment_methods::{cards, transformers},
        payments::helpers,
        pm_auth::helpers::PaymentAuthConnectorDataExt,
        routing, utils as core_utils,
    },
    db::{AccountsStorageInterface, StorageInterface},
    routes::{metrics, SessionState},
    services::{
        self,
        api::{self as service_api, client},
        authentication, pm_auth as payment_initiation_service,
    },
    types::{
        self,
        api::{self, admin},
        domain::{
            self,
            types::{self as domain_types, AsyncLift},
        },
        storage::{self, enums::MerchantStorageScheme},
        transformers::{ForeignInto, ForeignTryFrom, ForeignTryInto},
    },
    utils,
};

const IBAN_MAX_LENGTH: usize = 34;
const BACS_SORT_CODE_LENGTH: usize = 6;
const BACS_MAX_ACCOUNT_NUMBER_LENGTH: usize = 8;

#[inline]
pub fn create_merchant_publishable_key() -> String {
    format!(
        "pk_{}_{}",
        router_env::env::prefix_for_env(),
        Uuid::new_v4().simple()
    )
}

pub async fn insert_merchant_configs(
    db: &dyn StorageInterface,
    merchant_id: &id_type::MerchantId,
) -> RouterResult<()> {
    db.insert_config(configs::ConfigNew {
        key: merchant_id.get_requires_cvv_key(),
        config: "true".to_string(),
    })
    .await
    .change_context(errors::ApiErrorResponse::InternalServerError)
    .attach_printable("Error while setting requires_cvv config")?;

    db.insert_config(configs::ConfigNew {
        key: merchant_id.get_merchant_fingerprint_secret_key(),
        config: utils::generate_id(consts::FINGERPRINT_SECRET_LENGTH, "fs"),
    })
    .await
    .change_context(errors::ApiErrorResponse::InternalServerError)
    .attach_printable("Error while inserting merchant fingerprint secret")?;

    Ok(())
}

#[cfg(feature = "olap")]
fn add_publishable_key_to_decision_service(
    state: &SessionState,
    merchant_account: &domain::MerchantAccount,
) {
    let state = state.clone();
    let publishable_key = merchant_account.publishable_key.clone();
    let merchant_id = merchant_account.get_id().clone();

    authentication::decision::spawn_tracked_job(
        async move {
            authentication::decision::add_publishable_key(
                &state,
                publishable_key.into(),
                merchant_id,
                None,
            )
            .await
        },
        authentication::decision::ADD,
    );
}

#[cfg(feature = "olap")]
pub async fn create_organization(
    state: SessionState,
    req: api::OrganizationCreateRequest,
) -> RouterResponse<api::OrganizationResponse> {
    let db_organization = ForeignFrom::foreign_from(req);
    state
        .accounts_store
        .insert_organization(db_organization)
        .await
        .to_duplicate_response(errors::ApiErrorResponse::GenericDuplicateError {
            message: "Organization with the given organization_name already exists".to_string(),
        })
        .attach_printable("Error when creating organization")
        .map(ForeignFrom::foreign_from)
        .map(service_api::ApplicationResponse::Json)
}

#[cfg(feature = "olap")]
pub async fn update_organization(
    state: SessionState,
    org_id: api::OrganizationId,
    req: api::OrganizationUpdateRequest,
) -> RouterResponse<api::OrganizationResponse> {
    let organization_update = diesel_models::organization::OrganizationUpdate::Update {
        organization_name: req.organization_name,
        organization_details: req.organization_details,
        metadata: req.metadata,
    };
    state
        .accounts_store
        .update_organization_by_org_id(&org_id.organization_id, organization_update)
        .await
        .to_not_found_response(errors::ApiErrorResponse::GenericNotFoundError {
            message: "organization with the given id does not exist".to_string(),
        })
        .attach_printable(format!(
            "Failed to update organization with organization_id: {:?}",
            org_id.organization_id
        ))
        .map(ForeignFrom::foreign_from)
        .map(service_api::ApplicationResponse::Json)
}

#[cfg(feature = "olap")]
pub async fn get_organization(
    state: SessionState,
    org_id: api::OrganizationId,
) -> RouterResponse<api::OrganizationResponse> {
    #[cfg(all(feature = "v1", feature = "olap"))]
    {
        CreateOrValidateOrganization::new(Some(org_id.organization_id))
            .create_or_validate(state.accounts_store.as_ref())
            .await
            .map(ForeignFrom::foreign_from)
            .map(service_api::ApplicationResponse::Json)
    }
    #[cfg(all(feature = "v2", feature = "olap"))]
    {
        CreateOrValidateOrganization::new(org_id.organization_id)
            .create_or_validate(state.accounts_store.as_ref())
            .await
            .map(ForeignFrom::foreign_from)
            .map(service_api::ApplicationResponse::Json)
    }
}

#[cfg(feature = "olap")]
pub async fn create_merchant_account(
    state: SessionState,
    req: api::MerchantAccountCreate,
) -> RouterResponse<api::MerchantAccountResponse> {
    #[cfg(feature = "keymanager_create")]
    use common_utils::{keymanager, types::keymanager::EncryptionTransferRequest};

    let db = state.store.as_ref();

    let key = services::generate_aes256_key()
        .change_context(errors::ApiErrorResponse::InternalServerError)
        .attach_printable("Unable to generate aes 256 key")?;

    let master_key = db.get_master_key();

    let key_manager_state: &KeyManagerState = &(&state).into();
    let merchant_id = req.get_merchant_reference_id();
    let identifier = km_types::Identifier::Merchant(merchant_id.clone());
    #[cfg(feature = "keymanager_create")]
    {
        use base64::Engine;

        use crate::consts::BASE64_ENGINE;

        if key_manager_state.enabled {
            keymanager::transfer_key_to_key_manager(
                key_manager_state,
                EncryptionTransferRequest {
                    identifier: identifier.clone(),
                    key: BASE64_ENGINE.encode(key),
                },
            )
            .await
            .change_context(errors::ApiErrorResponse::DuplicateMerchantAccount)
            .attach_printable("Failed to insert key to KeyManager")?;
        }
    }

    let key_store = domain::MerchantKeyStore {
        merchant_id: merchant_id.clone(),
        key: domain_types::crypto_operation(
            key_manager_state,
            type_name!(domain::MerchantKeyStore),
            domain_types::CryptoOperation::Encrypt(key.to_vec().into()),
            identifier.clone(),
            master_key,
        )
        .await
        .and_then(|val| val.try_into_operation())
        .change_context(errors::ApiErrorResponse::InternalServerError)
        .attach_printable("Failed to decrypt data from key store")?,
        created_at: date_time::now(),
    };

    let domain_merchant_account = req
        .create_domain_model_from_request(&state, key_store.clone(), &merchant_id)
        .await?;
    let key_manager_state = &(&state).into();
    db.insert_merchant_key_store(
        key_manager_state,
        key_store.clone(),
        &master_key.to_vec().into(),
    )
    .await
    .to_duplicate_response(errors::ApiErrorResponse::DuplicateMerchantAccount)?;

    let merchant_account = db
        .insert_merchant(key_manager_state, domain_merchant_account, &key_store)
        .await
        .to_duplicate_response(errors::ApiErrorResponse::DuplicateMerchantAccount)?;

    add_publishable_key_to_decision_service(&state, &merchant_account);

    insert_merchant_configs(db, &merchant_id).await?;

    Ok(service_api::ApplicationResponse::Json(
        api::MerchantAccountResponse::foreign_try_from(merchant_account)
            .change_context(errors::ApiErrorResponse::InternalServerError)
            .attach_printable("Failed while generating response")?,
    ))
}

#[cfg(feature = "olap")]
#[async_trait::async_trait]
trait MerchantAccountCreateBridge {
    async fn create_domain_model_from_request(
        self,
        state: &SessionState,
        key: domain::MerchantKeyStore,
        identifier: &id_type::MerchantId,
    ) -> RouterResult<domain::MerchantAccount>;
}

#[cfg(all(feature = "v1", feature = "olap"))]
#[async_trait::async_trait]
impl MerchantAccountCreateBridge for api::MerchantAccountCreate {
    async fn create_domain_model_from_request(
        self,
        state: &SessionState,
        key_store: domain::MerchantKeyStore,
        identifier: &id_type::MerchantId,
    ) -> RouterResult<domain::MerchantAccount> {
        let db = &*state.accounts_store;
        let publishable_key = create_merchant_publishable_key();

        let primary_business_details = self.get_primary_details_as_value().change_context(
            errors::ApiErrorResponse::InvalidDataValue {
                field_name: "primary_business_details",
            },
        )?;

        let webhook_details = self.webhook_details.clone().map(ForeignInto::foreign_into);

        let pm_collect_link_config = self.get_pm_link_config_as_value().change_context(
            errors::ApiErrorResponse::InvalidDataValue {
                field_name: "pm_collect_link_config",
            },
        )?;

        let merchant_details = self.get_merchant_details_as_secret().change_context(
            errors::ApiErrorResponse::InvalidDataValue {
                field_name: "merchant_details",
            },
        )?;

        self.parse_routing_algorithm()
            .change_context(errors::ApiErrorResponse::InvalidDataValue {
                field_name: "routing_algorithm",
            })
            .attach_printable("Invalid routing algorithm given")?;

        let metadata = self.get_metadata_as_secret().change_context(
            errors::ApiErrorResponse::InvalidDataValue {
                field_name: "metadata",
            },
        )?;

        // Get the enable payment response hash as a boolean, where the default value is true
        let enable_payment_response_hash = self.get_enable_payment_response_hash();

        let payment_response_hash_key = self.get_payment_response_hash_key();

        let parent_merchant_id = get_parent_merchant(
            state,
            self.sub_merchants_enabled,
            self.parent_merchant_id.as_ref(),
            &key_store,
        )
        .await?;

        let organization = CreateOrValidateOrganization::new(self.organization_id)
            .create_or_validate(db)
            .await?;

        let key = key_store.key.clone().into_inner();
        let key_manager_state = state.into();

        let merchant_account = async {
            Ok::<_, error_stack::Report<common_utils::errors::CryptoError>>(
                domain::MerchantAccountSetter {
                    merchant_id: identifier.clone(),
                    merchant_name: self
                        .merchant_name
                        .async_lift(|inner| async {
                            domain_types::crypto_operation(
                                &key_manager_state,
                                type_name!(domain::MerchantAccount),
                                domain_types::CryptoOperation::EncryptOptional(inner),
                                km_types::Identifier::Merchant(key_store.merchant_id.clone()),
                                key.peek(),
                            )
                            .await
                            .and_then(|val| val.try_into_optionaloperation())
                        })
                        .await?,
                    merchant_details: merchant_details
                        .async_lift(|inner| async {
                            domain_types::crypto_operation(
                                &key_manager_state,
                                type_name!(domain::MerchantAccount),
                                domain_types::CryptoOperation::EncryptOptional(inner),
                                km_types::Identifier::Merchant(key_store.merchant_id.clone()),
                                key.peek(),
                            )
                            .await
                            .and_then(|val| val.try_into_optionaloperation())
                        })
                        .await?,
                    return_url: self.return_url.map(|a| a.to_string()),
                    webhook_details,
                    routing_algorithm: Some(serde_json::json!({
                        "algorithm_id": null,
                        "timestamp": 0
                    })),
                    sub_merchants_enabled: self.sub_merchants_enabled,
                    parent_merchant_id,
                    enable_payment_response_hash,
                    payment_response_hash_key,
                    redirect_to_merchant_with_http_post: self
                        .redirect_to_merchant_with_http_post
                        .unwrap_or_default(),
                    publishable_key,
                    locker_id: self.locker_id,
                    metadata,
                    storage_scheme: MerchantStorageScheme::PostgresOnly,
                    primary_business_details,
                    created_at: date_time::now(),
                    modified_at: date_time::now(),
                    intent_fulfillment_time: None,
                    frm_routing_algorithm: self.frm_routing_algorithm,
                    #[cfg(feature = "payouts")]
                    payout_routing_algorithm: self.payout_routing_algorithm,
                    #[cfg(not(feature = "payouts"))]
                    payout_routing_algorithm: None,
                    organization_id: organization.get_organization_id(),
                    is_recon_enabled: false,
                    default_profile: None,
                    recon_status: diesel_models::enums::ReconStatus::NotRequested,
                    payment_link_config: None,
                    pm_collect_link_config,
                    version: hyperswitch_domain_models::consts::API_VERSION,
                    is_platform_account: false,
                },
            )
        }
        .await
        .change_context(errors::ApiErrorResponse::InternalServerError)?;

        let mut domain_merchant_account = domain::MerchantAccount::from(merchant_account);

        CreateProfile::new(self.primary_business_details.clone())
            .create_profiles(state, &mut domain_merchant_account, &key_store)
            .await?;

        Ok(domain_merchant_account)
    }
}

#[cfg(feature = "olap")]
enum CreateOrValidateOrganization {
    /// Creates a new organization
    #[cfg(feature = "v1")]
    Create,
    /// Validates if this organization exists in the records
    Validate {
        organization_id: id_type::OrganizationId,
    },
}

#[cfg(feature = "olap")]
impl CreateOrValidateOrganization {
    #[cfg(all(feature = "v1", feature = "olap"))]
    /// Create an action to either create or validate the given organization_id
    /// If organization_id is passed, then validate if this organization exists
    /// If not passed, create a new organization
    fn new(organization_id: Option<id_type::OrganizationId>) -> Self {
        if let Some(organization_id) = organization_id {
            Self::Validate { organization_id }
        } else {
            Self::Create
        }
    }

    #[cfg(all(feature = "v2", feature = "olap"))]
    /// Create an action to validate the provided organization_id
    fn new(organization_id: id_type::OrganizationId) -> Self {
        Self::Validate { organization_id }
    }

    #[cfg(feature = "olap")]
    /// Apply the action, whether to create the organization or validate the given organization_id
    async fn create_or_validate(
        &self,
        db: &dyn AccountsStorageInterface,
    ) -> RouterResult<diesel_models::organization::Organization> {
        match self {
            #[cfg(feature = "v1")]
            Self::Create => {
                let new_organization = api_models::organization::OrganizationNew::new(None);
                let db_organization = ForeignFrom::foreign_from(new_organization);
                db.insert_organization(db_organization)
                    .await
                    .to_duplicate_response(errors::ApiErrorResponse::InternalServerError)
                    .attach_printable("Error when creating organization")
            }
            Self::Validate { organization_id } => db
                .find_organization_by_org_id(organization_id)
                .await
                .to_not_found_response(errors::ApiErrorResponse::GenericNotFoundError {
                    message: "organization with the given id does not exist".to_string(),
                }),
        }
    }
}

#[cfg(all(feature = "v1", feature = "olap"))]
enum CreateProfile {
    /// Create profiles from primary business details
    /// If there is only one profile created, then set this profile as default
    CreateFromPrimaryBusinessDetails {
        primary_business_details: Vec<admin_types::PrimaryBusinessDetails>,
    },
    /// Create a default profile, set this as default profile
    CreateDefaultProfile,
}

#[cfg(all(feature = "v1", feature = "olap"))]
impl CreateProfile {
    /// Create a new profile action from the given information
    /// If primary business details exist, then create profiles from them
    /// If primary business details are empty, then create default profile
    fn new(primary_business_details: Option<Vec<admin_types::PrimaryBusinessDetails>>) -> Self {
        match primary_business_details {
            Some(primary_business_details) if !primary_business_details.is_empty() => {
                Self::CreateFromPrimaryBusinessDetails {
                    primary_business_details,
                }
            }
            _ => Self::CreateDefaultProfile,
        }
    }

    async fn create_profiles(
        &self,
        state: &SessionState,
        merchant_account: &mut domain::MerchantAccount,
        key_store: &domain::MerchantKeyStore,
    ) -> RouterResult<()> {
        match self {
            Self::CreateFromPrimaryBusinessDetails {
                primary_business_details,
            } => {
                let business_profiles = Self::create_profiles_for_each_business_details(
                    state,
                    merchant_account.clone(),
                    primary_business_details,
                    key_store,
                )
                .await?;

                // Update the default business profile in merchant account
                if business_profiles.len() == 1 {
                    merchant_account.default_profile = business_profiles
                        .first()
                        .map(|business_profile| business_profile.get_id().to_owned())
                }
            }
            Self::CreateDefaultProfile => {
                let business_profile = self
                    .create_default_business_profile(state, merchant_account.clone(), key_store)
                    .await?;

                merchant_account.default_profile = Some(business_profile.get_id().to_owned());
            }
        }

        Ok(())
    }

    /// Create default profile
    async fn create_default_business_profile(
        &self,
        state: &SessionState,
        merchant_account: domain::MerchantAccount,
        key_store: &domain::MerchantKeyStore,
    ) -> RouterResult<domain::Profile> {
        let business_profile = create_and_insert_business_profile(
            state,
            api_models::admin::ProfileCreate::default(),
            merchant_account.clone(),
            key_store,
        )
        .await?;

        Ok(business_profile)
    }

    /// Create profile for each primary_business_details,
    /// If there is no default profile in merchant account and only one primary_business_detail
    /// is available, then create a default profile.
    async fn create_profiles_for_each_business_details(
        state: &SessionState,
        merchant_account: domain::MerchantAccount,
        primary_business_details: &Vec<admin_types::PrimaryBusinessDetails>,
        key_store: &domain::MerchantKeyStore,
    ) -> RouterResult<Vec<domain::Profile>> {
        let mut business_profiles_vector = Vec::with_capacity(primary_business_details.len());

        // This must ideally be run in a transaction,
        // if there is an error in inserting some profile, because of unique constraints
        // the whole query must be rolled back
        for business_profile in primary_business_details {
            let profile_name =
                format!("{}_{}", business_profile.country, business_profile.business);

            let profile_create_request = api_models::admin::ProfileCreate {
                profile_name: Some(profile_name),
                ..Default::default()
            };

            create_and_insert_business_profile(
                state,
                profile_create_request,
                merchant_account.clone(),
                key_store,
            )
            .await
            .map_err(|profile_insert_error| {
                crate::logger::warn!("Profile already exists {profile_insert_error:?}");
            })
            .map(|business_profile| business_profiles_vector.push(business_profile))
            .ok();
        }

        Ok(business_profiles_vector)
    }
}

#[cfg(all(feature = "v2", feature = "olap"))]
#[async_trait::async_trait]
impl MerchantAccountCreateBridge for api::MerchantAccountCreate {
    async fn create_domain_model_from_request(
        self,
        state: &SessionState,
        key_store: domain::MerchantKeyStore,
        identifier: &id_type::MerchantId,
    ) -> RouterResult<domain::MerchantAccount> {
        let publishable_key = create_merchant_publishable_key();
        let db = &*state.accounts_store;

        let metadata = self.get_metadata_as_secret().change_context(
            errors::ApiErrorResponse::InvalidDataValue {
                field_name: "metadata",
            },
        )?;

        let merchant_details = self.get_merchant_details_as_secret().change_context(
            errors::ApiErrorResponse::InvalidDataValue {
                field_name: "merchant_details",
            },
        )?;

        let organization = CreateOrValidateOrganization::new(self.organization_id.clone())
            .create_or_validate(db)
            .await?;

        let key = key_store.key.into_inner();
        let id = identifier.to_owned();
        let key_manager_state = state.into();
        let identifier = km_types::Identifier::Merchant(id.clone());

        async {
            Ok::<_, error_stack::Report<common_utils::errors::CryptoError>>(
                domain::MerchantAccount::from(domain::MerchantAccountSetter {
                    id,
                    merchant_name: Some(
                        domain_types::crypto_operation(
                            &key_manager_state,
                            type_name!(domain::MerchantAccount),
                            domain_types::CryptoOperation::Encrypt(
                                self.merchant_name
                                    .map(|merchant_name| merchant_name.into_inner()),
                            ),
                            identifier.clone(),
                            key.peek(),
                        )
                        .await
                        .and_then(|val| val.try_into_operation())?,
                    ),
                    merchant_details: merchant_details
                        .async_lift(|inner| async {
                            domain_types::crypto_operation(
                                &key_manager_state,
                                type_name!(domain::MerchantAccount),
                                domain_types::CryptoOperation::EncryptOptional(inner),
                                identifier.clone(),
                                key.peek(),
                            )
                            .await
                            .and_then(|val| val.try_into_optionaloperation())
                        })
                        .await?,
                    publishable_key,
                    metadata,
                    storage_scheme: MerchantStorageScheme::PostgresOnly,
                    created_at: date_time::now(),
                    modified_at: date_time::now(),
                    organization_id: organization.get_organization_id(),
                    recon_status: diesel_models::enums::ReconStatus::NotRequested,
                    is_platform_account: false,
                }),
            )
        }
        .await
        .change_context(errors::ApiErrorResponse::InternalServerError)
        .attach_printable("failed to encrypt merchant details")
    }
}

#[cfg(all(feature = "olap", feature = "v2"))]
pub async fn list_merchant_account(
    state: SessionState,
    organization_id: api_models::organization::OrganizationId,
) -> RouterResponse<Vec<api::MerchantAccountResponse>> {
    let merchant_accounts = state
        .store
        .list_merchant_accounts_by_organization_id(
            &(&state).into(),
            &organization_id.organization_id,
        )
        .await
        .to_not_found_response(errors::ApiErrorResponse::MerchantAccountNotFound)?;

    let merchant_accounts = merchant_accounts
        .into_iter()
        .map(|merchant_account| {
            api::MerchantAccountResponse::foreign_try_from(merchant_account).change_context(
                errors::ApiErrorResponse::InvalidDataValue {
                    field_name: "merchant_account",
                },
            )
        })
        .collect::<Result<Vec<_>, _>>()?;

    Ok(services::ApplicationResponse::Json(merchant_accounts))
}

#[cfg(all(feature = "olap", feature = "v1"))]
pub async fn list_merchant_account(
    state: SessionState,
    req: api_models::admin::MerchantAccountListRequest,
) -> RouterResponse<Vec<api::MerchantAccountResponse>> {
    let merchant_accounts = state
        .store
        .list_merchant_accounts_by_organization_id(&(&state).into(), &req.organization_id)
        .await
        .to_not_found_response(errors::ApiErrorResponse::MerchantAccountNotFound)?;

    let merchant_accounts = merchant_accounts
        .into_iter()
        .map(|merchant_account| {
            api::MerchantAccountResponse::foreign_try_from(merchant_account).change_context(
                errors::ApiErrorResponse::InvalidDataValue {
                    field_name: "merchant_account",
                },
            )
        })
        .collect::<Result<Vec<_>, _>>()?;

    Ok(services::ApplicationResponse::Json(merchant_accounts))
}

pub async fn get_merchant_account(
    state: SessionState,
    req: api::MerchantId,
    _profile_id: Option<id_type::ProfileId>,
) -> RouterResponse<api::MerchantAccountResponse> {
    let db = state.store.as_ref();
    let key_manager_state = &(&state).into();
    let key_store = db
        .get_merchant_key_store_by_merchant_id(
            key_manager_state,
            &req.merchant_id,
            &db.get_master_key().to_vec().into(),
        )
        .await
        .to_not_found_response(errors::ApiErrorResponse::MerchantAccountNotFound)?;

    let merchant_account = db
        .find_merchant_account_by_merchant_id(key_manager_state, &req.merchant_id, &key_store)
        .await
        .to_not_found_response(errors::ApiErrorResponse::MerchantAccountNotFound)?;

    Ok(service_api::ApplicationResponse::Json(
        api::MerchantAccountResponse::foreign_try_from(merchant_account)
            .change_context(errors::ApiErrorResponse::InternalServerError)
            .attach_printable("Failed to construct response")?,
    ))
}

#[cfg(feature = "v1")]
/// For backwards compatibility, whenever new business labels are passed in
/// primary_business_details, create a profile
pub async fn create_profile_from_business_labels(
    state: &SessionState,
    db: &dyn StorageInterface,
    key_store: &domain::MerchantKeyStore,
    merchant_id: &id_type::MerchantId,
    new_business_details: Vec<admin_types::PrimaryBusinessDetails>,
) -> RouterResult<()> {
    let key_manager_state = &state.into();
    let merchant_account = db
        .find_merchant_account_by_merchant_id(key_manager_state, merchant_id, key_store)
        .await
        .to_not_found_response(errors::ApiErrorResponse::MerchantAccountNotFound)?;

    let old_business_details = merchant_account
        .primary_business_details
        .clone()
        .parse_value::<Vec<admin_types::PrimaryBusinessDetails>>("PrimaryBusinessDetails")
        .change_context(errors::ApiErrorResponse::InvalidDataValue {
            field_name: "routing_algorithm",
        })
        .attach_printable("Invalid routing algorithm given")?;

    // find the diff between two vectors
    let business_profiles_to_create = new_business_details
        .into_iter()
        .filter(|business_details| !old_business_details.contains(business_details))
        .collect::<Vec<_>>();

    for business_profile in business_profiles_to_create {
        let profile_name = format!("{}_{}", business_profile.country, business_profile.business);

        let profile_create_request = admin_types::ProfileCreate {
            profile_name: Some(profile_name),
            ..Default::default()
        };

        let profile_create_result = create_and_insert_business_profile(
            state,
            profile_create_request,
            merchant_account.clone(),
            key_store,
        )
        .await
        .map_err(|profile_insert_error| {
            // If there is any duplicate error, we need not take any action
            crate::logger::warn!("Profile already exists {profile_insert_error:?}");
        });

        // If a profile is created, then unset the default profile
        if profile_create_result.is_ok() && merchant_account.default_profile.is_some() {
            let unset_default_profile = domain::MerchantAccountUpdate::UnsetDefaultProfile;
            db.update_merchant(
                key_manager_state,
                merchant_account.clone(),
                unset_default_profile,
                key_store,
            )
            .await
            .to_not_found_response(errors::ApiErrorResponse::MerchantAccountNotFound)?;
        }
    }

    Ok(())
}

#[cfg(any(feature = "v1", feature = "v2", feature = "olap"))]
#[async_trait::async_trait]
trait MerchantAccountUpdateBridge {
    async fn get_update_merchant_object(
        self,
        state: &SessionState,
        merchant_id: &id_type::MerchantId,
        key_store: &domain::MerchantKeyStore,
    ) -> RouterResult<storage::MerchantAccountUpdate>;
}

#[cfg(feature = "v1")]
#[async_trait::async_trait]
impl MerchantAccountUpdateBridge for api::MerchantAccountUpdate {
    async fn get_update_merchant_object(
        self,
        state: &SessionState,
        merchant_id: &id_type::MerchantId,
        key_store: &domain::MerchantKeyStore,
    ) -> RouterResult<storage::MerchantAccountUpdate> {
        let key_manager_state = &state.into();
        let key = key_store.key.get_inner().peek();

        let db = state.store.as_ref();

        let primary_business_details = self.get_primary_details_as_value().change_context(
            errors::ApiErrorResponse::InvalidDataValue {
                field_name: "primary_business_details",
            },
        )?;

        let pm_collect_link_config = self.get_pm_link_config_as_value().change_context(
            errors::ApiErrorResponse::InvalidDataValue {
                field_name: "pm_collect_link_config",
            },
        )?;

        let merchant_details = self.get_merchant_details_as_secret().change_context(
            errors::ApiErrorResponse::InvalidDataValue {
                field_name: "merchant_details",
            },
        )?;

        self.parse_routing_algorithm().change_context(
            errors::ApiErrorResponse::InvalidDataValue {
                field_name: "routing_algorithm",
            },
        )?;

        let webhook_details = self.webhook_details.map(ForeignInto::foreign_into);

        let parent_merchant_id = get_parent_merchant(
            state,
            self.sub_merchants_enabled,
            self.parent_merchant_id.as_ref(),
            key_store,
        )
        .await?;

        // This supports changing the business profile by passing in the profile_id
        let business_profile_id_update = if let Some(ref profile_id) = self.default_profile {
            // Validate whether profile_id passed in request is valid and is linked to the merchant
            core_utils::validate_and_get_business_profile(
                state.store.as_ref(),
                key_manager_state,
                key_store,
                Some(profile_id),
                merchant_id,
            )
            .await?
            .map(|business_profile| Some(business_profile.get_id().to_owned()))
        } else {
            None
        };

        #[cfg(any(feature = "v1", feature = "v2"))]
        // In order to support backwards compatibility, if a business_labels are passed in the update
        // call, then create new profiles with the profile_name as business_label
        self.primary_business_details
            .clone()
            .async_map(|primary_business_details| async {
                let _ = create_profile_from_business_labels(
                    state,
                    db,
                    key_store,
                    merchant_id,
                    primary_business_details,
                )
                .await;
            })
            .await;

        let identifier = km_types::Identifier::Merchant(key_store.merchant_id.clone());
        Ok(storage::MerchantAccountUpdate::Update {
            merchant_name: self
                .merchant_name
                .map(Secret::new)
                .async_lift(|inner| async {
                    domain_types::crypto_operation(
                        key_manager_state,
                        type_name!(storage::MerchantAccount),
                        domain_types::CryptoOperation::EncryptOptional(inner),
                        identifier.clone(),
                        key,
                    )
                    .await
                    .and_then(|val| val.try_into_optionaloperation())
                })
                .await
                .change_context(errors::ApiErrorResponse::InternalServerError)
                .attach_printable("Unable to encrypt merchant name")?,
            merchant_details: merchant_details
                .async_lift(|inner| async {
                    domain_types::crypto_operation(
                        key_manager_state,
                        type_name!(storage::MerchantAccount),
                        domain_types::CryptoOperation::EncryptOptional(inner),
                        identifier.clone(),
                        key,
                    )
                    .await
                    .and_then(|val| val.try_into_optionaloperation())
                })
                .await
                .change_context(errors::ApiErrorResponse::InternalServerError)
                .attach_printable("Unable to encrypt merchant details")?,
            return_url: self.return_url.map(|a| a.to_string()),
            webhook_details,
            sub_merchants_enabled: self.sub_merchants_enabled,
            parent_merchant_id,
            enable_payment_response_hash: self.enable_payment_response_hash,
            payment_response_hash_key: self.payment_response_hash_key,
            redirect_to_merchant_with_http_post: self.redirect_to_merchant_with_http_post,
            locker_id: self.locker_id,
            metadata: self.metadata,
            publishable_key: None,
            primary_business_details,
            frm_routing_algorithm: self.frm_routing_algorithm,
            intent_fulfillment_time: None,
            #[cfg(feature = "payouts")]
            payout_routing_algorithm: self.payout_routing_algorithm,
            #[cfg(not(feature = "payouts"))]
            payout_routing_algorithm: None,
            default_profile: business_profile_id_update,
            payment_link_config: None,
            pm_collect_link_config,
            routing_algorithm: self.routing_algorithm,
        })
    }
}

#[cfg(feature = "v2")]
#[async_trait::async_trait]
impl MerchantAccountUpdateBridge for api::MerchantAccountUpdate {
    async fn get_update_merchant_object(
        self,
        state: &SessionState,
        _merchant_id: &id_type::MerchantId,
        key_store: &domain::MerchantKeyStore,
    ) -> RouterResult<storage::MerchantAccountUpdate> {
        let key_manager_state = &state.into();
        let key = key_store.key.get_inner().peek();

        let merchant_details = self.get_merchant_details_as_secret().change_context(
            errors::ApiErrorResponse::InvalidDataValue {
                field_name: "merchant_details",
            },
        )?;

        let metadata = self.get_metadata_as_secret().change_context(
            errors::ApiErrorResponse::InvalidDataValue {
                field_name: "metadata",
            },
        )?;

        let identifier = km_types::Identifier::Merchant(key_store.merchant_id.clone());
        Ok(storage::MerchantAccountUpdate::Update {
            merchant_name: self
                .merchant_name
                .map(Secret::new)
                .async_lift(|inner| async {
                    domain_types::crypto_operation(
                        key_manager_state,
                        type_name!(storage::MerchantAccount),
                        domain_types::CryptoOperation::EncryptOptional(inner),
                        identifier.clone(),
                        key,
                    )
                    .await
                    .and_then(|val| val.try_into_optionaloperation())
                })
                .await
                .change_context(errors::ApiErrorResponse::InternalServerError)
                .attach_printable("Unable to encrypt merchant name")?,
            merchant_details: merchant_details
                .async_lift(|inner| async {
                    domain_types::crypto_operation(
                        key_manager_state,
                        type_name!(storage::MerchantAccount),
                        domain_types::CryptoOperation::EncryptOptional(inner),
                        identifier.clone(),
                        key,
                    )
                    .await
                    .and_then(|val| val.try_into_optionaloperation())
                })
                .await
                .change_context(errors::ApiErrorResponse::InternalServerError)
                .attach_printable("Unable to encrypt merchant details")?,
            metadata,
            publishable_key: None,
        })
    }
}

pub async fn merchant_account_update(
    state: SessionState,
    merchant_id: &id_type::MerchantId,
    _profile_id: Option<id_type::ProfileId>,
    req: api::MerchantAccountUpdate,
) -> RouterResponse<api::MerchantAccountResponse> {
    let db = state.store.as_ref();
    let key_manager_state = &(&state).into();
    let key_store = db
        .get_merchant_key_store_by_merchant_id(
            key_manager_state,
            merchant_id,
            &db.get_master_key().to_vec().into(),
        )
        .await
        .to_not_found_response(errors::ApiErrorResponse::MerchantAccountNotFound)?;

    let merchant_account_storage_object = req
        .get_update_merchant_object(&state, merchant_id, &key_store)
        .await
        .attach_printable("Failed to create merchant account update object")?;

    let response = db
        .update_specific_fields_in_merchant(
            key_manager_state,
            merchant_id,
            merchant_account_storage_object,
            &key_store,
        )
        .await
        .to_not_found_response(errors::ApiErrorResponse::MerchantAccountNotFound)?;

    Ok(service_api::ApplicationResponse::Json(
        api::MerchantAccountResponse::foreign_try_from(response)
            .change_context(errors::ApiErrorResponse::InternalServerError)
            .attach_printable("Failed while generating response")?,
    ))
}

pub async fn merchant_account_delete(
    state: SessionState,
    merchant_id: id_type::MerchantId,
) -> RouterResponse<api::MerchantAccountDeleteResponse> {
    let mut is_deleted = false;
    let db = state.store.as_ref();
    let key_manager_state = &(&state).into();
    let merchant_key_store = db
        .get_merchant_key_store_by_merchant_id(
            key_manager_state,
            &merchant_id,
            &state.store.get_master_key().to_vec().into(),
        )
        .await
        .to_not_found_response(errors::ApiErrorResponse::MerchantAccountNotFound)?;

    let merchant_account = db
        .find_merchant_account_by_merchant_id(key_manager_state, &merchant_id, &merchant_key_store)
        .await
        .to_not_found_response(errors::ApiErrorResponse::MerchantAccountNotFound)?;

    let is_merchant_account_deleted = db
        .delete_merchant_account_by_merchant_id(&merchant_id)
        .await
        .to_not_found_response(errors::ApiErrorResponse::MerchantAccountNotFound)?;
    if is_merchant_account_deleted {
        let is_merchant_key_store_deleted = db
            .delete_merchant_key_store_by_merchant_id(&merchant_id)
            .await
            .to_not_found_response(errors::ApiErrorResponse::MerchantAccountNotFound)?;
        is_deleted = is_merchant_account_deleted && is_merchant_key_store_deleted;
    }

    let state = state.clone();
    authentication::decision::spawn_tracked_job(
        async move {
            authentication::decision::revoke_api_key(
                &state,
                merchant_account.publishable_key.into(),
            )
            .await
        },
        authentication::decision::REVOKE,
    );

    match db
        .delete_config_by_key(merchant_id.get_requires_cvv_key().as_str())
        .await
    {
        Ok(_) => Ok::<_, errors::ApiErrorResponse>(()),
        Err(err) => {
            if err.current_context().is_db_not_found() {
                crate::logger::error!("requires_cvv config not found in db: {err:?}");
                Ok(())
            } else {
                Err(err
                    .change_context(errors::ApiErrorResponse::InternalServerError)
                    .attach_printable("Failed while deleting requires_cvv config"))?
            }
        }
    }
    .ok();

    let response = api::MerchantAccountDeleteResponse {
        merchant_id,
        deleted: is_deleted,
    };
    Ok(service_api::ApplicationResponse::Json(response))
}

#[cfg(feature = "v1")]
async fn get_parent_merchant(
    state: &SessionState,
    sub_merchants_enabled: Option<bool>,
    parent_merchant: Option<&id_type::MerchantId>,
    key_store: &domain::MerchantKeyStore,
) -> RouterResult<Option<id_type::MerchantId>> {
    Ok(match sub_merchants_enabled {
        Some(true) => {
            Some(
                parent_merchant.ok_or_else(|| {
                    report!(errors::ValidationError::MissingRequiredField {
                        field_name: "parent_merchant_id".to_string()
                    })
                    .change_context(errors::ApiErrorResponse::PreconditionFailed {
                        message: "If `sub_merchants_enabled` is `true`, then `parent_merchant_id` is mandatory".to_string(),
                    })
                })
                .map(|id| validate_merchant_id(state, id,key_store).change_context(
                    errors::ApiErrorResponse::InvalidDataValue { field_name: "parent_merchant_id" }
                ))?
                .await?
                .get_id().to_owned()
            )
        }
        _ => None,
    })
}

#[cfg(feature = "v1")]
async fn validate_merchant_id(
    state: &SessionState,
    merchant_id: &id_type::MerchantId,
    key_store: &domain::MerchantKeyStore,
) -> RouterResult<domain::MerchantAccount> {
    let db = &*state.store;
    db.find_merchant_account_by_merchant_id(&state.into(), merchant_id, key_store)
        .await
        .to_not_found_response(errors::ApiErrorResponse::MerchantAccountNotFound)
}

struct ConnectorAuthTypeAndMetadataValidation<'a> {
    connector_name: &'a api_models::enums::Connector,
    auth_type: &'a types::ConnectorAuthType,
    connector_meta_data: &'a Option<pii::SecretSerdeValue>,
}

impl ConnectorAuthTypeAndMetadataValidation<'_> {
    pub fn validate_auth_and_metadata_type(
        &self,
    ) -> Result<(), error_stack::Report<errors::ApiErrorResponse>> {
        let connector_auth_type_validation = ConnectorAuthTypeValidation {
            auth_type: self.auth_type,
        };
        connector_auth_type_validation.validate_connector_auth_type()?;
        self.validate_auth_and_metadata_type_with_connector()
            .map_err(|err| match *err.current_context() {
                errors::ConnectorError::InvalidConnectorName => {
                    err.change_context(errors::ApiErrorResponse::InvalidRequestData {
                        message: "The connector name is invalid".to_string(),
                    })
                }
                errors::ConnectorError::InvalidConnectorConfig { config: field_name } => err
                    .change_context(errors::ApiErrorResponse::InvalidRequestData {
                        message: format!("The {} is invalid", field_name),
                    }),
                errors::ConnectorError::FailedToObtainAuthType => {
                    err.change_context(errors::ApiErrorResponse::InvalidRequestData {
                        message: "The auth type is invalid for the connector".to_string(),
                    })
                }
                _ => err.change_context(errors::ApiErrorResponse::InvalidRequestData {
                    message: "The request body is invalid".to_string(),
                }),
            })
    }

    fn validate_auth_and_metadata_type_with_connector(
        &self,
    ) -> Result<(), error_stack::Report<errors::ConnectorError>> {
        use crate::connector::*;

        match self.connector_name {
            api_enums::Connector::Adyenplatform => {
                adyenplatform::transformers::AdyenplatformAuthType::try_from(self.auth_type)?;
                Ok(())
            }
            // api_enums::Connector::Payone => {payone::transformers::PayoneAuthType::try_from(val)?;Ok(())} Added as a template code for future usage
            #[cfg(feature = "dummy_connector")]
            api_enums::Connector::DummyConnector1
            | api_enums::Connector::DummyConnector2
            | api_enums::Connector::DummyConnector3
            | api_enums::Connector::DummyConnector4
            | api_enums::Connector::DummyConnector5
            | api_enums::Connector::DummyConnector6
            | api_enums::Connector::DummyConnector7 => {
                dummyconnector::transformers::DummyConnectorAuthType::try_from(self.auth_type)?;
                Ok(())
            }
            api_enums::Connector::Aci => {
                aci::transformers::AciAuthType::try_from(self.auth_type)?;
                Ok(())
            }
            api_enums::Connector::Adyen => {
                adyen::transformers::AdyenAuthType::try_from(self.auth_type)?;
                adyen::transformers::AdyenConnectorMetadataObject::try_from(
                    self.connector_meta_data,
                )?;
                Ok(())
            }
            api_enums::Connector::Airwallex => {
                airwallex::transformers::AirwallexAuthType::try_from(self.auth_type)?;
                Ok(())
            }
            api_enums::Connector::Authorizedotnet => {
                authorizedotnet::transformers::AuthorizedotnetAuthType::try_from(self.auth_type)?;
                Ok(())
            }
            api_enums::Connector::Bankofamerica => {
                bankofamerica::transformers::BankOfAmericaAuthType::try_from(self.auth_type)?;
                Ok(())
            }
            api_enums::Connector::Billwerk => {
                billwerk::transformers::BillwerkAuthType::try_from(self.auth_type)?;
                Ok(())
            }
            api_enums::Connector::Bitpay => {
                bitpay::transformers::BitpayAuthType::try_from(self.auth_type)?;
                Ok(())
            }
            api_enums::Connector::Bambora => {
                bambora::transformers::BamboraAuthType::try_from(self.auth_type)?;
                Ok(())
            }
            api_enums::Connector::Bamboraapac => {
                bamboraapac::transformers::BamboraapacAuthType::try_from(self.auth_type)?;
                Ok(())
            }
            api_enums::Connector::Boku => {
                boku::transformers::BokuAuthType::try_from(self.auth_type)?;
                Ok(())
            }
            api_enums::Connector::Bluesnap => {
                bluesnap::transformers::BluesnapAuthType::try_from(self.auth_type)?;
                Ok(())
            }
            api_enums::Connector::Braintree => {
                braintree::transformers::BraintreeAuthType::try_from(self.auth_type)?;
                braintree::transformers::BraintreeMeta::try_from(self.connector_meta_data)?;
                Ok(())
            }
            api_enums::Connector::Cashtocode => {
                cashtocode::transformers::CashtocodeAuthType::try_from(self.auth_type)?;
                Ok(())
            }
            api_enums::Connector::Checkout => {
                checkout::transformers::CheckoutAuthType::try_from(self.auth_type)?;
                Ok(())
            }
            api_enums::Connector::Coinbase => {
                coinbase::transformers::CoinbaseAuthType::try_from(self.auth_type)?;
                coinbase::transformers::CoinbaseConnectorMeta::try_from(self.connector_meta_data)?;
                Ok(())
            }
            api_enums::Connector::Coingate => {
                coingate::transformers::CoingateAuthType::try_from(self.auth_type)?;
                Ok(())
            }
            api_enums::Connector::Cryptopay => {
                cryptopay::transformers::CryptopayAuthType::try_from(self.auth_type)?;
                Ok(())
            }
            api_enums::Connector::CtpMastercard => Ok(()),
            api_enums::Connector::Cybersource => {
                cybersource::transformers::CybersourceAuthType::try_from(self.auth_type)?;
                cybersource::transformers::CybersourceConnectorMetadataObject::try_from(
                    self.connector_meta_data,
                )?;
                Ok(())
            }
            api_enums::Connector::Datatrans => {
                datatrans::transformers::DatatransAuthType::try_from(self.auth_type)?;
                Ok(())
            }
            api_enums::Connector::Deutschebank => {
                deutschebank::transformers::DeutschebankAuthType::try_from(self.auth_type)?;
                Ok(())
            }
            api_enums::Connector::Digitalvirgo => {
                digitalvirgo::transformers::DigitalvirgoAuthType::try_from(self.auth_type)?;
                Ok(())
            }
            api_enums::Connector::Dlocal => {
                dlocal::transformers::DlocalAuthType::try_from(self.auth_type)?;
                Ok(())
            }
            api_enums::Connector::Ebanx => {
                ebanx::transformers::EbanxAuthType::try_from(self.auth_type)?;
                Ok(())
            }
            api_enums::Connector::Elavon => {
                elavon::transformers::ElavonAuthType::try_from(self.auth_type)?;
                Ok(())
            }
            api_enums::Connector::Fiserv => {
                fiserv::transformers::FiservAuthType::try_from(self.auth_type)?;
                fiserv::transformers::FiservSessionObject::try_from(self.connector_meta_data)?;
                Ok(())
            }
            api_enums::Connector::Fiservemea => {
                fiservemea::transformers::FiservemeaAuthType::try_from(self.auth_type)?;
                Ok(())
            }
            api_enums::Connector::Fiuu => {
                fiuu::transformers::FiuuAuthType::try_from(self.auth_type)?;
                Ok(())
            }
            api_enums::Connector::Forte => {
                forte::transformers::ForteAuthType::try_from(self.auth_type)?;
                Ok(())
            }
            // api_enums::Connector::Getnet => {
            //     getnet::transformers::GetnetAuthType::try_from(self.auth_type)?;
            //     Ok(())
            // }
            api_enums::Connector::Globalpay => {
                globalpay::transformers::GlobalpayAuthType::try_from(self.auth_type)?;
                Ok(())
            }
            api_enums::Connector::Globepay => {
                globepay::transformers::GlobepayAuthType::try_from(self.auth_type)?;
                Ok(())
            }
            api_enums::Connector::Gocardless => {
                gocardless::transformers::GocardlessAuthType::try_from(self.auth_type)?;
                Ok(())
            }
            api_enums::Connector::Gpayments => {
                gpayments::transformers::GpaymentsAuthType::try_from(self.auth_type)?;
                gpayments::transformers::GpaymentsMetaData::try_from(self.connector_meta_data)?;
                Ok(())
            }
            api_enums::Connector::Helcim => {
                helcim::transformers::HelcimAuthType::try_from(self.auth_type)?;
                Ok(())
            }
            api_enums::Connector::Iatapay => {
                iatapay::transformers::IatapayAuthType::try_from(self.auth_type)?;
                Ok(())
            }
            api_enums::Connector::Inespay => {
                inespay::transformers::InespayAuthType::try_from(self.auth_type)?;
                Ok(())
            }
            api_enums::Connector::Itaubank => {
                itaubank::transformers::ItaubankAuthType::try_from(self.auth_type)?;
                Ok(())
            }
            api_enums::Connector::Jpmorgan => {
                jpmorgan::transformers::JpmorganAuthType::try_from(self.auth_type)?;
                Ok(())
            }
            api_enums::Connector::Klarna => {
                klarna::transformers::KlarnaAuthType::try_from(self.auth_type)?;
                klarna::transformers::KlarnaConnectorMetadataObject::try_from(
                    self.connector_meta_data,
                )?;
                Ok(())
            }
            api_enums::Connector::Mifinity => {
                mifinity::transformers::MifinityAuthType::try_from(self.auth_type)?;
                mifinity::transformers::MifinityConnectorMetadataObject::try_from(
                    self.connector_meta_data,
                )?;
                Ok(())
            }
            api_enums::Connector::Mollie => {
                mollie::transformers::MollieAuthType::try_from(self.auth_type)?;
                Ok(())
            }
            api_enums::Connector::Moneris => {
                moneris::transformers::MonerisAuthType::try_from(self.auth_type)?;
                Ok(())
            }
            api_enums::Connector::Multisafepay => {
                multisafepay::transformers::MultisafepayAuthType::try_from(self.auth_type)?;
                Ok(())
            }
            api_enums::Connector::Netcetera => {
                netcetera::transformers::NetceteraAuthType::try_from(self.auth_type)?;
                netcetera::transformers::NetceteraMetaData::try_from(self.connector_meta_data)?;
                Ok(())
            }
            api_enums::Connector::Nexinets => {
                nexinets::transformers::NexinetsAuthType::try_from(self.auth_type)?;
                Ok(())
            }
            api_enums::Connector::Nexixpay => {
                nexixpay::transformers::NexixpayAuthType::try_from(self.auth_type)?;
                Ok(())
            }
            api_enums::Connector::Nmi => {
                nmi::transformers::NmiAuthType::try_from(self.auth_type)?;
                Ok(())
            }
            api_enums::Connector::Noon => {
                noon::transformers::NoonAuthType::try_from(self.auth_type)?;
                Ok(())
            }
            api_enums::Connector::Novalnet => {
                novalnet::transformers::NovalnetAuthType::try_from(self.auth_type)?;
                Ok(())
            }
            api_enums::Connector::Nuvei => {
                nuvei::transformers::NuveiAuthType::try_from(self.auth_type)?;
                Ok(())
            }
            api_enums::Connector::Opennode => {
                opennode::transformers::OpennodeAuthType::try_from(self.auth_type)?;
                Ok(())
            }
            api_enums::Connector::Paybox => {
                paybox::transformers::PayboxAuthType::try_from(self.auth_type)?;
                Ok(())
            }
            api_enums::Connector::Payme => {
                payme::transformers::PaymeAuthType::try_from(self.auth_type)?;
                Ok(())
            }
            api_enums::Connector::Paypal => {
                paypal::transformers::PaypalAuthType::try_from(self.auth_type)?;
                Ok(())
            }
            api_enums::Connector::Payone => {
                payone::transformers::PayoneAuthType::try_from(self.auth_type)?;
                Ok(())
            }
            api_enums::Connector::Payu => {
                payu::transformers::PayuAuthType::try_from(self.auth_type)?;
                Ok(())
            }
            api_enums::Connector::Placetopay => {
                placetopay::transformers::PlacetopayAuthType::try_from(self.auth_type)?;
                Ok(())
            }
            api_enums::Connector::Powertranz => {
                powertranz::transformers::PowertranzAuthType::try_from(self.auth_type)?;
                Ok(())
            }
            api_enums::Connector::Prophetpay => {
                prophetpay::transformers::ProphetpayAuthType::try_from(self.auth_type)?;
                Ok(())
            }
            api_enums::Connector::Rapyd => {
                rapyd::transformers::RapydAuthType::try_from(self.auth_type)?;
                Ok(())
            }
            api_enums::Connector::Razorpay => {
                razorpay::transformers::RazorpayAuthType::try_from(self.auth_type)?;
                Ok(())
            }
            api_enums::Connector::Shift4 => {
                shift4::transformers::Shift4AuthType::try_from(self.auth_type)?;
                Ok(())
            }
            api_enums::Connector::Square => {
                square::transformers::SquareAuthType::try_from(self.auth_type)?;
                Ok(())
            }
            api_enums::Connector::Stax => {
                stax::transformers::StaxAuthType::try_from(self.auth_type)?;
                Ok(())
            }
            api_enums::Connector::Taxjar => {
                taxjar::transformers::TaxjarAuthType::try_from(self.auth_type)?;
                Ok(())
            }
            api_enums::Connector::Stripe => {
                stripe::transformers::StripeAuthType::try_from(self.auth_type)?;
                Ok(())
            }
            api_enums::Connector::Trustpay => {
                trustpay::transformers::TrustpayAuthType::try_from(self.auth_type)?;
                Ok(())
            }
            api_enums::Connector::Tsys => {
                tsys::transformers::TsysAuthType::try_from(self.auth_type)?;
                Ok(())
            }
            api_enums::Connector::Volt => {
                volt::transformers::VoltAuthType::try_from(self.auth_type)?;
                Ok(())
            }
            api_enums::Connector::Wellsfargo => {
                wellsfargo::transformers::WellsfargoAuthType::try_from(self.auth_type)?;
                Ok(())
            }
            api_enums::Connector::Wise => {
                wise::transformers::WiseAuthType::try_from(self.auth_type)?;
                Ok(())
            }
            api_enums::Connector::Worldline => {
                worldline::transformers::WorldlineAuthType::try_from(self.auth_type)?;
                Ok(())
            }
            api_enums::Connector::Worldpay => {
                worldpay::transformers::WorldpayAuthType::try_from(self.auth_type)?;
                Ok(())
            }
            api_enums::Connector::Xendit => {
                xendit::transformers::XenditAuthType::try_from(self.auth_type)?;
                Ok(())
            }
            api_enums::Connector::Zen => {
                zen::transformers::ZenAuthType::try_from(self.auth_type)?;
                Ok(())
            }
            api_enums::Connector::Zsl => {
                zsl::transformers::ZslAuthType::try_from(self.auth_type)?;
                Ok(())
            }
            api_enums::Connector::Signifyd => {
                signifyd::transformers::SignifydAuthType::try_from(self.auth_type)?;
                Ok(())
            }
            api_enums::Connector::Riskified => {
                riskified::transformers::RiskifiedAuthType::try_from(self.auth_type)?;
                Ok(())
            }
            api_enums::Connector::Plaid => {
                PlaidAuthType::foreign_try_from(self.auth_type)?;
                Ok(())
            }
            api_enums::Connector::Threedsecureio => {
                threedsecureio::transformers::ThreedsecureioAuthType::try_from(self.auth_type)?;
                Ok(())
            }
        }
    }
}

struct ConnectorAuthTypeValidation<'a> {
    auth_type: &'a types::ConnectorAuthType,
}

impl ConnectorAuthTypeValidation<'_> {
    fn validate_connector_auth_type(
        &self,
    ) -> Result<(), error_stack::Report<errors::ApiErrorResponse>> {
        let validate_non_empty_field = |field_value: &str, field_name: &str| {
            if field_value.trim().is_empty() {
                Err(errors::ApiErrorResponse::InvalidDataFormat {
                    field_name: format!("connector_account_details.{}", field_name),
                    expected_format: "a non empty String".to_string(),
                }
                .into())
            } else {
                Ok(())
            }
        };
        match self.auth_type {
            hyperswitch_domain_models::router_data::ConnectorAuthType::TemporaryAuth => Ok(()),
            hyperswitch_domain_models::router_data::ConnectorAuthType::HeaderKey { api_key } => {
                validate_non_empty_field(api_key.peek(), "api_key")
            }
            hyperswitch_domain_models::router_data::ConnectorAuthType::BodyKey {
                api_key,
                key1,
            } => {
                validate_non_empty_field(api_key.peek(), "api_key")?;
                validate_non_empty_field(key1.peek(), "key1")
            }
            hyperswitch_domain_models::router_data::ConnectorAuthType::SignatureKey {
                api_key,
                key1,
                api_secret,
            } => {
                validate_non_empty_field(api_key.peek(), "api_key")?;
                validate_non_empty_field(key1.peek(), "key1")?;
                validate_non_empty_field(api_secret.peek(), "api_secret")
            }
            hyperswitch_domain_models::router_data::ConnectorAuthType::MultiAuthKey {
                api_key,
                key1,
                api_secret,
                key2,
            } => {
                validate_non_empty_field(api_key.peek(), "api_key")?;
                validate_non_empty_field(key1.peek(), "key1")?;
                validate_non_empty_field(api_secret.peek(), "api_secret")?;
                validate_non_empty_field(key2.peek(), "key2")
            }
            hyperswitch_domain_models::router_data::ConnectorAuthType::CurrencyAuthKey {
                auth_key_map,
            } => {
                if auth_key_map.is_empty() {
                    Err(errors::ApiErrorResponse::InvalidDataFormat {
                        field_name: "connector_account_details.auth_key_map".to_string(),
                        expected_format: "a non empty map".to_string(),
                    }
                    .into())
                } else {
                    Ok(())
                }
            }
            hyperswitch_domain_models::router_data::ConnectorAuthType::CertificateAuth {
                certificate,
                private_key,
            } => {
                client::create_identity_from_certificate_and_key(
                    certificate.to_owned(),
                    private_key.to_owned(),
                )
                .change_context(errors::ApiErrorResponse::InvalidDataFormat {
                    field_name:
                        "connector_account_details.certificate or connector_account_details.private_key"
                            .to_string(),
                    expected_format:
                        "a valid base64 encoded string of PEM encoded Certificate and Private Key"
                            .to_string(),
                })?;
                Ok(())
            }
            hyperswitch_domain_models::router_data::ConnectorAuthType::NoKey => Ok(()),
        }
    }
}

struct ConnectorStatusAndDisabledValidation<'a> {
    status: &'a Option<api_enums::ConnectorStatus>,
    disabled: &'a Option<bool>,
    auth: &'a types::ConnectorAuthType,
    current_status: &'a api_enums::ConnectorStatus,
}

impl ConnectorStatusAndDisabledValidation<'_> {
    fn validate_status_and_disabled(
        &self,
    ) -> RouterResult<(api_enums::ConnectorStatus, Option<bool>)> {
        let connector_status = match (self.status, self.auth) {
            (
                Some(common_enums::ConnectorStatus::Active),
                types::ConnectorAuthType::TemporaryAuth,
            ) => {
                return Err(errors::ApiErrorResponse::InvalidRequestData {
                    message: "Connector status cannot be active when using TemporaryAuth"
                        .to_string(),
                }
                .into());
            }
            (Some(status), _) => status,
            (None, types::ConnectorAuthType::TemporaryAuth) => {
                &common_enums::ConnectorStatus::Inactive
            }
            (None, _) => self.current_status,
        };

        let disabled = match (self.disabled, connector_status) {
            (Some(false), common_enums::ConnectorStatus::Inactive) => {
                return Err(errors::ApiErrorResponse::InvalidRequestData {
                    message: "Connector cannot be enabled when connector_status is inactive or when using TemporaryAuth"
                        .to_string(),
                }
                .into());
            }
            (Some(disabled), _) => Some(*disabled),
            (None, common_enums::ConnectorStatus::Inactive) => Some(true),
            // Enable the connector if nothing is passed in the request
            (None, _) => Some(false),
        };

        Ok((*connector_status, disabled))
    }
}

struct ConnectorMetadata<'a> {
    connector_metadata: &'a Option<pii::SecretSerdeValue>,
}

impl ConnectorMetadata<'_> {
    fn validate_apple_pay_certificates_in_mca_metadata(&self) -> RouterResult<()> {
        self.connector_metadata
            .clone()
            .map(api_models::payments::ConnectorMetadata::from_value)
            .transpose()
            .change_context(errors::ApiErrorResponse::InvalidDataFormat {
                field_name: "metadata".to_string(),
                expected_format: "connector metadata".to_string(),
            })?
            .and_then(|metadata| metadata.get_apple_pay_certificates())
            .map(|(certificate, certificate_key)| {
                client::create_identity_from_certificate_and_key(certificate, certificate_key)
            })
            .transpose()
            .change_context(errors::ApiErrorResponse::InvalidDataValue {
                field_name: "certificate/certificate key",
            })?;
        Ok(())
    }
}

struct PMAuthConfigValidation<'a> {
    connector_type: &'a api_enums::ConnectorType,
    pm_auth_config: &'a Option<pii::SecretSerdeValue>,
    db: &'a dyn StorageInterface,
    merchant_id: &'a id_type::MerchantId,
    profile_id: &'a id_type::ProfileId,
    key_store: &'a domain::MerchantKeyStore,
    key_manager_state: &'a KeyManagerState,
}

impl PMAuthConfigValidation<'_> {
    async fn validate_pm_auth(&self, val: &pii::SecretSerdeValue) -> RouterResponse<()> {
        let config = serde_json::from_value::<api_models::pm_auth::PaymentMethodAuthConfig>(
            val.clone().expose(),
        )
        .change_context(errors::ApiErrorResponse::InvalidRequestData {
            message: "invalid data received for payment method auth config".to_string(),
        })
        .attach_printable("Failed to deserialize Payment Method Auth config")?;

        let all_mcas = self
            .db
            .find_merchant_connector_account_by_merchant_id_and_disabled_list(
                self.key_manager_state,
                self.merchant_id,
                true,
                self.key_store,
            )
            .await
            .change_context(errors::ApiErrorResponse::MerchantConnectorAccountNotFound {
                id: self.merchant_id.get_string_repr().to_owned(),
            })?;

        for conn_choice in config.enabled_payment_methods {
            let pm_auth_mca = all_mcas
                .clone()
                .into_iter()
                .find(|mca| mca.get_id() == conn_choice.mca_id)
                .ok_or(errors::ApiErrorResponse::GenericNotFoundError {
                    message: "payment method auth connector account not found".to_string(),
                })?;

            if &pm_auth_mca.profile_id != self.profile_id {
                return Err(errors::ApiErrorResponse::GenericNotFoundError {
                    message: "payment method auth profile_id differs from connector profile_id"
                        .to_string(),
                }
                .into());
            }
        }

        Ok(services::ApplicationResponse::StatusOk)
    }

    async fn validate_pm_auth_config(&self) -> RouterResult<()> {
        if self.connector_type != &api_enums::ConnectorType::PaymentMethodAuth {
            if let Some(val) = self.pm_auth_config.clone() {
                self.validate_pm_auth(&val).await?;
            }
        }
        Ok(())
    }
}

struct ConnectorTypeAndConnectorName<'a> {
    connector_type: &'a api_enums::ConnectorType,
    connector_name: &'a api_enums::Connector,
}

impl ConnectorTypeAndConnectorName<'_> {
    fn get_routable_connector(&self) -> RouterResult<Option<api_enums::RoutableConnectors>> {
        let mut routable_connector =
            api_enums::RoutableConnectors::from_str(&self.connector_name.to_string()).ok();

        let pm_auth_connector =
            api_enums::convert_pm_auth_connector(self.connector_name.to_string().as_str());
        let authentication_connector =
            api_enums::convert_authentication_connector(self.connector_name.to_string().as_str());
        let tax_connector =
            api_enums::convert_tax_connector(self.connector_name.to_string().as_str());

        if pm_auth_connector.is_some() {
            if self.connector_type != &api_enums::ConnectorType::PaymentMethodAuth
                && self.connector_type != &api_enums::ConnectorType::PaymentProcessor
            {
                return Err(errors::ApiErrorResponse::InvalidRequestData {
                    message: "Invalid connector type given".to_string(),
                }
                .into());
            }
        } else if authentication_connector.is_some() {
            if self.connector_type != &api_enums::ConnectorType::AuthenticationProcessor {
                return Err(errors::ApiErrorResponse::InvalidRequestData {
                    message: "Invalid connector type given".to_string(),
                }
                .into());
            }
        } else if tax_connector.is_some() {
            if self.connector_type != &api_enums::ConnectorType::TaxProcessor {
                return Err(errors::ApiErrorResponse::InvalidRequestData {
                    message: "Invalid connector type given".to_string(),
                }
                .into());
            }
        } else {
            let routable_connector_option = self
                .connector_name
                .to_string()
                .parse::<api_enums::RoutableConnectors>()
                .change_context(errors::ApiErrorResponse::InvalidRequestData {
                    message: "Invalid connector name given".to_string(),
                })?;
            routable_connector = Some(routable_connector_option);
        };
        Ok(routable_connector)
    }
}
#[cfg(feature = "v1")]
struct MerchantDefaultConfigUpdate<'a> {
    routable_connector: &'a Option<api_enums::RoutableConnectors>,
    merchant_connector_id: &'a id_type::MerchantConnectorAccountId,
    store: &'a dyn StorageInterface,
    merchant_id: &'a id_type::MerchantId,
    profile_id: &'a id_type::ProfileId,
    transaction_type: &'a api_enums::TransactionType,
}
#[cfg(feature = "v1")]
impl MerchantDefaultConfigUpdate<'_> {
    async fn retrieve_and_update_default_fallback_routing_algorithm_if_routable_connector_exists(
        &self,
    ) -> RouterResult<()> {
        let mut default_routing_config = routing::helpers::get_merchant_default_config(
            self.store,
            self.merchant_id.get_string_repr(),
            self.transaction_type,
        )
        .await?;

        let mut default_routing_config_for_profile = routing::helpers::get_merchant_default_config(
            self.store,
            self.profile_id.get_string_repr(),
            self.transaction_type,
        )
        .await?;

        if let Some(routable_connector_val) = self.routable_connector {
            let choice = routing_types::RoutableConnectorChoice {
                choice_kind: routing_types::RoutableChoiceKind::FullStruct,
                connector: *routable_connector_val,
                merchant_connector_id: Some(self.merchant_connector_id.clone()),
            };
            if !default_routing_config.contains(&choice) {
                default_routing_config.push(choice.clone());
                routing::helpers::update_merchant_default_config(
                    self.store,
                    self.merchant_id.get_string_repr(),
                    default_routing_config.clone(),
                    self.transaction_type,
                )
                .await?;
            }
            if !default_routing_config_for_profile.contains(&choice.clone()) {
                default_routing_config_for_profile.push(choice);
                routing::helpers::update_merchant_default_config(
                    self.store,
                    self.profile_id.get_string_repr(),
                    default_routing_config_for_profile.clone(),
                    self.transaction_type,
                )
                .await?;
            }
        }
        Ok(())
    }

    async fn retrieve_and_delete_from_default_fallback_routing_algorithm_if_routable_connector_exists(
        &self,
    ) -> RouterResult<()> {
        let mut default_routing_config = routing::helpers::get_merchant_default_config(
            self.store,
            self.merchant_id.get_string_repr(),
            self.transaction_type,
        )
        .await?;

        let mut default_routing_config_for_profile = routing::helpers::get_merchant_default_config(
            self.store,
            self.profile_id.get_string_repr(),
            self.transaction_type,
        )
        .await?;

        if let Some(routable_connector_val) = self.routable_connector {
            let choice = routing_types::RoutableConnectorChoice {
                choice_kind: routing_types::RoutableChoiceKind::FullStruct,
                connector: *routable_connector_val,
                merchant_connector_id: Some(self.merchant_connector_id.clone()),
            };
            if default_routing_config.contains(&choice) {
                default_routing_config.retain(|mca| {
                    mca.merchant_connector_id.as_ref() != Some(self.merchant_connector_id)
                });
                routing::helpers::update_merchant_default_config(
                    self.store,
                    self.merchant_id.get_string_repr(),
                    default_routing_config.clone(),
                    self.transaction_type,
                )
                .await?;
            }
            if default_routing_config_for_profile.contains(&choice.clone()) {
                default_routing_config_for_profile.retain(|mca| {
                    mca.merchant_connector_id.as_ref() != Some(self.merchant_connector_id)
                });
                routing::helpers::update_merchant_default_config(
                    self.store,
                    self.profile_id.get_string_repr(),
                    default_routing_config_for_profile.clone(),
                    self.transaction_type,
                )
                .await?;
            }
        }
        Ok(())
    }
}
#[cfg(feature = "v2")]
struct DefaultFallbackRoutingConfigUpdate<'a> {
    routable_connector: &'a Option<api_enums::RoutableConnectors>,
    merchant_connector_id: &'a id_type::MerchantConnectorAccountId,
    store: &'a dyn StorageInterface,
    business_profile: domain::Profile,
    key_store: hyperswitch_domain_models::merchant_key_store::MerchantKeyStore,
    key_manager_state: &'a KeyManagerState,
}
#[cfg(feature = "v2")]
impl DefaultFallbackRoutingConfigUpdate<'_> {
    async fn retrieve_and_update_default_fallback_routing_algorithm_if_routable_connector_exists(
        &self,
    ) -> RouterResult<()> {
        let profile_wrapper = ProfileWrapper::new(self.business_profile.clone());
        let default_routing_config_for_profile =
            &mut profile_wrapper.get_default_fallback_list_of_connector_under_profile()?;
        if let Some(routable_connector_val) = self.routable_connector {
            let choice = routing_types::RoutableConnectorChoice {
                choice_kind: routing_types::RoutableChoiceKind::FullStruct,
                connector: *routable_connector_val,
                merchant_connector_id: Some(self.merchant_connector_id.clone()),
            };
            if !default_routing_config_for_profile.contains(&choice.clone()) {
                default_routing_config_for_profile.push(choice);

                profile_wrapper
                    .update_default_fallback_routing_of_connectors_under_profile(
                        self.store,
                        default_routing_config_for_profile,
                        self.key_manager_state,
                        &self.key_store,
                    )
                    .await?
            }
        }
        Ok(())
    }

    async fn retrieve_and_delete_from_default_fallback_routing_algorithm_if_routable_connector_exists(
        &self,
    ) -> RouterResult<()> {
        let profile_wrapper = ProfileWrapper::new(self.business_profile.clone());
        let default_routing_config_for_profile =
            &mut profile_wrapper.get_default_fallback_list_of_connector_under_profile()?;
        if let Some(routable_connector_val) = self.routable_connector {
            let choice = routing_types::RoutableConnectorChoice {
                choice_kind: routing_types::RoutableChoiceKind::FullStruct,
                connector: *routable_connector_val,
                merchant_connector_id: Some(self.merchant_connector_id.clone()),
            };
            if default_routing_config_for_profile.contains(&choice.clone()) {
                default_routing_config_for_profile.retain(|mca| {
                    mca.merchant_connector_id.as_ref() != Some(self.merchant_connector_id)
                });

                profile_wrapper
                    .update_default_fallback_routing_of_connectors_under_profile(
                        self.store,
                        default_routing_config_for_profile,
                        self.key_manager_state,
                        &self.key_store,
                    )
                    .await?
            }
        }
        Ok(())
    }
}
#[cfg(any(feature = "v1", feature = "v2", feature = "olap"))]
#[async_trait::async_trait]
trait MerchantConnectorAccountUpdateBridge {
    async fn get_merchant_connector_account_from_id(
        self,
        db: &dyn StorageInterface,
        merchant_id: &id_type::MerchantId,
        merchant_connector_id: &id_type::MerchantConnectorAccountId,
        key_store: &domain::MerchantKeyStore,
        key_manager_state: &KeyManagerState,
    ) -> RouterResult<domain::MerchantConnectorAccount>;

    async fn create_domain_model_from_request(
        self,
        state: &SessionState,
        key_store: domain::MerchantKeyStore,
        mca: &domain::MerchantConnectorAccount,
        key_manager_state: &KeyManagerState,
        merchant_account: &domain::MerchantAccount,
    ) -> RouterResult<domain::MerchantConnectorAccountUpdate>;
}

#[cfg(all(feature = "v2", feature = "olap"))]
#[async_trait::async_trait]
impl MerchantConnectorAccountUpdateBridge for api_models::admin::MerchantConnectorUpdate {
    async fn get_merchant_connector_account_from_id(
        self,
        db: &dyn StorageInterface,
        _merchant_id: &id_type::MerchantId,
        merchant_connector_id: &id_type::MerchantConnectorAccountId,
        key_store: &domain::MerchantKeyStore,
        key_manager_state: &KeyManagerState,
    ) -> RouterResult<domain::MerchantConnectorAccount> {
        db.find_merchant_connector_account_by_id(
            key_manager_state,
            merchant_connector_id,
            key_store,
        )
        .await
        .to_not_found_response(errors::ApiErrorResponse::MerchantAccountNotFound)
    }

    async fn create_domain_model_from_request(
        self,
        state: &SessionState,
        key_store: domain::MerchantKeyStore,
        mca: &domain::MerchantConnectorAccount,
        key_manager_state: &KeyManagerState,
        merchant_account: &domain::MerchantAccount,
    ) -> RouterResult<domain::MerchantConnectorAccountUpdate> {
        let frm_configs = self.get_frm_config_as_secret();

        let payment_methods_enabled = self.payment_methods_enabled;

        let auth = types::ConnectorAuthType::from_secret_value(
            self.connector_account_details
                .clone()
                .unwrap_or(mca.connector_account_details.clone().into_inner()),
        )
        .change_context(errors::ApiErrorResponse::InvalidDataFormat {
            field_name: "connector_account_details".to_string(),
            expected_format: "auth_type and api_key".to_string(),
        })?;

        let metadata = self.metadata.clone().or(mca.metadata.clone());

        let connector_auth_type_and_metadata_validation = ConnectorAuthTypeAndMetadataValidation {
            connector_name: &mca.connector_name,
            auth_type: &auth,
            connector_meta_data: &metadata,
        };

        connector_auth_type_and_metadata_validation.validate_auth_and_metadata_type()?;
        let connector_status_and_disabled_validation = ConnectorStatusAndDisabledValidation {
            status: &self.status,
            disabled: &self.disabled,
            auth: &auth,
            current_status: &mca.status,
        };

        let (connector_status, disabled) =
            connector_status_and_disabled_validation.validate_status_and_disabled()?;

        let pm_auth_config_validation = PMAuthConfigValidation {
            connector_type: &self.connector_type,
            pm_auth_config: &self.pm_auth_config,
            db: state.store.as_ref(),
            merchant_id: merchant_account.get_id(),
            profile_id: &mca.profile_id.clone(),
            key_store: &key_store,
            key_manager_state,
        };

        pm_auth_config_validation.validate_pm_auth_config().await?;

        let merchant_recipient_data = if let Some(data) = &self.additional_merchant_data {
            Some(
                process_open_banking_connectors(
                    state,
                    merchant_account.get_id(),
                    &auth,
                    &self.connector_type,
                    &mca.connector_name,
                    types::AdditionalMerchantData::foreign_from(data.clone()),
                )
                .await?,
            )
        } else {
            None
        }
        .map(|data| {
            serde_json::to_value(types::AdditionalMerchantData::OpenBankingRecipientData(
                data,
            ))
        })
        .transpose()
        .change_context(errors::ApiErrorResponse::InternalServerError)
        .attach_printable("Failed to serialize MerchantRecipientData")?;

        let encrypted_data = domain_types::crypto_operation(
            key_manager_state,
            type_name!(domain::MerchantConnectorAccount),
            domain_types::CryptoOperation::BatchEncrypt(
                UpdateEncryptableMerchantConnectorAccount::to_encryptable(
                    UpdateEncryptableMerchantConnectorAccount {
                        connector_account_details: self.connector_account_details,
                        connector_wallets_details:
                            helpers::get_connector_wallets_details_with_apple_pay_certificates(
                                &self.metadata,
                                &self.connector_wallets_details,
                            )
                            .await?,
                        additional_merchant_data: merchant_recipient_data.map(Secret::new),
                    },
                ),
            ),
            km_types::Identifier::Merchant(key_store.merchant_id.clone()),
            key_store.key.peek(),
        )
        .await
        .and_then(|val| val.try_into_batchoperation())
        .change_context(errors::ApiErrorResponse::InternalServerError)
        .attach_printable("Failed while decrypting connector account details".to_string())?;

        let encrypted_data =
            UpdateEncryptableMerchantConnectorAccount::from_encryptable(encrypted_data)
                .change_context(errors::ApiErrorResponse::InternalServerError)
                .attach_printable("Failed while decrypting connector account details")?;

        let feature_metadata = self
            .feature_metadata
            .as_ref()
            .map(ForeignTryFrom::foreign_try_from)
            .transpose()?;

        Ok(storage::MerchantConnectorAccountUpdate::Update {
            connector_type: Some(self.connector_type),
            connector_label: self.connector_label.clone(),
            connector_account_details: Box::new(encrypted_data.connector_account_details),
            disabled,
            payment_methods_enabled,
            metadata: self.metadata,
            frm_configs,
            connector_webhook_details: match &self.connector_webhook_details {
                Some(connector_webhook_details) => Box::new(
                    connector_webhook_details
                        .encode_to_value()
                        .change_context(errors::ApiErrorResponse::InternalServerError)
                        .map(Some)?
                        .map(Secret::new),
                ),
                None => Box::new(None),
            },
            applepay_verified_domains: None,
            pm_auth_config: Box::new(self.pm_auth_config),
            status: Some(connector_status),
            additional_merchant_data: Box::new(encrypted_data.additional_merchant_data),
            connector_wallets_details: Box::new(encrypted_data.connector_wallets_details),
            feature_metadata: Box::new(feature_metadata),
        })
    }
}

#[cfg(all(feature = "v1", feature = "olap"))]
#[async_trait::async_trait]
impl MerchantConnectorAccountUpdateBridge for api_models::admin::MerchantConnectorUpdate {
    async fn get_merchant_connector_account_from_id(
        self,
        db: &dyn StorageInterface,
        merchant_id: &id_type::MerchantId,
        merchant_connector_id: &id_type::MerchantConnectorAccountId,
        key_store: &domain::MerchantKeyStore,
        key_manager_state: &KeyManagerState,
    ) -> RouterResult<domain::MerchantConnectorAccount> {
        db.find_by_merchant_connector_account_merchant_id_merchant_connector_id(
            key_manager_state,
            merchant_id,
            merchant_connector_id,
            key_store,
        )
        .await
        .to_not_found_response(
            errors::ApiErrorResponse::MerchantConnectorAccountNotFound {
                id: merchant_connector_id.get_string_repr().to_string(),
            },
        )
    }

    async fn create_domain_model_from_request(
        self,
        state: &SessionState,
        key_store: domain::MerchantKeyStore,
        mca: &domain::MerchantConnectorAccount,
        key_manager_state: &KeyManagerState,
        merchant_account: &domain::MerchantAccount,
    ) -> RouterResult<domain::MerchantConnectorAccountUpdate> {
        let payment_methods_enabled = self.payment_methods_enabled.map(|pm_enabled| {
            pm_enabled
                .iter()
                .flat_map(Encode::encode_to_value)
                .map(Secret::new)
                .collect::<Vec<pii::SecretSerdeValue>>()
        });

        let frm_configs = get_frm_config_as_secret(self.frm_configs);

        let auth: types::ConnectorAuthType = self
            .connector_account_details
            .clone()
            .unwrap_or(mca.connector_account_details.clone().into_inner())
            .parse_value("ConnectorAuthType")
            .change_context(errors::ApiErrorResponse::InvalidDataFormat {
                field_name: "connector_account_details".to_string(),
                expected_format: "auth_type and api_key".to_string(),
            })?;
        let metadata = self.metadata.clone().or(mca.metadata.clone());

        let connector_name = mca.connector_name.as_ref();
        let connector_enum = api_models::enums::Connector::from_str(connector_name)
            .change_context(errors::ApiErrorResponse::InvalidDataValue {
                field_name: "connector",
            })
            .attach_printable_lazy(|| {
                format!("unable to parse connector name {connector_name:?}")
            })?;
        let connector_auth_type_and_metadata_validation = ConnectorAuthTypeAndMetadataValidation {
            connector_name: &connector_enum,
            auth_type: &auth,
            connector_meta_data: &metadata,
        };
        connector_auth_type_and_metadata_validation.validate_auth_and_metadata_type()?;
        let connector_status_and_disabled_validation = ConnectorStatusAndDisabledValidation {
            status: &self.status,
            disabled: &self.disabled,
            auth: &auth,
            current_status: &mca.status,
        };
        let (connector_status, disabled) =
            connector_status_and_disabled_validation.validate_status_and_disabled()?;

        if self.connector_type != api_enums::ConnectorType::PaymentMethodAuth {
            if let Some(val) = self.pm_auth_config.clone() {
                validate_pm_auth(
                    val,
                    state,
                    merchant_account.get_id(),
                    &key_store,
                    merchant_account.clone(),
                    &mca.profile_id,
                )
                .await?;
            }
        }

        let merchant_recipient_data = if let Some(data) = &self.additional_merchant_data {
            Some(
                process_open_banking_connectors(
                    state,
                    merchant_account.get_id(),
                    &auth,
                    &self.connector_type,
                    &connector_enum,
                    types::AdditionalMerchantData::foreign_from(data.clone()),
                )
                .await?,
            )
        } else {
            None
        }
        .map(|data| {
            serde_json::to_value(types::AdditionalMerchantData::OpenBankingRecipientData(
                data,
            ))
        })
        .transpose()
        .change_context(errors::ApiErrorResponse::InternalServerError)
        .attach_printable("Failed to serialize MerchantRecipientData")?;

        let encrypted_data = domain_types::crypto_operation(
            key_manager_state,
            type_name!(domain::MerchantConnectorAccount),
            domain_types::CryptoOperation::BatchEncrypt(
                UpdateEncryptableMerchantConnectorAccount::to_encryptable(
                    UpdateEncryptableMerchantConnectorAccount {
                        connector_account_details: self.connector_account_details,
                        connector_wallets_details:
                            helpers::get_connector_wallets_details_with_apple_pay_certificates(
                                &self.metadata,
                                &self.connector_wallets_details,
                            )
                            .await?,
                        additional_merchant_data: merchant_recipient_data.map(Secret::new),
                    },
                ),
            ),
            km_types::Identifier::Merchant(key_store.merchant_id.clone()),
            key_store.key.peek(),
        )
        .await
        .and_then(|val| val.try_into_batchoperation())
        .change_context(errors::ApiErrorResponse::InternalServerError)
        .attach_printable("Failed while decrypting connector account details".to_string())?;

        let encrypted_data =
            UpdateEncryptableMerchantConnectorAccount::from_encryptable(encrypted_data)
                .change_context(errors::ApiErrorResponse::InternalServerError)
                .attach_printable("Failed while decrypting connector account details")?;

        Ok(storage::MerchantConnectorAccountUpdate::Update {
            connector_type: Some(self.connector_type),
            connector_name: None,
            merchant_connector_id: None,
            connector_label: self.connector_label.clone(),
            connector_account_details: Box::new(encrypted_data.connector_account_details),
            test_mode: self.test_mode,
            disabled,
            payment_methods_enabled,
            metadata: self.metadata,
            frm_configs,
            connector_webhook_details: match &self.connector_webhook_details {
                Some(connector_webhook_details) => Box::new(
                    connector_webhook_details
                        .encode_to_value()
                        .change_context(errors::ApiErrorResponse::InternalServerError)
                        .map(Some)?
                        .map(Secret::new),
                ),
                None => Box::new(None),
            },
            applepay_verified_domains: None,
            pm_auth_config: Box::new(self.pm_auth_config),
            status: Some(connector_status),
            additional_merchant_data: Box::new(encrypted_data.additional_merchant_data),
            connector_wallets_details: Box::new(encrypted_data.connector_wallets_details),
        })
    }
}

#[cfg(any(feature = "v1", feature = "v2", feature = "olap"))]
#[async_trait::async_trait]
trait MerchantConnectorAccountCreateBridge {
    async fn create_domain_model_from_request(
        self,
        state: &SessionState,
        key_store: domain::MerchantKeyStore,
        business_profile: &domain::Profile,
        key_manager_state: &KeyManagerState,
    ) -> RouterResult<domain::MerchantConnectorAccount>;

    async fn validate_and_get_business_profile(
        self,
        merchant_account: &domain::MerchantAccount,
        db: &dyn StorageInterface,
        key_manager_state: &KeyManagerState,
        key_store: &domain::MerchantKeyStore,
    ) -> RouterResult<domain::Profile>;
}

#[cfg(all(feature = "v2", feature = "olap",))]
#[async_trait::async_trait]
impl MerchantConnectorAccountCreateBridge for api::MerchantConnectorCreate {
    async fn create_domain_model_from_request(
        self,
        state: &SessionState,
        key_store: domain::MerchantKeyStore,
        business_profile: &domain::Profile,
        key_manager_state: &KeyManagerState,
    ) -> RouterResult<domain::MerchantConnectorAccount> {
        // If connector label is not passed in the request, generate one
        let connector_label = self.get_connector_label(business_profile.profile_name.clone());
        let frm_configs = self.get_frm_config_as_secret();
        let payment_methods_enabled = self.payment_methods_enabled;
        // Validate Merchant api details and return error if not in correct format
        let auth = types::ConnectorAuthType::from_option_secret_value(
            self.connector_account_details.clone(),
        )
        .change_context(errors::ApiErrorResponse::InvalidDataFormat {
            field_name: "connector_account_details".to_string(),
            expected_format: "auth_type and api_key".to_string(),
        })?;

        let connector_auth_type_and_metadata_validation = ConnectorAuthTypeAndMetadataValidation {
            connector_name: &self.connector_name,
            auth_type: &auth,
            connector_meta_data: &self.metadata,
        };
        connector_auth_type_and_metadata_validation.validate_auth_and_metadata_type()?;
        let connector_status_and_disabled_validation = ConnectorStatusAndDisabledValidation {
            status: &self.status,
            disabled: &self.disabled,
            auth: &auth,
            current_status: &api_enums::ConnectorStatus::Active,
        };
        let (connector_status, disabled) =
            connector_status_and_disabled_validation.validate_status_and_disabled()?;

        let identifier = km_types::Identifier::Merchant(business_profile.merchant_id.clone());
        let merchant_recipient_data = if let Some(data) = &self.additional_merchant_data {
            Some(
                process_open_banking_connectors(
                    state,
                    &business_profile.merchant_id,
                    &auth,
                    &self.connector_type,
                    &self.connector_name,
                    types::AdditionalMerchantData::foreign_from(data.clone()),
                )
                .await?,
            )
        } else {
            None
        }
        .map(|data| {
            serde_json::to_value(types::AdditionalMerchantData::OpenBankingRecipientData(
                data,
            ))
        })
        .transpose()
        .change_context(errors::ApiErrorResponse::InternalServerError)
        .attach_printable("Failed to serialize MerchantRecipientData")?;

        let encrypted_data = domain_types::crypto_operation(
            key_manager_state,
            type_name!(domain::MerchantConnectorAccount),
            domain_types::CryptoOperation::BatchEncrypt(
                FromRequestEncryptableMerchantConnectorAccount::to_encryptable(
                    FromRequestEncryptableMerchantConnectorAccount {
                        connector_account_details: self.connector_account_details.ok_or(
                            errors::ApiErrorResponse::MissingRequiredField {
                                field_name: "connector_account_details",
                            },
                        )?,
                        connector_wallets_details:
                            helpers::get_connector_wallets_details_with_apple_pay_certificates(
                                &self.metadata,
                                &self.connector_wallets_details,
                            )
                            .await?,
                        additional_merchant_data: merchant_recipient_data.map(Secret::new),
                    },
                ),
            ),
            identifier.clone(),
            key_store.key.peek(),
        )
        .await
        .and_then(|val| val.try_into_batchoperation())
        .change_context(errors::ApiErrorResponse::InternalServerError)
        .attach_printable("Failed while decrypting connector account details".to_string())?;

        let encrypted_data =
            FromRequestEncryptableMerchantConnectorAccount::from_encryptable(encrypted_data)
                .change_context(errors::ApiErrorResponse::InternalServerError)
                .attach_printable("Failed while decrypting connector account details")?;

        let feature_metadata = self
            .feature_metadata
            .as_ref()
            .map(ForeignTryFrom::foreign_try_from)
            .transpose()?;
        Ok(domain::MerchantConnectorAccount {
            merchant_id: business_profile.merchant_id.clone(),
            connector_type: self.connector_type,
            connector_name: self.connector_name,
            connector_account_details: encrypted_data.connector_account_details,
            payment_methods_enabled,
            disabled,
            metadata: self.metadata.clone(),
            frm_configs,
            connector_label: Some(connector_label.clone()),
            created_at: date_time::now(),
            modified_at: date_time::now(),
            id: common_utils::generate_merchant_connector_account_id_of_default_length(),
            connector_webhook_details: match self.connector_webhook_details {
                Some(connector_webhook_details) => {
                    connector_webhook_details.encode_to_value(
                    )
                    .change_context(errors::ApiErrorResponse::InternalServerError)
                    .attach_printable(format!("Failed to serialize api_models::admin::MerchantConnectorWebhookDetails for Merchant: {:?}", business_profile.merchant_id))
                    .map(Some)?
                    .map(Secret::new)
                }
                None => None,
            },
            profile_id: business_profile.get_id().to_owned(),
            applepay_verified_domains: None,
            pm_auth_config: self.pm_auth_config.clone(),
            status: connector_status,
            connector_wallets_details: encrypted_data.connector_wallets_details,
            additional_merchant_data: encrypted_data.additional_merchant_data,
            version: hyperswitch_domain_models::consts::API_VERSION,
            feature_metadata,
        })
    }

    async fn validate_and_get_business_profile(
        self,
        merchant_account: &domain::MerchantAccount,
        db: &dyn StorageInterface,
        key_manager_state: &KeyManagerState,
        key_store: &domain::MerchantKeyStore,
    ) -> RouterResult<domain::Profile> {
        let profile_id = self.profile_id;
        // Check whether this profile belongs to the merchant

        let business_profile = core_utils::validate_and_get_business_profile(
            db,
            key_manager_state,
            key_store,
            Some(&profile_id),
            merchant_account.get_id(),
        )
        .await?
        .get_required_value("Profile")
        .change_context(errors::ApiErrorResponse::ProfileNotFound {
            id: profile_id.get_string_repr().to_owned(),
        })?;

        Ok(business_profile)
    }
}

#[cfg(feature = "v1")]
struct PaymentMethodsEnabled<'a> {
    payment_methods_enabled: &'a Option<Vec<api_models::admin::PaymentMethodsEnabled>>,
}

#[cfg(feature = "v1")]
impl PaymentMethodsEnabled<'_> {
    fn get_payment_methods_enabled(&self) -> RouterResult<Option<Vec<pii::SecretSerdeValue>>> {
        let mut vec = Vec::new();
        let payment_methods_enabled = match self.payment_methods_enabled.clone() {
            Some(val) => {
                for pm in val.into_iter() {
                    let pm_value = pm
                        .encode_to_value()
                        .change_context(errors::ApiErrorResponse::InternalServerError)
                        .attach_printable(
                            "Failed while encoding to serde_json::Value, PaymentMethod",
                        )?;
                    vec.push(Secret::new(pm_value))
                }
                Some(vec)
            }
            None => None,
        };
        Ok(payment_methods_enabled)
    }
}

#[cfg(all(feature = "v1", feature = "olap"))]
#[async_trait::async_trait]
impl MerchantConnectorAccountCreateBridge for api::MerchantConnectorCreate {
    async fn create_domain_model_from_request(
        self,
        state: &SessionState,
        key_store: domain::MerchantKeyStore,
        business_profile: &domain::Profile,
        key_manager_state: &KeyManagerState,
    ) -> RouterResult<domain::MerchantConnectorAccount> {
        // If connector label is not passed in the request, generate one
        let connector_label = self
            .connector_label
            .clone()
            .or(core_utils::get_connector_label(
                self.business_country,
                self.business_label.as_ref(),
                self.business_sub_label.as_ref(),
                &self.connector_name.to_string(),
            ))
            .unwrap_or(format!(
                "{}_{}",
                self.connector_name, business_profile.profile_name
            ));
        let payment_methods_enabled = PaymentMethodsEnabled {
            payment_methods_enabled: &self.payment_methods_enabled,
        };
        let payment_methods_enabled = payment_methods_enabled.get_payment_methods_enabled()?;
        let frm_configs = self.get_frm_config_as_secret();
        // Validate Merchant api details and return error if not in correct format
        let auth = types::ConnectorAuthType::from_option_secret_value(
            self.connector_account_details.clone(),
        )
        .change_context(errors::ApiErrorResponse::InvalidDataFormat {
            field_name: "connector_account_details".to_string(),
            expected_format: "auth_type and api_key".to_string(),
        })?;

        let connector_auth_type_and_metadata_validation = ConnectorAuthTypeAndMetadataValidation {
            connector_name: &self.connector_name,
            auth_type: &auth,
            connector_meta_data: &self.metadata,
        };
        connector_auth_type_and_metadata_validation.validate_auth_and_metadata_type()?;
        let connector_status_and_disabled_validation = ConnectorStatusAndDisabledValidation {
            status: &self.status,
            disabled: &self.disabled,
            auth: &auth,
            current_status: &api_enums::ConnectorStatus::Active,
        };
        let (connector_status, disabled) =
            connector_status_and_disabled_validation.validate_status_and_disabled()?;
        let identifier = km_types::Identifier::Merchant(business_profile.merchant_id.clone());
        let merchant_recipient_data = if let Some(data) = &self.additional_merchant_data {
            Some(
                process_open_banking_connectors(
                    state,
                    &business_profile.merchant_id,
                    &auth,
                    &self.connector_type,
                    &self.connector_name,
                    types::AdditionalMerchantData::foreign_from(data.clone()),
                )
                .await?,
            )
        } else {
            None
        }
        .map(|data| {
            serde_json::to_value(types::AdditionalMerchantData::OpenBankingRecipientData(
                data,
            ))
        })
        .transpose()
        .change_context(errors::ApiErrorResponse::InternalServerError)
        .attach_printable("Failed to serialize MerchantRecipientData")?;

        let encrypted_data = domain_types::crypto_operation(
            key_manager_state,
            type_name!(domain::MerchantConnectorAccount),
            domain_types::CryptoOperation::BatchEncrypt(
                FromRequestEncryptableMerchantConnectorAccount::to_encryptable(
                    FromRequestEncryptableMerchantConnectorAccount {
                        connector_account_details: self.connector_account_details.ok_or(
                            errors::ApiErrorResponse::MissingRequiredField {
                                field_name: "connector_account_details",
                            },
                        )?,
                        connector_wallets_details:
                            helpers::get_connector_wallets_details_with_apple_pay_certificates(
                                &self.metadata,
                                &self.connector_wallets_details,
                            )
                            .await?,
                        additional_merchant_data: merchant_recipient_data.map(Secret::new),
                    },
                ),
            ),
            identifier.clone(),
            key_store.key.peek(),
        )
        .await
        .and_then(|val| val.try_into_batchoperation())
        .change_context(errors::ApiErrorResponse::InternalServerError)
        .attach_printable("Failed while decrypting connector account details".to_string())?;

        let encrypted_data =
            FromRequestEncryptableMerchantConnectorAccount::from_encryptable(encrypted_data)
                .change_context(errors::ApiErrorResponse::InternalServerError)
                .attach_printable("Failed while decrypting connector account details")?;

        Ok(domain::MerchantConnectorAccount {
            merchant_id: business_profile.merchant_id.clone(),
            connector_type: self.connector_type,
            connector_name: self.connector_name.to_string(),
            merchant_connector_id: common_utils::generate_merchant_connector_account_id_of_default_length(),
            connector_account_details: encrypted_data.connector_account_details,
            payment_methods_enabled,
            disabled,
            metadata: self.metadata.clone(),
            frm_configs,
            connector_label: Some(connector_label.clone()),
            created_at: date_time::now(),
            modified_at: date_time::now(),
            connector_webhook_details: match self.connector_webhook_details {
                Some(connector_webhook_details) => {
                    connector_webhook_details.encode_to_value(
                    )
                    .change_context(errors::ApiErrorResponse::InternalServerError)
                    .attach_printable(format!("Failed to serialize api_models::admin::MerchantConnectorWebhookDetails for Merchant: {:?}", business_profile.merchant_id))
                    .map(Some)?
                    .map(Secret::new)
                }
                None => None,
            },
            profile_id: business_profile.get_id().to_owned(),
            applepay_verified_domains: None,
            pm_auth_config: self.pm_auth_config.clone(),
            status: connector_status,
            connector_wallets_details: encrypted_data.connector_wallets_details,
            test_mode: self.test_mode,
            business_country: self.business_country,
            business_label: self.business_label.clone(),
            business_sub_label: self.business_sub_label.clone(),
            additional_merchant_data: encrypted_data.additional_merchant_data,
            version: hyperswitch_domain_models::consts::API_VERSION,
        })
    }

    /// If profile_id is not passed, use default profile if available, or
    /// If business_details (business_country and business_label) are passed, get the business_profile
    /// or return a `MissingRequiredField` error
    async fn validate_and_get_business_profile(
        self,
        merchant_account: &domain::MerchantAccount,
        db: &dyn StorageInterface,
        key_manager_state: &KeyManagerState,
        key_store: &domain::MerchantKeyStore,
    ) -> RouterResult<domain::Profile> {
        match self.profile_id.or(merchant_account.default_profile.clone()) {
            Some(profile_id) => {
                // Check whether this business profile belongs to the merchant

                let business_profile = core_utils::validate_and_get_business_profile(
                    db,
                    key_manager_state,
                    key_store,
                    Some(&profile_id),
                    merchant_account.get_id(),
                )
                .await?
                .get_required_value("Profile")
                .change_context(errors::ApiErrorResponse::ProfileNotFound {
                    id: profile_id.get_string_repr().to_owned(),
                })?;

                Ok(business_profile)
            }
            None => match self.business_country.zip(self.business_label) {
                Some((business_country, business_label)) => {
                    let profile_name = format!("{business_country}_{business_label}");
                    let business_profile = db
                        .find_business_profile_by_profile_name_merchant_id(
                            key_manager_state,
                            key_store,
                            &profile_name,
                            merchant_account.get_id(),
                        )
                        .await
                        .to_not_found_response(errors::ApiErrorResponse::ProfileNotFound {
                            id: profile_name,
                        })?;

                    Ok(business_profile)
                }
                _ => Err(report!(errors::ApiErrorResponse::MissingRequiredField {
                    field_name: "profile_id or business_country, business_label"
                })),
            },
        }
    }
}

pub async fn create_connector(
    state: SessionState,
    req: api::MerchantConnectorCreate,
    merchant_account: domain::MerchantAccount,
    auth_profile_id: Option<id_type::ProfileId>,
    key_store: domain::MerchantKeyStore,
) -> RouterResponse<api_models::admin::MerchantConnectorResponse> {
    let store = state.store.as_ref();
    let key_manager_state = &(&state).into();
    #[cfg(feature = "dummy_connector")]
    fp_utils::when(
        req.connector_name
            .validate_dummy_connector_create(state.conf.dummy_connector.enabled),
        || {
            Err(errors::ApiErrorResponse::InvalidRequestData {
                message: "Invalid connector name".to_string(),
            })
        },
    )?;

    let connector_metadata = ConnectorMetadata {
        connector_metadata: &req.metadata,
    };

    let merchant_id = merchant_account.get_id();

    connector_metadata.validate_apple_pay_certificates_in_mca_metadata()?;

    #[cfg(feature = "v1")]
    helpers::validate_business_details(
        req.business_country,
        req.business_label.as_ref(),
        &merchant_account,
    )?;

    let business_profile = req
        .clone()
        .validate_and_get_business_profile(&merchant_account, store, key_manager_state, &key_store)
        .await?;

    core_utils::validate_profile_id_from_auth_layer(auth_profile_id, &business_profile)?;

    let pm_auth_config_validation = PMAuthConfigValidation {
        connector_type: &req.connector_type,
        pm_auth_config: &req.pm_auth_config,
        db: store,
        merchant_id,
        profile_id: business_profile.get_id(),
        key_store: &key_store,
        key_manager_state,
    };
    pm_auth_config_validation.validate_pm_auth_config().await?;

    let connector_type_and_connector_enum = ConnectorTypeAndConnectorName {
        connector_type: &req.connector_type,
        connector_name: &req.connector_name,
    };
    let routable_connector = connector_type_and_connector_enum.get_routable_connector()?;

    // The purpose of this merchant account update is just to update the
    // merchant account `modified_at` field for KGraph cache invalidation
    state
        .store
        .update_specific_fields_in_merchant(
            key_manager_state,
            merchant_id,
            storage::MerchantAccountUpdate::ModifiedAtUpdate,
            &key_store,
        )
        .await
        .change_context(errors::ApiErrorResponse::InternalServerError)
        .attach_printable("error updating the merchant account when creating payment connector")?;

    let merchant_connector_account = req
        .clone()
        .create_domain_model_from_request(
            &state,
            key_store.clone(),
            &business_profile,
            key_manager_state,
        )
        .await?;

    let mca = state
        .store
        .insert_merchant_connector_account(
            key_manager_state,
            merchant_connector_account.clone(),
            &key_store,
        )
        .await
        .to_duplicate_response(
            errors::ApiErrorResponse::DuplicateMerchantConnectorAccount {
                profile_id: business_profile.get_id().get_string_repr().to_owned(),
                connector_label: merchant_connector_account
                    .connector_label
                    .unwrap_or_default(),
            },
        )?;

    #[cfg(feature = "v1")]
    //update merchant default config
    let merchant_default_config_update = MerchantDefaultConfigUpdate {
        routable_connector: &routable_connector,
        merchant_connector_id: &mca.get_id(),
        store,
        merchant_id,
        profile_id: business_profile.get_id(),
        transaction_type: &req.get_transaction_type(),
    };

    #[cfg(feature = "v2")]
    //update merchant default config
    let merchant_default_config_update = DefaultFallbackRoutingConfigUpdate {
        routable_connector: &routable_connector,
        merchant_connector_id: &mca.get_id(),
        store,
        business_profile,
        key_store,
        key_manager_state,
    };

    merchant_default_config_update
        .retrieve_and_update_default_fallback_routing_algorithm_if_routable_connector_exists()
        .await?;

    metrics::MCA_CREATE.add(
        1,
        router_env::metric_attributes!(
            ("connector", req.connector_name.to_string()),
            ("merchant", merchant_id.clone()),
        ),
    );

    let mca_response = mca.foreign_try_into()?;
    Ok(service_api::ApplicationResponse::Json(mca_response))
}

#[cfg(feature = "v1")]
async fn validate_pm_auth(
    val: pii::SecretSerdeValue,
    state: &SessionState,
    merchant_id: &id_type::MerchantId,
    key_store: &domain::MerchantKeyStore,
    merchant_account: domain::MerchantAccount,
    profile_id: &id_type::ProfileId,
) -> RouterResponse<()> {
    let config =
        serde_json::from_value::<api_models::pm_auth::PaymentMethodAuthConfig>(val.expose())
            .change_context(errors::ApiErrorResponse::InvalidRequestData {
                message: "invalid data received for payment method auth config".to_string(),
            })
            .attach_printable("Failed to deserialize Payment Method Auth config")?;

    let all_mcas = &*state
        .store
        .find_merchant_connector_account_by_merchant_id_and_disabled_list(
            &state.into(),
            merchant_id,
            true,
            key_store,
        )
        .await
        .change_context(errors::ApiErrorResponse::MerchantConnectorAccountNotFound {
            id: merchant_account.get_id().get_string_repr().to_owned(),
        })?;

    for conn_choice in config.enabled_payment_methods {
        let pm_auth_mca = all_mcas
            .iter()
            .find(|mca| mca.get_id() == conn_choice.mca_id)
            .ok_or(errors::ApiErrorResponse::GenericNotFoundError {
                message: "payment method auth connector account not found".to_string(),
            })?;

        if &pm_auth_mca.profile_id != profile_id {
            return Err(errors::ApiErrorResponse::GenericNotFoundError {
                message: "payment method auth profile_id differs from connector profile_id"
                    .to_string(),
            }
            .into());
        }
    }

    Ok(services::ApplicationResponse::StatusOk)
}

#[cfg(feature = "v1")]
pub async fn retrieve_connector(
    state: SessionState,
    merchant_id: id_type::MerchantId,
    profile_id: Option<id_type::ProfileId>,
    merchant_connector_id: id_type::MerchantConnectorAccountId,
) -> RouterResponse<api_models::admin::MerchantConnectorResponse> {
    let store = state.store.as_ref();
    let key_manager_state = &(&state).into();
    let key_store = store
        .get_merchant_key_store_by_merchant_id(
            key_manager_state,
            &merchant_id,
            &store.get_master_key().to_vec().into(),
        )
        .await
        .to_not_found_response(errors::ApiErrorResponse::MerchantAccountNotFound)?;

    let _merchant_account = store
        .find_merchant_account_by_merchant_id(key_manager_state, &merchant_id, &key_store)
        .await
        .to_not_found_response(errors::ApiErrorResponse::MerchantAccountNotFound)?;

    let mca = store
        .find_by_merchant_connector_account_merchant_id_merchant_connector_id(
            key_manager_state,
            &merchant_id,
            &merchant_connector_id,
            &key_store,
        )
        .await
        .to_not_found_response(errors::ApiErrorResponse::MerchantConnectorAccountNotFound {
            id: merchant_connector_id.get_string_repr().to_string(),
        })?;
    core_utils::validate_profile_id_from_auth_layer(profile_id, &mca)?;

    Ok(service_api::ApplicationResponse::Json(
        mca.foreign_try_into()?,
    ))
}

#[cfg(feature = "v2")]
pub async fn retrieve_connector(
    state: SessionState,
    merchant_account: domain::MerchantAccount,
    key_store: domain::MerchantKeyStore,
    id: id_type::MerchantConnectorAccountId,
) -> RouterResponse<api_models::admin::MerchantConnectorResponse> {
    let store = state.store.as_ref();
    let key_manager_state = &(&state).into();

    let merchant_id = merchant_account.get_id();

    let mca = store
        .find_merchant_connector_account_by_id(key_manager_state, &id, &key_store)
        .await
        .to_not_found_response(errors::ApiErrorResponse::MerchantConnectorAccountNotFound {
            id: id.clone().get_string_repr().to_string(),
        })?;

    // Validate if the merchant_id sent in the request is valid
    if mca.merchant_id != *merchant_id {
        return Err(errors::ApiErrorResponse::InvalidRequestData {
            message: format!(
                "Invalid merchant_id {} provided for merchant_connector_account {:?}",
                merchant_id.get_string_repr(),
                id
            ),
        }
        .into());
    }

    Ok(service_api::ApplicationResponse::Json(
        mca.foreign_try_into()?,
    ))
}

#[cfg(all(feature = "olap", feature = "v2"))]
pub async fn list_connectors_for_a_profile(
    state: SessionState,
    key_store: domain::MerchantKeyStore,
    profile_id: id_type::ProfileId,
) -> RouterResponse<Vec<api_models::admin::MerchantConnectorListResponse>> {
    let store = state.store.as_ref();
    let key_manager_state = &(&state).into();

    let merchant_connector_accounts = store
        .list_connector_account_by_profile_id(key_manager_state, &profile_id, &key_store)
        .await
        .to_not_found_response(errors::ApiErrorResponse::InternalServerError)?;
    let mut response = vec![];

    for mca in merchant_connector_accounts.into_iter() {
        response.push(mca.foreign_try_into()?);
    }

    Ok(service_api::ApplicationResponse::Json(response))
}

pub async fn list_payment_connectors(
    state: SessionState,
    merchant_id: id_type::MerchantId,
    profile_id_list: Option<Vec<id_type::ProfileId>>,
) -> RouterResponse<Vec<api_models::admin::MerchantConnectorListResponse>> {
    let store = state.store.as_ref();
    let key_manager_state = &(&state).into();
    let key_store = store
        .get_merchant_key_store_by_merchant_id(
            key_manager_state,
            &merchant_id,
            &store.get_master_key().to_vec().into(),
        )
        .await
        .to_not_found_response(errors::ApiErrorResponse::MerchantAccountNotFound)?;

    // Validate merchant account
    store
        .find_merchant_account_by_merchant_id(key_manager_state, &merchant_id, &key_store)
        .await
        .to_not_found_response(errors::ApiErrorResponse::MerchantAccountNotFound)?;

    let merchant_connector_accounts = store
        .find_merchant_connector_account_by_merchant_id_and_disabled_list(
            key_manager_state,
            &merchant_id,
            true,
            &key_store,
        )
        .await
        .to_not_found_response(errors::ApiErrorResponse::InternalServerError)?;
    let merchant_connector_accounts = core_utils::filter_objects_based_on_profile_id_list(
        profile_id_list,
        merchant_connector_accounts,
    );
    let mut response = vec![];

    // The can be eliminated once [#79711](https://github.com/rust-lang/rust/issues/79711) is stabilized
    for mca in merchant_connector_accounts.into_iter() {
        response.push(mca.foreign_try_into()?);
    }

    Ok(service_api::ApplicationResponse::Json(response))
}

pub async fn update_connector(
    state: SessionState,
    merchant_id: &id_type::MerchantId,
    profile_id: Option<id_type::ProfileId>,
    merchant_connector_id: &id_type::MerchantConnectorAccountId,
    req: api_models::admin::MerchantConnectorUpdate,
) -> RouterResponse<api_models::admin::MerchantConnectorResponse> {
    let db = state.store.as_ref();
    let key_manager_state = &(&state).into();
    let key_store = db
        .get_merchant_key_store_by_merchant_id(
            key_manager_state,
            merchant_id,
            &db.get_master_key().to_vec().into(),
        )
        .await
        .to_not_found_response(errors::ApiErrorResponse::MerchantAccountNotFound)?;

    let merchant_account = db
        .find_merchant_account_by_merchant_id(key_manager_state, merchant_id, &key_store)
        .await
        .to_not_found_response(errors::ApiErrorResponse::MerchantAccountNotFound)?;

    let mca = req
        .clone()
        .get_merchant_connector_account_from_id(
            db,
            merchant_id,
            merchant_connector_id,
            &key_store,
            key_manager_state,
        )
        .await?;
    core_utils::validate_profile_id_from_auth_layer(profile_id, &mca)?;

    let payment_connector = req
        .clone()
        .create_domain_model_from_request(
            &state,
            key_store.clone(),
            &mca,
            key_manager_state,
            &merchant_account,
        )
        .await?;

    // Profile id should always be present
    let profile_id = mca.profile_id.clone();

    let request_connector_label = req.connector_label;

    let updated_mca = db
        .update_merchant_connector_account(
            key_manager_state,
            mca,
            payment_connector.into(),
            &key_store,
        )
        .await
        .change_context(
            errors::ApiErrorResponse::DuplicateMerchantConnectorAccount {
                profile_id: profile_id.get_string_repr().to_owned(),
                connector_label: request_connector_label.unwrap_or_default(),
            },
        )
        .attach_printable_lazy(|| {
            format!(
                "Failed while updating MerchantConnectorAccount: id: {:?}",
                merchant_connector_id
            )
        })?;

    let response = updated_mca.foreign_try_into()?;

    Ok(service_api::ApplicationResponse::Json(response))
}

#[cfg(feature = "v1")]
pub async fn delete_connector(
    state: SessionState,
    merchant_id: id_type::MerchantId,
    merchant_connector_id: id_type::MerchantConnectorAccountId,
) -> RouterResponse<api::MerchantConnectorDeleteResponse> {
    let db = state.store.as_ref();
    let key_manager_state = &(&state).into();
    let key_store = db
        .get_merchant_key_store_by_merchant_id(
            key_manager_state,
            &merchant_id,
            &db.get_master_key().to_vec().into(),
        )
        .await
        .to_not_found_response(errors::ApiErrorResponse::MerchantAccountNotFound)?;

    let _merchant_account = db
        .find_merchant_account_by_merchant_id(key_manager_state, &merchant_id, &key_store)
        .await
        .to_not_found_response(errors::ApiErrorResponse::MerchantAccountNotFound)?;

    let mca = db
        .find_by_merchant_connector_account_merchant_id_merchant_connector_id(
            key_manager_state,
            &merchant_id,
            &merchant_connector_id,
            &key_store,
        )
        .await
        .to_not_found_response(errors::ApiErrorResponse::MerchantConnectorAccountNotFound {
            id: merchant_connector_id.get_string_repr().to_string(),
        })?;

    let is_deleted = db
        .delete_merchant_connector_account_by_merchant_id_merchant_connector_id(
            &merchant_id,
            &merchant_connector_id,
        )
        .await
        .to_not_found_response(errors::ApiErrorResponse::MerchantConnectorAccountNotFound {
            id: merchant_connector_id.get_string_repr().to_string(),
        })?;

    // delete the mca from the config as well
    let merchant_default_config_delete = MerchantDefaultConfigUpdate {
        routable_connector: &Some(
            common_enums::RoutableConnectors::from_str(&mca.connector_name).map_err(|_| {
                errors::ApiErrorResponse::InvalidDataValue {
                    field_name: "connector_name",
                }
            })?,
        ),
        merchant_connector_id: &mca.get_id(),
        store: db,
        merchant_id: &merchant_id,
        profile_id: &mca.profile_id,
        transaction_type: &mca.connector_type.into(),
    };

    merchant_default_config_delete
        .retrieve_and_delete_from_default_fallback_routing_algorithm_if_routable_connector_exists()
        .await?;

    let response = api::MerchantConnectorDeleteResponse {
        merchant_id,
        merchant_connector_id,
        deleted: is_deleted,
    };
    Ok(service_api::ApplicationResponse::Json(response))
}

#[cfg(feature = "v2")]
pub async fn delete_connector(
    state: SessionState,
    merchant_account: domain::MerchantAccount,
    key_store: domain::MerchantKeyStore,
    id: id_type::MerchantConnectorAccountId,
) -> RouterResponse<api::MerchantConnectorDeleteResponse> {
    let db = state.store.as_ref();
    let key_manager_state = &(&state).into();

    let merchant_id = merchant_account.get_id();

    let mca = db
        .find_merchant_connector_account_by_id(key_manager_state, &id, &key_store)
        .await
        .to_not_found_response(errors::ApiErrorResponse::MerchantConnectorAccountNotFound {
            id: id.clone().get_string_repr().to_string(),
        })?;

    // Validate if the merchant_id sent in the request is valid
    if mca.merchant_id != *merchant_id {
        return Err(errors::ApiErrorResponse::InvalidRequestData {
            message: format!(
                "Invalid merchant_id {} provided for merchant_connector_account {:?}",
                merchant_id.get_string_repr(),
                id
            ),
        }
        .into());
    }

    let is_deleted = db
        .delete_merchant_connector_account_by_id(&id)
        .await
        .to_not_found_response(errors::ApiErrorResponse::MerchantConnectorAccountNotFound {
            id: id.clone().get_string_repr().to_string(),
        })?;

    let business_profile = db
        .find_business_profile_by_profile_id(key_manager_state, &key_store, &mca.profile_id)
        .await
        .to_not_found_response(errors::ApiErrorResponse::ProfileNotFound {
            id: mca.profile_id.get_string_repr().to_owned(),
        })?;

    let merchant_default_config_delete = DefaultFallbackRoutingConfigUpdate {
        routable_connector: &Some(
            common_enums::RoutableConnectors::from_str(&mca.connector_name.to_string()).map_err(
                |_| errors::ApiErrorResponse::InvalidDataValue {
                    field_name: "connector_name",
                },
            )?,
        ),
        merchant_connector_id: &mca.get_id(),
        store: db,
        business_profile,
        key_store,
        key_manager_state,
    };

    merchant_default_config_delete
        .retrieve_and_delete_from_default_fallback_routing_algorithm_if_routable_connector_exists()
        .await?;

    let response = api::MerchantConnectorDeleteResponse {
        merchant_id: merchant_id.clone(),
        id,
        deleted: is_deleted,
    };
    Ok(service_api::ApplicationResponse::Json(response))
}

pub async fn kv_for_merchant(
    state: SessionState,
    merchant_id: id_type::MerchantId,
    enable: bool,
) -> RouterResponse<api_models::admin::ToggleKVResponse> {
    let db = state.store.as_ref();
    let key_manager_state = &(&state).into();
    let key_store = db
        .get_merchant_key_store_by_merchant_id(
            key_manager_state,
            &merchant_id,
            &db.get_master_key().to_vec().into(),
        )
        .await
        .to_not_found_response(errors::ApiErrorResponse::MerchantAccountNotFound)?;

    // check if the merchant account exists
    let merchant_account = db
        .find_merchant_account_by_merchant_id(key_manager_state, &merchant_id, &key_store)
        .await
        .to_not_found_response(errors::ApiErrorResponse::MerchantAccountNotFound)?;

    let updated_merchant_account = match (enable, merchant_account.storage_scheme) {
        (true, MerchantStorageScheme::RedisKv) | (false, MerchantStorageScheme::PostgresOnly) => {
            Ok(merchant_account)
        }
        (true, MerchantStorageScheme::PostgresOnly) => {
            if state.conf.as_ref().is_kv_soft_kill_mode() {
                Err(errors::ApiErrorResponse::InvalidRequestData {
                    message: "Kv cannot be enabled when application is in soft_kill_mode"
                        .to_owned(),
                })?
            }

            db.update_merchant(
                key_manager_state,
                merchant_account,
                storage::MerchantAccountUpdate::StorageSchemeUpdate {
                    storage_scheme: MerchantStorageScheme::RedisKv,
                },
                &key_store,
            )
            .await
        }
        (false, MerchantStorageScheme::RedisKv) => {
            db.update_merchant(
                key_manager_state,
                merchant_account,
                storage::MerchantAccountUpdate::StorageSchemeUpdate {
                    storage_scheme: MerchantStorageScheme::PostgresOnly,
                },
                &key_store,
            )
            .await
        }
    }
    .map_err(|error| {
        error
            .change_context(errors::ApiErrorResponse::InternalServerError)
            .attach_printable("failed to switch merchant_storage_scheme")
    })?;
    let kv_status = matches!(
        updated_merchant_account.storage_scheme,
        MerchantStorageScheme::RedisKv
    );

    Ok(service_api::ApplicationResponse::Json(
        api_models::admin::ToggleKVResponse {
            merchant_id: updated_merchant_account.get_id().to_owned(),
            kv_enabled: kv_status,
        },
    ))
}

pub async fn toggle_kv_for_all_merchants(
    state: SessionState,
    enable: bool,
) -> RouterResponse<api_models::admin::ToggleAllKVResponse> {
    let db = state.store.as_ref();
    let storage_scheme = if enable {
        MerchantStorageScheme::RedisKv
    } else {
        MerchantStorageScheme::PostgresOnly
    };

    let total_update = db
        .update_all_merchant_account(storage::MerchantAccountUpdate::StorageSchemeUpdate {
            storage_scheme,
        })
        .await
        .map_err(|error| {
            error
                .change_context(errors::ApiErrorResponse::InternalServerError)
                .attach_printable("Failed to switch merchant_storage_scheme for all merchants")
        })?;

    Ok(service_api::ApplicationResponse::Json(
        api_models::admin::ToggleAllKVResponse {
            total_updated: total_update,
            kv_enabled: enable,
        },
    ))
}

pub async fn check_merchant_account_kv_status(
    state: SessionState,
    merchant_id: id_type::MerchantId,
) -> RouterResponse<api_models::admin::ToggleKVResponse> {
    let db = state.store.as_ref();
    let key_manager_state = &(&state).into();
    let key_store = db
        .get_merchant_key_store_by_merchant_id(
            key_manager_state,
            &merchant_id,
            &db.get_master_key().to_vec().into(),
        )
        .await
        .to_not_found_response(errors::ApiErrorResponse::MerchantAccountNotFound)?;

    // check if the merchant account exists
    let merchant_account = db
        .find_merchant_account_by_merchant_id(key_manager_state, &merchant_id, &key_store)
        .await
        .to_not_found_response(errors::ApiErrorResponse::MerchantAccountNotFound)?;

    let kv_status = matches!(
        merchant_account.storage_scheme,
        MerchantStorageScheme::RedisKv
    );

    Ok(service_api::ApplicationResponse::Json(
        api_models::admin::ToggleKVResponse {
            merchant_id: merchant_account.get_id().to_owned(),
            kv_enabled: kv_status,
        },
    ))
}

pub fn get_frm_config_as_secret(
    frm_configs: Option<Vec<api_models::admin::FrmConfigs>>,
) -> Option<Vec<Secret<serde_json::Value>>> {
    match frm_configs.as_ref() {
        Some(frm_value) => {
            let configs_for_frm_value: Vec<Secret<serde_json::Value>> = frm_value
                .iter()
                .map(|config| {
                    config
                        .encode_to_value()
                        .change_context(errors::ApiErrorResponse::ConfigNotFound)
                        .map(Secret::new)
                })
                .collect::<Result<Vec<_>, _>>()
                .ok()?;
            Some(configs_for_frm_value)
        }
        None => None,
    }
}

#[cfg(feature = "v1")]
pub async fn create_and_insert_business_profile(
    state: &SessionState,
    request: api::ProfileCreate,
    merchant_account: domain::MerchantAccount,
    key_store: &domain::MerchantKeyStore,
) -> RouterResult<domain::Profile> {
    let business_profile_new =
        admin::create_profile_from_merchant_account(state, merchant_account, request, key_store)
            .await?;

    let profile_name = business_profile_new.profile_name.clone();

    state
        .store
        .insert_business_profile(&state.into(), key_store, business_profile_new)
        .await
        .to_duplicate_response(errors::ApiErrorResponse::GenericDuplicateError {
            message: format!(
                "Business Profile with the profile_name {profile_name} already exists"
            ),
        })
        .attach_printable("Failed to insert Business profile because of duplication error")
}

#[cfg(feature = "olap")]
#[async_trait::async_trait]
trait ProfileCreateBridge {
    #[cfg(feature = "v1")]
    async fn create_domain_model_from_request(
        self,
        state: &SessionState,
        merchant_account: &domain::MerchantAccount,
        key: &domain::MerchantKeyStore,
    ) -> RouterResult<domain::Profile>;

    #[cfg(feature = "v2")]
    async fn create_domain_model_from_request(
        self,
        state: &SessionState,
        key: &domain::MerchantKeyStore,
        merchant_id: &id_type::MerchantId,
    ) -> RouterResult<domain::Profile>;
}

#[cfg(feature = "olap")]
#[async_trait::async_trait]
impl ProfileCreateBridge for api::ProfileCreate {
    #[cfg(feature = "v1")]
    async fn create_domain_model_from_request(
        self,
        state: &SessionState,
        merchant_account: &domain::MerchantAccount,
        key_store: &domain::MerchantKeyStore,
    ) -> RouterResult<domain::Profile> {
        use common_utils::ext_traits::AsyncExt;

        if let Some(session_expiry) = &self.session_expiry {
            helpers::validate_session_expiry(session_expiry.to_owned())?;
        }

        if let Some(intent_fulfillment_expiry) = self.intent_fulfillment_time {
            helpers::validate_intent_fulfillment_expiry(intent_fulfillment_expiry)?;
        }

        if let Some(ref routing_algorithm) = self.routing_algorithm {
            let _: api_models::routing::RoutingAlgorithm = routing_algorithm
                .clone()
                .parse_value("RoutingAlgorithm")
                .change_context(errors::ApiErrorResponse::InvalidDataValue {
                    field_name: "routing_algorithm",
                })
                .attach_printable("Invalid routing algorithm given")?;
        }

        // Generate a unique profile id
        let profile_id = common_utils::generate_profile_id_of_default_length();
        let profile_name = self.profile_name.unwrap_or("default".to_string());

        let current_time = date_time::now();

        let webhook_details = self.webhook_details.map(ForeignInto::foreign_into);

        let payment_response_hash_key = self
            .payment_response_hash_key
            .or(merchant_account.payment_response_hash_key.clone())
            .unwrap_or(common_utils::crypto::generate_cryptographically_secure_random_string(64));

        let payment_link_config = self.payment_link_config.map(ForeignInto::foreign_into);
        let key_manager_state = state.into();
        let outgoing_webhook_custom_http_headers = self
            .outgoing_webhook_custom_http_headers
            .async_map(|headers| {
                cards::create_encrypted_data(&key_manager_state, key_store, headers)
            })
            .await
            .transpose()
            .change_context(errors::ApiErrorResponse::InternalServerError)
            .attach_printable("Unable to encrypt outgoing webhook custom HTTP headers")?;

        let payout_link_config = self
            .payout_link_config
            .map(|payout_conf| match payout_conf.config.validate() {
                Ok(_) => Ok(payout_conf.foreign_into()),
                Err(e) => Err(error_stack::report!(
                    errors::ApiErrorResponse::InvalidRequestData {
                        message: e.to_string()
                    }
                )),
            })
            .transpose()?;

        let key = key_store.key.clone().into_inner();
        let key_manager_state = state.into();

        let card_testing_secret_key = Some(Secret::new(utils::generate_id(
            consts::FINGERPRINT_SECRET_LENGTH,
            "fs",
        )));

        let card_testing_guard_config = match self.card_testing_guard_config {
            Some(card_testing_guard_config) => Some(CardTestingGuardConfig::foreign_from(
                card_testing_guard_config,
            )),
            None => Some(CardTestingGuardConfig {
                is_card_ip_blocking_enabled: common_utils::consts::DEFAULT_CARD_IP_BLOCKING_STATUS,
                card_ip_blocking_threshold:
                    common_utils::consts::DEFAULT_CARD_IP_BLOCKING_THRESHOLD,
                is_guest_user_card_blocking_enabled:
                    common_utils::consts::DEFAULT_GUEST_USER_CARD_BLOCKING_STATUS,
                guest_user_card_blocking_threshold:
                    common_utils::consts::DEFAULT_GUEST_USER_CARD_BLOCKING_THRESHOLD,
                is_customer_id_blocking_enabled:
                    common_utils::consts::DEFAULT_CUSTOMER_ID_BLOCKING_STATUS,
                customer_id_blocking_threshold:
                    common_utils::consts::DEFAULT_CUSTOMER_ID_BLOCKING_THRESHOLD,
                card_testing_guard_expiry:
                    common_utils::consts::DEFAULT_CARD_TESTING_GUARD_EXPIRY_IN_SECS,
            }),
        };

        Ok(domain::Profile::from(domain::ProfileSetter {
            profile_id,
            merchant_id: merchant_account.get_id().clone(),
            profile_name,
            created_at: current_time,
            modified_at: current_time,
            return_url: self
                .return_url
                .map(|return_url| return_url.to_string())
                .or(merchant_account.return_url.clone()),
            enable_payment_response_hash: self
                .enable_payment_response_hash
                .unwrap_or(merchant_account.enable_payment_response_hash),
            payment_response_hash_key: Some(payment_response_hash_key),
            redirect_to_merchant_with_http_post: self
                .redirect_to_merchant_with_http_post
                .unwrap_or(merchant_account.redirect_to_merchant_with_http_post),
            webhook_details: webhook_details.or(merchant_account.webhook_details.clone()),
            metadata: self.metadata,
            routing_algorithm: None,
            intent_fulfillment_time: self
                .intent_fulfillment_time
                .map(i64::from)
                .or(merchant_account.intent_fulfillment_time)
                .or(Some(common_utils::consts::DEFAULT_INTENT_FULFILLMENT_TIME)),
            frm_routing_algorithm: self
                .frm_routing_algorithm
                .or(merchant_account.frm_routing_algorithm.clone()),
            #[cfg(feature = "payouts")]
            payout_routing_algorithm: self
                .payout_routing_algorithm
                .or(merchant_account.payout_routing_algorithm.clone()),
            #[cfg(not(feature = "payouts"))]
            payout_routing_algorithm: None,
            is_recon_enabled: merchant_account.is_recon_enabled,
            applepay_verified_domains: self.applepay_verified_domains,
            payment_link_config,
            session_expiry: self
                .session_expiry
                .map(i64::from)
                .or(Some(common_utils::consts::DEFAULT_SESSION_EXPIRY)),
            authentication_connector_details: self
                .authentication_connector_details
                .map(ForeignInto::foreign_into),
            payout_link_config,
            is_connector_agnostic_mit_enabled: self.is_connector_agnostic_mit_enabled,
            is_extended_card_info_enabled: None,
            extended_card_info_config: None,
            use_billing_as_payment_method_billing: self
                .use_billing_as_payment_method_billing
                .or(Some(true)),
            collect_shipping_details_from_wallet_connector: self
                .collect_shipping_details_from_wallet_connector
                .or(Some(false)),
            collect_billing_details_from_wallet_connector: self
                .collect_billing_details_from_wallet_connector
                .or(Some(false)),
            outgoing_webhook_custom_http_headers: outgoing_webhook_custom_http_headers
                .map(Into::into),
            tax_connector_id: self.tax_connector_id,
            is_tax_connector_enabled: self.is_tax_connector_enabled,
            always_collect_billing_details_from_wallet_connector: self
                .always_collect_billing_details_from_wallet_connector,
            always_collect_shipping_details_from_wallet_connector: self
                .always_collect_shipping_details_from_wallet_connector,
            dynamic_routing_algorithm: None,
            is_network_tokenization_enabled: self.is_network_tokenization_enabled,
            is_auto_retries_enabled: self.is_auto_retries_enabled.unwrap_or_default(),
            max_auto_retries_enabled: self.max_auto_retries_enabled.map(i16::from),
            always_request_extended_authorization: self.always_request_extended_authorization,
            is_click_to_pay_enabled: self.is_click_to_pay_enabled,
            authentication_product_ids: self.authentication_product_ids,
<<<<<<< HEAD
            always_request_overcapture: self.always_request_overcapture,
=======
            card_testing_guard_config,
            card_testing_secret_key: card_testing_secret_key
                .async_lift(|inner| async {
                    domain_types::crypto_operation(
                        &key_manager_state,
                        common_utils::type_name!(domain::Profile),
                        domain_types::CryptoOperation::EncryptOptional(inner),
                        km_types::Identifier::Merchant(key_store.merchant_id.clone()),
                        key.peek(),
                    )
                    .await
                    .and_then(|val| val.try_into_optionaloperation())
                })
                .await
                .change_context(errors::ApiErrorResponse::InternalServerError)
                .attach_printable("error while generating card testing secret key")?,
>>>>>>> 2451e9b7
        }))
    }

    #[cfg(feature = "v2")]
    async fn create_domain_model_from_request(
        self,
        state: &SessionState,
        key_store: &domain::MerchantKeyStore,
        merchant_id: &id_type::MerchantId,
    ) -> RouterResult<domain::Profile> {
        if let Some(session_expiry) = &self.session_expiry {
            helpers::validate_session_expiry(session_expiry.to_owned())?;
        }

        // Generate a unique profile id
        // TODO: the profile_id should be generated from the profile_name
        let profile_id = common_utils::generate_profile_id_of_default_length();
        let profile_name = self.profile_name;

        let current_time = date_time::now();

        let webhook_details = self.webhook_details.map(ForeignInto::foreign_into);

        let payment_response_hash_key = self
            .payment_response_hash_key
            .unwrap_or(common_utils::crypto::generate_cryptographically_secure_random_string(64));

        let payment_link_config = self.payment_link_config.map(ForeignInto::foreign_into);
        let key_manager_state = state.into();
        let outgoing_webhook_custom_http_headers = self
            .outgoing_webhook_custom_http_headers
            .async_map(|headers| {
                cards::create_encrypted_data(&key_manager_state, key_store, headers)
            })
            .await
            .transpose()
            .change_context(errors::ApiErrorResponse::InternalServerError)
            .attach_printable("Unable to encrypt outgoing webhook custom HTTP headers")?;

        let payout_link_config = self
            .payout_link_config
            .map(|payout_conf| match payout_conf.config.validate() {
                Ok(_) => Ok(payout_conf.foreign_into()),
                Err(e) => Err(error_stack::report!(
                    errors::ApiErrorResponse::InvalidRequestData {
                        message: e.to_string()
                    }
                )),
            })
            .transpose()?;

        let key = key_store.key.clone().into_inner();
        let key_manager_state = state.into();

        let card_testing_secret_key = Some(Secret::new(utils::generate_id(
            consts::FINGERPRINT_SECRET_LENGTH,
            "fs",
        )));

        let card_testing_guard_config = match self.card_testing_guard_config {
            Some(card_testing_guard_config) => Some(CardTestingGuardConfig::foreign_from(
                card_testing_guard_config,
            )),
            None => Some(CardTestingGuardConfig {
                is_card_ip_blocking_enabled: common_utils::consts::DEFAULT_CARD_IP_BLOCKING_STATUS,
                card_ip_blocking_threshold:
                    common_utils::consts::DEFAULT_CARD_IP_BLOCKING_THRESHOLD,
                is_guest_user_card_blocking_enabled:
                    common_utils::consts::DEFAULT_GUEST_USER_CARD_BLOCKING_STATUS,
                guest_user_card_blocking_threshold:
                    common_utils::consts::DEFAULT_GUEST_USER_CARD_BLOCKING_THRESHOLD,
                is_customer_id_blocking_enabled:
                    common_utils::consts::DEFAULT_CUSTOMER_ID_BLOCKING_STATUS,
                customer_id_blocking_threshold:
                    common_utils::consts::DEFAULT_CUSTOMER_ID_BLOCKING_THRESHOLD,
                card_testing_guard_expiry:
                    common_utils::consts::DEFAULT_CARD_TESTING_GUARD_EXPIRY_IN_SECS,
            }),
        };

        Ok(domain::Profile::from(domain::ProfileSetter {
            id: profile_id,
            merchant_id: merchant_id.clone(),
            profile_name,
            created_at: current_time,
            modified_at: current_time,
            return_url: self.return_url,
            enable_payment_response_hash: self.enable_payment_response_hash.unwrap_or(true),
            payment_response_hash_key: Some(payment_response_hash_key),
            redirect_to_merchant_with_http_post: self
                .redirect_to_merchant_with_http_post
                .unwrap_or(true),
            webhook_details,
            metadata: self.metadata,
            is_recon_enabled: false,
            applepay_verified_domains: self.applepay_verified_domains,
            payment_link_config,
            session_expiry: self
                .session_expiry
                .map(i64::from)
                .or(Some(common_utils::consts::DEFAULT_SESSION_EXPIRY)),
            authentication_connector_details: self
                .authentication_connector_details
                .map(ForeignInto::foreign_into),
            payout_link_config,
            is_connector_agnostic_mit_enabled: self.is_connector_agnostic_mit_enabled,
            is_extended_card_info_enabled: None,
            extended_card_info_config: None,
            use_billing_as_payment_method_billing: self
                .use_billing_as_payment_method_billing
                .or(Some(true)),
            collect_shipping_details_from_wallet_connector: self
                .collect_shipping_details_from_wallet_connector_if_required
                .or(Some(false)),
            collect_billing_details_from_wallet_connector: self
                .collect_billing_details_from_wallet_connector_if_required
                .or(Some(false)),
            outgoing_webhook_custom_http_headers: outgoing_webhook_custom_http_headers
                .map(Into::into),
            always_collect_billing_details_from_wallet_connector: self
                .always_collect_billing_details_from_wallet_connector,
            always_collect_shipping_details_from_wallet_connector: self
                .always_collect_shipping_details_from_wallet_connector,
            routing_algorithm_id: None,
            frm_routing_algorithm_id: None,
            payout_routing_algorithm_id: None,
            order_fulfillment_time: self
                .order_fulfillment_time
                .map(|order_fulfillment_time| order_fulfillment_time.into_inner())
                .or(Some(common_utils::consts::DEFAULT_ORDER_FULFILLMENT_TIME)),
            order_fulfillment_time_origin: self.order_fulfillment_time_origin,
            default_fallback_routing: None,
            should_collect_cvv_during_payment: false,
            tax_connector_id: self.tax_connector_id,
            is_tax_connector_enabled: self.is_tax_connector_enabled,
            is_network_tokenization_enabled: self.is_network_tokenization_enabled,
            is_click_to_pay_enabled: self.is_click_to_pay_enabled,
            authentication_product_ids: self.authentication_product_ids,
            three_ds_decision_manager_config: None,
            card_testing_guard_config,
            card_testing_secret_key: card_testing_secret_key
                .async_lift(|inner| async {
                    domain_types::crypto_operation(
                        &key_manager_state,
                        common_utils::type_name!(domain::Profile),
                        domain_types::CryptoOperation::EncryptOptional(inner),
                        km_types::Identifier::Merchant(key_store.merchant_id.clone()),
                        key.peek(),
                    )
                    .await
                    .and_then(|val| val.try_into_optionaloperation())
                })
                .await
                .change_context(errors::ApiErrorResponse::InternalServerError)
                .attach_printable("error while generating card testing secret key")?,
        }))
    }
}

#[cfg(feature = "olap")]
pub async fn create_profile(
    state: SessionState,
    request: api::ProfileCreate,
    merchant_account: domain::MerchantAccount,
    key_store: domain::MerchantKeyStore,
) -> RouterResponse<api_models::admin::ProfileResponse> {
    let db = state.store.as_ref();
    let key_manager_state = &(&state).into();

    #[cfg(feature = "v1")]
    let business_profile = request
        .create_domain_model_from_request(&state, &merchant_account, &key_store)
        .await?;

    #[cfg(feature = "v2")]
    let business_profile = request
        .create_domain_model_from_request(&state, &key_store, merchant_account.get_id())
        .await?;

    let profile_id = business_profile.get_id().to_owned();

    let business_profile = db
        .insert_business_profile(key_manager_state, &key_store, business_profile)
        .await
        .to_duplicate_response(errors::ApiErrorResponse::GenericDuplicateError {
            message: format!(
                "Business Profile with the profile_id {} already exists",
                profile_id.get_string_repr()
            ),
        })
        .attach_printable("Failed to insert Business profile because of duplication error")?;

    #[cfg(feature = "v1")]
    if merchant_account.default_profile.is_some() {
        let unset_default_profile = domain::MerchantAccountUpdate::UnsetDefaultProfile;
        db.update_merchant(
            key_manager_state,
            merchant_account,
            unset_default_profile,
            &key_store,
        )
        .await
        .to_not_found_response(errors::ApiErrorResponse::MerchantAccountNotFound)?;
    }

    Ok(service_api::ApplicationResponse::Json(
        api_models::admin::ProfileResponse::foreign_try_from(business_profile)
            .change_context(errors::ApiErrorResponse::InternalServerError)
            .attach_printable("Failed to parse business profile details")?,
    ))
}

#[cfg(feature = "olap")]
pub async fn list_profile(
    state: SessionState,
    merchant_id: id_type::MerchantId,
    profile_id_list: Option<Vec<id_type::ProfileId>>,
) -> RouterResponse<Vec<api_models::admin::ProfileResponse>> {
    let db = state.store.as_ref();
    let key_store = db
        .get_merchant_key_store_by_merchant_id(
            &(&state).into(),
            &merchant_id,
            &db.get_master_key().to_vec().into(),
        )
        .await
        .to_not_found_response(errors::ApiErrorResponse::MerchantAccountNotFound)?;
    let profiles = db
        .list_profile_by_merchant_id(&(&state).into(), &key_store, &merchant_id)
        .await
        .to_not_found_response(errors::ApiErrorResponse::InternalServerError)?
        .clone();
    let profiles = core_utils::filter_objects_based_on_profile_id_list(profile_id_list, profiles);
    let mut business_profiles = Vec::new();
    for profile in profiles {
        let business_profile = api_models::admin::ProfileResponse::foreign_try_from(profile)
            .change_context(errors::ApiErrorResponse::InternalServerError)
            .attach_printable("Failed to parse business profile details")?;
        business_profiles.push(business_profile);
    }

    Ok(service_api::ApplicationResponse::Json(business_profiles))
}

pub async fn retrieve_profile(
    state: SessionState,
    profile_id: id_type::ProfileId,
    key_store: domain::MerchantKeyStore,
) -> RouterResponse<api_models::admin::ProfileResponse> {
    let db = state.store.as_ref();

    let business_profile = db
        .find_business_profile_by_profile_id(&(&state).into(), &key_store, &profile_id)
        .await
        .to_not_found_response(errors::ApiErrorResponse::ProfileNotFound {
            id: profile_id.get_string_repr().to_owned(),
        })?;

    Ok(service_api::ApplicationResponse::Json(
        api_models::admin::ProfileResponse::foreign_try_from(business_profile)
            .change_context(errors::ApiErrorResponse::InternalServerError)
            .attach_printable("Failed to parse business profile details")?,
    ))
}

pub async fn delete_profile(
    state: SessionState,
    profile_id: id_type::ProfileId,
    merchant_id: &id_type::MerchantId,
) -> RouterResponse<bool> {
    let db = state.store.as_ref();
    let delete_result = db
        .delete_profile_by_profile_id_merchant_id(&profile_id, merchant_id)
        .await
        .to_not_found_response(errors::ApiErrorResponse::ProfileNotFound {
            id: profile_id.get_string_repr().to_owned(),
        })?;

    Ok(service_api::ApplicationResponse::Json(delete_result))
}

#[cfg(feature = "olap")]
#[async_trait::async_trait]
trait ProfileUpdateBridge {
    async fn get_update_profile_object(
        self,
        state: &SessionState,
        key_store: &domain::MerchantKeyStore,
        business_profile: &domain::Profile,
    ) -> RouterResult<domain::ProfileUpdate>;
}

#[cfg(all(feature = "olap", feature = "v1"))]
#[async_trait::async_trait]
impl ProfileUpdateBridge for api::ProfileUpdate {
    async fn get_update_profile_object(
        self,
        state: &SessionState,
        key_store: &domain::MerchantKeyStore,
        business_profile: &domain::Profile,
    ) -> RouterResult<domain::ProfileUpdate> {
        if let Some(session_expiry) = &self.session_expiry {
            helpers::validate_session_expiry(session_expiry.to_owned())?;
        }

        if let Some(intent_fulfillment_expiry) = self.intent_fulfillment_time {
            helpers::validate_intent_fulfillment_expiry(intent_fulfillment_expiry)?;
        }

        let webhook_details = self.webhook_details.map(ForeignInto::foreign_into);

        if let Some(ref routing_algorithm) = self.routing_algorithm {
            let _: api_models::routing::RoutingAlgorithm = routing_algorithm
                .clone()
                .parse_value("RoutingAlgorithm")
                .change_context(errors::ApiErrorResponse::InvalidDataValue {
                    field_name: "routing_algorithm",
                })
                .attach_printable("Invalid routing algorithm given")?;
        }

        let payment_link_config = self
            .payment_link_config
            .map(|payment_link_conf| match payment_link_conf.validate() {
                Ok(_) => Ok(payment_link_conf.foreign_into()),
                Err(e) => Err(report!(errors::ApiErrorResponse::InvalidRequestData {
                    message: e.to_string()
                })),
            })
            .transpose()?;

        let extended_card_info_config = self
            .extended_card_info_config
            .as_ref()
            .map(|config| {
                config.encode_to_value().change_context(
                    errors::ApiErrorResponse::InvalidDataValue {
                        field_name: "extended_card_info_config",
                    },
                )
            })
            .transpose()?
            .map(Secret::new);
        let key_manager_state = state.into();
        let outgoing_webhook_custom_http_headers = self
            .outgoing_webhook_custom_http_headers
            .async_map(|headers| {
                cards::create_encrypted_data(&key_manager_state, key_store, headers)
            })
            .await
            .transpose()
            .change_context(errors::ApiErrorResponse::InternalServerError)
            .attach_printable("Unable to encrypt outgoing webhook custom HTTP headers")?;

        let payout_link_config = self
            .payout_link_config
            .map(|payout_conf| match payout_conf.config.validate() {
                Ok(_) => Ok(payout_conf.foreign_into()),
                Err(e) => Err(report!(errors::ApiErrorResponse::InvalidRequestData {
                    message: e.to_string()
                })),
            })
            .transpose()?;

        let key = key_store.key.clone().into_inner();
        let key_manager_state = state.into();

        let card_testing_secret_key = match business_profile.card_testing_secret_key {
            Some(_) => None,
            None => {
                let card_testing_secret_key = Some(Secret::new(utils::generate_id(
                    consts::FINGERPRINT_SECRET_LENGTH,
                    "fs",
                )));

                card_testing_secret_key
                    .async_lift(|inner| async {
                        domain_types::crypto_operation(
                            &key_manager_state,
                            common_utils::type_name!(domain::Profile),
                            domain_types::CryptoOperation::EncryptOptional(inner),
                            km_types::Identifier::Merchant(key_store.merchant_id.clone()),
                            key.peek(),
                        )
                        .await
                        .and_then(|val| val.try_into_optionaloperation())
                    })
                    .await
                    .change_context(errors::ApiErrorResponse::InternalServerError)
                    .attach_printable("error while generating card testing secret key")?
            }
        };

        Ok(domain::ProfileUpdate::Update(Box::new(
            domain::ProfileGeneralUpdate {
                profile_name: self.profile_name,
                return_url: self.return_url.map(|return_url| return_url.to_string()),
                enable_payment_response_hash: self.enable_payment_response_hash,
                payment_response_hash_key: self.payment_response_hash_key,
                redirect_to_merchant_with_http_post: self.redirect_to_merchant_with_http_post,
                webhook_details,
                metadata: self.metadata,
                routing_algorithm: self.routing_algorithm,
                intent_fulfillment_time: self.intent_fulfillment_time.map(i64::from),
                frm_routing_algorithm: self.frm_routing_algorithm,
                #[cfg(feature = "payouts")]
                payout_routing_algorithm: self.payout_routing_algorithm,
                #[cfg(not(feature = "payouts"))]
                payout_routing_algorithm: None,
                applepay_verified_domains: self.applepay_verified_domains,
                payment_link_config,
                session_expiry: self.session_expiry.map(i64::from),
                authentication_connector_details: self
                    .authentication_connector_details
                    .map(ForeignInto::foreign_into),
                payout_link_config,
                extended_card_info_config,
                use_billing_as_payment_method_billing: self.use_billing_as_payment_method_billing,
                collect_shipping_details_from_wallet_connector: self
                    .collect_shipping_details_from_wallet_connector,
                collect_billing_details_from_wallet_connector: self
                    .collect_billing_details_from_wallet_connector,
                is_connector_agnostic_mit_enabled: self.is_connector_agnostic_mit_enabled,
                outgoing_webhook_custom_http_headers: outgoing_webhook_custom_http_headers
                    .map(Into::into),
                always_collect_billing_details_from_wallet_connector: self
                    .always_collect_billing_details_from_wallet_connector,
                always_collect_shipping_details_from_wallet_connector: self
                    .always_collect_shipping_details_from_wallet_connector,
                tax_connector_id: self.tax_connector_id,
                is_tax_connector_enabled: self.is_tax_connector_enabled,
                dynamic_routing_algorithm: self.dynamic_routing_algorithm,
                is_network_tokenization_enabled: self.is_network_tokenization_enabled,
                is_auto_retries_enabled: self.is_auto_retries_enabled,
                max_auto_retries_enabled: self.max_auto_retries_enabled.map(i16::from),
                is_click_to_pay_enabled: self.is_click_to_pay_enabled,
                authentication_product_ids: self.authentication_product_ids,
<<<<<<< HEAD
                always_request_overcapture: self.always_request_overcapture,
=======
                card_testing_guard_config: self
                    .card_testing_guard_config
                    .map(ForeignInto::foreign_into),
                card_testing_secret_key,
>>>>>>> 2451e9b7
            },
        )))
    }
}

#[cfg(all(feature = "olap", feature = "v2"))]
#[async_trait::async_trait]
impl ProfileUpdateBridge for api::ProfileUpdate {
    async fn get_update_profile_object(
        self,
        state: &SessionState,
        key_store: &domain::MerchantKeyStore,
        business_profile: &domain::Profile,
    ) -> RouterResult<domain::ProfileUpdate> {
        if let Some(session_expiry) = &self.session_expiry {
            helpers::validate_session_expiry(session_expiry.to_owned())?;
        }

        let webhook_details = self.webhook_details.map(ForeignInto::foreign_into);

        let payment_link_config = self
            .payment_link_config
            .map(|payment_link_conf| match payment_link_conf.validate() {
                Ok(_) => Ok(payment_link_conf.foreign_into()),
                Err(e) => Err(report!(errors::ApiErrorResponse::InvalidRequestData {
                    message: e.to_string()
                })),
            })
            .transpose()?;

        let extended_card_info_config = self
            .extended_card_info_config
            .as_ref()
            .map(|config| {
                config.encode_to_value().change_context(
                    errors::ApiErrorResponse::InvalidDataValue {
                        field_name: "extended_card_info_config",
                    },
                )
            })
            .transpose()?
            .map(Secret::new);
        let key_manager_state = state.into();
        let outgoing_webhook_custom_http_headers = self
            .outgoing_webhook_custom_http_headers
            .async_map(|headers| {
                cards::create_encrypted_data(&key_manager_state, key_store, headers)
            })
            .await
            .transpose()
            .change_context(errors::ApiErrorResponse::InternalServerError)
            .attach_printable("Unable to encrypt outgoing webhook custom HTTP headers")?;

        let payout_link_config = self
            .payout_link_config
            .map(|payout_conf| match payout_conf.config.validate() {
                Ok(_) => Ok(payout_conf.foreign_into()),
                Err(e) => Err(report!(errors::ApiErrorResponse::InvalidRequestData {
                    message: e.to_string()
                })),
            })
            .transpose()?;

        let key = key_store.key.clone().into_inner();
        let key_manager_state = state.into();

        let card_testing_secret_key = match business_profile.card_testing_secret_key {
            Some(_) => None,
            None => {
                let card_testing_secret_key = Some(Secret::new(utils::generate_id(
                    consts::FINGERPRINT_SECRET_LENGTH,
                    "fs",
                )));

                card_testing_secret_key
                    .async_lift(|inner| async {
                        domain_types::crypto_operation(
                            &key_manager_state,
                            common_utils::type_name!(domain::Profile),
                            domain_types::CryptoOperation::EncryptOptional(inner),
                            km_types::Identifier::Merchant(key_store.merchant_id.clone()),
                            key.peek(),
                        )
                        .await
                        .and_then(|val| val.try_into_optionaloperation())
                    })
                    .await
                    .change_context(errors::ApiErrorResponse::InternalServerError)
                    .attach_printable("error while generating card testing secret key")?
            }
        };

        Ok(domain::ProfileUpdate::Update(Box::new(
            domain::ProfileGeneralUpdate {
                profile_name: self.profile_name,
                return_url: self.return_url,
                enable_payment_response_hash: self.enable_payment_response_hash,
                payment_response_hash_key: self.payment_response_hash_key,
                redirect_to_merchant_with_http_post: self.redirect_to_merchant_with_http_post,
                webhook_details,
                metadata: self.metadata,
                applepay_verified_domains: self.applepay_verified_domains,
                payment_link_config,
                session_expiry: self.session_expiry.map(i64::from),
                authentication_connector_details: self
                    .authentication_connector_details
                    .map(ForeignInto::foreign_into),
                payout_link_config,
                extended_card_info_config,
                use_billing_as_payment_method_billing: self.use_billing_as_payment_method_billing,
                collect_shipping_details_from_wallet_connector: self
                    .collect_shipping_details_from_wallet_connector_if_required,
                collect_billing_details_from_wallet_connector: self
                    .collect_billing_details_from_wallet_connector_if_required,
                is_connector_agnostic_mit_enabled: self.is_connector_agnostic_mit_enabled,
                outgoing_webhook_custom_http_headers: outgoing_webhook_custom_http_headers
                    .map(Into::into),
                order_fulfillment_time: self
                    .order_fulfillment_time
                    .map(|order_fulfillment_time| order_fulfillment_time.into_inner()),
                order_fulfillment_time_origin: self.order_fulfillment_time_origin,
                always_collect_billing_details_from_wallet_connector: self
                    .always_collect_billing_details_from_wallet_connector,
                always_collect_shipping_details_from_wallet_connector: self
                    .always_collect_shipping_details_from_wallet_connector,
                is_network_tokenization_enabled: self.is_network_tokenization_enabled,
                is_click_to_pay_enabled: self.is_click_to_pay_enabled,
                authentication_product_ids: self.authentication_product_ids,
                three_ds_decision_manager_config: None,
                card_testing_guard_config: self
                    .card_testing_guard_config
                    .map(ForeignInto::foreign_into),
                card_testing_secret_key,
            },
        )))
    }
}

#[cfg(feature = "olap")]
pub async fn update_profile(
    state: SessionState,
    profile_id: &id_type::ProfileId,
    key_store: domain::MerchantKeyStore,
    request: api::ProfileUpdate,
) -> RouterResponse<api::ProfileResponse> {
    let db = state.store.as_ref();
    let key_manager_state = &(&state).into();

    let business_profile = db
        .find_business_profile_by_profile_id(key_manager_state, &key_store, profile_id)
        .await
        .to_not_found_response(errors::ApiErrorResponse::ProfileNotFound {
            id: profile_id.get_string_repr().to_owned(),
        })?;

    let profile_update = request
        .get_update_profile_object(&state, &key_store, &business_profile)
        .await?;

    let updated_business_profile = db
        .update_profile_by_profile_id(
            key_manager_state,
            &key_store,
            business_profile,
            profile_update,
        )
        .await
        .to_not_found_response(errors::ApiErrorResponse::ProfileNotFound {
            id: profile_id.get_string_repr().to_owned(),
        })?;

    Ok(service_api::ApplicationResponse::Json(
        api_models::admin::ProfileResponse::foreign_try_from(updated_business_profile)
            .change_context(errors::ApiErrorResponse::InternalServerError)
            .attach_printable("Failed to parse business profile details")?,
    ))
}

#[cfg(feature = "v2")]
#[derive(Clone, Debug)]
pub struct ProfileWrapper {
    pub profile: domain::Profile,
}

#[cfg(feature = "v2")]
impl ProfileWrapper {
    pub fn new(profile: domain::Profile) -> Self {
        Self { profile }
    }
    fn get_routing_config_cache_key(self) -> storage_impl::redis::cache::CacheKind<'static> {
        let merchant_id = self.profile.merchant_id.clone();

        let profile_id = self.profile.get_id().to_owned();

        storage_impl::redis::cache::CacheKind::Routing(
            format!(
                "routing_config_{}_{}",
                merchant_id.get_string_repr(),
                profile_id.get_string_repr()
            )
            .into(),
        )
    }

    pub async fn update_profile_and_invalidate_routing_config_for_active_algorithm_id_update(
        self,
        db: &dyn StorageInterface,
        key_manager_state: &KeyManagerState,
        merchant_key_store: &domain::MerchantKeyStore,
        algorithm_id: id_type::RoutingId,
        transaction_type: &storage::enums::TransactionType,
    ) -> RouterResult<()> {
        let routing_cache_key = self.clone().get_routing_config_cache_key();

        let (routing_algorithm_id, payout_routing_algorithm_id) = match transaction_type {
            storage::enums::TransactionType::Payment => (Some(algorithm_id), None),
            #[cfg(feature = "payouts")]
            storage::enums::TransactionType::Payout => (None, Some(algorithm_id)),
        };

        let profile_update = domain::ProfileUpdate::RoutingAlgorithmUpdate {
            routing_algorithm_id,
            payout_routing_algorithm_id,
        };

        let profile = self.profile;

        db.update_profile_by_profile_id(
            key_manager_state,
            merchant_key_store,
            profile,
            profile_update,
        )
        .await
        .change_context(errors::ApiErrorResponse::InternalServerError)
        .attach_printable("Failed to update routing algorithm ref in business profile")?;

        storage_impl::redis::cache::redact_from_redis_and_publish(
            db.get_cache_store().as_ref(),
            [routing_cache_key],
        )
        .await
        .change_context(errors::ApiErrorResponse::InternalServerError)
        .attach_printable("Failed to invalidate routing cache")?;
        Ok(())
    }

    pub fn get_routing_algorithm_id<'a>(
        &'a self,
        transaction_data: &'a routing::TransactionData<'_>,
    ) -> Option<id_type::RoutingId> {
        match transaction_data {
            routing::TransactionData::Payment(_) => self.profile.routing_algorithm_id.clone(),
            #[cfg(feature = "payouts")]
            routing::TransactionData::Payout(_) => self.profile.payout_routing_algorithm_id.clone(),
        }
    }
    pub fn get_default_fallback_list_of_connector_under_profile(
        &self,
    ) -> RouterResult<Vec<routing_types::RoutableConnectorChoice>> {
        let fallback_connectors =
            if let Some(default_fallback_routing) = self.profile.default_fallback_routing.clone() {
                default_fallback_routing
                    .expose()
                    .parse_value::<Vec<routing_types::RoutableConnectorChoice>>(
                        "Vec<RoutableConnectorChoice>",
                    )
                    .change_context(errors::ApiErrorResponse::InternalServerError)
                    .attach_printable("Business Profile default config has invalid structure")?
            } else {
                Vec::new()
            };
        Ok(fallback_connectors)
    }
    pub fn get_default_routing_configs_from_profile(
        &self,
    ) -> RouterResult<routing_types::ProfileDefaultRoutingConfig> {
        let profile_id = self.profile.get_id().to_owned();
        let connectors = self.get_default_fallback_list_of_connector_under_profile()?;

        Ok(routing_types::ProfileDefaultRoutingConfig {
            profile_id,
            connectors,
        })
    }

    pub async fn update_default_fallback_routing_of_connectors_under_profile(
        self,
        db: &dyn StorageInterface,
        updated_config: &Vec<routing_types::RoutableConnectorChoice>,
        key_manager_state: &KeyManagerState,
        merchant_key_store: &domain::MerchantKeyStore,
    ) -> RouterResult<()> {
        let default_fallback_routing = Secret::from(
            updated_config
                .encode_to_value()
                .change_context(errors::ApiErrorResponse::InternalServerError)
                .attach_printable("Failed to convert routing ref to value")?,
        );
        let profile_update = domain::ProfileUpdate::DefaultRoutingFallbackUpdate {
            default_fallback_routing: Some(default_fallback_routing),
        };

        db.update_profile_by_profile_id(
            key_manager_state,
            merchant_key_store,
            self.profile,
            profile_update,
        )
        .await
        .change_context(errors::ApiErrorResponse::InternalServerError)
        .attach_printable("Failed to update routing algorithm ref in business profile")?;
        Ok(())
    }
}

pub async fn extended_card_info_toggle(
    state: SessionState,
    merchant_id: &id_type::MerchantId,
    profile_id: &id_type::ProfileId,
    ext_card_info_choice: admin_types::ExtendedCardInfoChoice,
) -> RouterResponse<admin_types::ExtendedCardInfoChoice> {
    let db = state.store.as_ref();
    let key_manager_state = &(&state).into();

    let key_store = db
        .get_merchant_key_store_by_merchant_id(
            key_manager_state,
            merchant_id,
            &state.store.get_master_key().to_vec().into(),
        )
        .await
        .to_not_found_response(errors::ApiErrorResponse::MerchantAccountNotFound)
        .attach_printable("Error while fetching the key store by merchant_id")?;

    let business_profile = db
        .find_business_profile_by_profile_id(key_manager_state, &key_store, profile_id)
        .await
        .to_not_found_response(errors::ApiErrorResponse::ProfileNotFound {
            id: profile_id.get_string_repr().to_owned(),
        })?;

    if business_profile.is_extended_card_info_enabled.is_none()
        || business_profile
            .is_extended_card_info_enabled
            .is_some_and(|existing_config| existing_config != ext_card_info_choice.enabled)
    {
        let profile_update = domain::ProfileUpdate::ExtendedCardInfoUpdate {
            is_extended_card_info_enabled: ext_card_info_choice.enabled,
        };

        db.update_profile_by_profile_id(
            key_manager_state,
            &key_store,
            business_profile,
            profile_update,
        )
        .await
        .to_not_found_response(errors::ApiErrorResponse::ProfileNotFound {
            id: profile_id.get_string_repr().to_owned(),
        })?;
    }

    Ok(service_api::ApplicationResponse::Json(ext_card_info_choice))
}

pub async fn connector_agnostic_mit_toggle(
    state: SessionState,
    merchant_id: &id_type::MerchantId,
    profile_id: &id_type::ProfileId,
    connector_agnostic_mit_choice: admin_types::ConnectorAgnosticMitChoice,
) -> RouterResponse<admin_types::ConnectorAgnosticMitChoice> {
    let db = state.store.as_ref();
    let key_manager_state = &(&state).into();

    let key_store = db
        .get_merchant_key_store_by_merchant_id(
            key_manager_state,
            merchant_id,
            &state.store.get_master_key().to_vec().into(),
        )
        .await
        .to_not_found_response(errors::ApiErrorResponse::MerchantAccountNotFound)
        .attach_printable("Error while fetching the key store by merchant_id")?;

    let business_profile = db
        .find_business_profile_by_profile_id(key_manager_state, &key_store, profile_id)
        .await
        .to_not_found_response(errors::ApiErrorResponse::ProfileNotFound {
            id: profile_id.get_string_repr().to_owned(),
        })?;

    if business_profile.merchant_id != *merchant_id {
        Err(errors::ApiErrorResponse::AccessForbidden {
            resource: profile_id.get_string_repr().to_owned(),
        })?
    }

    if business_profile.is_connector_agnostic_mit_enabled
        != Some(connector_agnostic_mit_choice.enabled)
    {
        let profile_update = domain::ProfileUpdate::ConnectorAgnosticMitUpdate {
            is_connector_agnostic_mit_enabled: connector_agnostic_mit_choice.enabled,
        };

        db.update_profile_by_profile_id(
            key_manager_state,
            &key_store,
            business_profile,
            profile_update,
        )
        .await
        .to_not_found_response(errors::ApiErrorResponse::ProfileNotFound {
            id: profile_id.get_string_repr().to_owned(),
        })?;
    }

    Ok(service_api::ApplicationResponse::Json(
        connector_agnostic_mit_choice,
    ))
}

pub async fn transfer_key_store_to_key_manager(
    state: SessionState,
    req: admin_types::MerchantKeyTransferRequest,
) -> RouterResponse<admin_types::TransferKeyResponse> {
    let resp = transfer_encryption_key(&state, req).await?;

    Ok(service_api::ApplicationResponse::Json(
        admin_types::TransferKeyResponse {
            total_transferred: resp,
        },
    ))
}

async fn process_open_banking_connectors(
    state: &SessionState,
    merchant_id: &id_type::MerchantId,
    auth: &types::ConnectorAuthType,
    connector_type: &api_enums::ConnectorType,
    connector: &api_enums::Connector,
    additional_merchant_data: types::AdditionalMerchantData,
) -> RouterResult<types::MerchantRecipientData> {
    let new_merchant_data = match additional_merchant_data {
        types::AdditionalMerchantData::OpenBankingRecipientData(merchant_data) => {
            if connector_type != &api_enums::ConnectorType::PaymentProcessor {
                return Err(errors::ApiErrorResponse::InvalidConnectorConfiguration {
                    config:
                        "OpenBanking connector for Payment Initiation should be a payment processor"
                            .to_string(),
                }
                .into());
            }
            match &merchant_data {
                types::MerchantRecipientData::AccountData(acc_data) => {
                    validate_bank_account_data(acc_data)?;

                    let connector_name = api_enums::Connector::to_string(connector);

                    let recipient_creation_not_supported = state
                        .conf
                        .locker_based_open_banking_connectors
                        .connector_list
                        .contains(connector_name.as_str());

                    let recipient_id = if recipient_creation_not_supported {
                        locker_recipient_create_call(state, merchant_id, acc_data).await
                    } else {
                        connector_recipient_create_call(
                            state,
                            merchant_id,
                            connector_name,
                            auth,
                            acc_data,
                        )
                        .await
                    }
                    .attach_printable("failed to get recipient_id")?;

                    let conn_recipient_id = if recipient_creation_not_supported {
                        Some(types::RecipientIdType::LockerId(Secret::new(recipient_id)))
                    } else {
                        Some(types::RecipientIdType::ConnectorId(Secret::new(
                            recipient_id,
                        )))
                    };

                    let account_data = match &acc_data {
                        types::MerchantAccountData::Iban { iban, name, .. } => {
                            types::MerchantAccountData::Iban {
                                iban: iban.clone(),
                                name: name.clone(),
                                connector_recipient_id: conn_recipient_id.clone(),
                            }
                        }
                        types::MerchantAccountData::Bacs {
                            account_number,
                            sort_code,
                            name,
                            ..
                        } => types::MerchantAccountData::Bacs {
                            account_number: account_number.clone(),
                            sort_code: sort_code.clone(),
                            name: name.clone(),
                            connector_recipient_id: conn_recipient_id.clone(),
                        },
                    };

                    types::MerchantRecipientData::AccountData(account_data)
                }
                _ => merchant_data.clone(),
            }
        }
    };

    Ok(new_merchant_data)
}

fn validate_bank_account_data(data: &types::MerchantAccountData) -> RouterResult<()> {
    match data {
        types::MerchantAccountData::Iban { iban, .. } => {
            // IBAN check algorithm
            if iban.peek().len() > IBAN_MAX_LENGTH {
                return Err(errors::ApiErrorResponse::InvalidRequestData {
                    message: "IBAN length must be up to 34 characters".to_string(),
                }
                .into());
            }
            let pattern = Regex::new(r"^[A-Z0-9]*$")
                .change_context(errors::ApiErrorResponse::InternalServerError)
                .attach_printable("failed to create regex pattern")?;

            let mut iban = iban.peek().to_string();

            if !pattern.is_match(iban.as_str()) {
                return Err(errors::ApiErrorResponse::InvalidRequestData {
                    message: "IBAN data must be alphanumeric".to_string(),
                }
                .into());
            }

            // MOD check
            let first_4 = iban.chars().take(4).collect::<String>();
            iban.push_str(first_4.as_str());
            let len = iban.len();

            let rearranged_iban = iban
                .chars()
                .rev()
                .take(len - 4)
                .collect::<String>()
                .chars()
                .rev()
                .collect::<String>();

            let mut result = String::new();

            rearranged_iban.chars().for_each(|c| {
                if c.is_ascii_uppercase() {
                    let digit = (u32::from(c) - u32::from('A')) + 10;
                    result.push_str(&format!("{:02}", digit));
                } else {
                    result.push(c);
                }
            });

            let num = result
                .parse::<u128>()
                .change_context(errors::ApiErrorResponse::InternalServerError)
                .attach_printable("failed to validate IBAN")?;

            if num % 97 != 1 {
                return Err(errors::ApiErrorResponse::InvalidRequestData {
                    message: "Invalid IBAN".to_string(),
                }
                .into());
            }

            Ok(())
        }
        types::MerchantAccountData::Bacs {
            account_number,
            sort_code,
            ..
        } => {
            if account_number.peek().len() > BACS_MAX_ACCOUNT_NUMBER_LENGTH
                || sort_code.peek().len() != BACS_SORT_CODE_LENGTH
            {
                return Err(errors::ApiErrorResponse::InvalidRequestData {
                    message: "Invalid BACS numbers".to_string(),
                }
                .into());
            }

            Ok(())
        }
    }
}

async fn connector_recipient_create_call(
    state: &SessionState,
    merchant_id: &id_type::MerchantId,
    connector_name: String,
    auth: &types::ConnectorAuthType,
    data: &types::MerchantAccountData,
) -> RouterResult<String> {
    let connector = pm_auth_types::api::PaymentAuthConnectorData::get_connector_by_name(
        connector_name.as_str(),
    )?;

    let auth = pm_auth_types::ConnectorAuthType::foreign_try_from(auth.clone())
        .change_context(errors::ApiErrorResponse::InternalServerError)
        .attach_printable("Failed while converting ConnectorAuthType")?;

    let connector_integration: pm_auth_types::api::BoxedConnectorIntegration<
        '_,
        pm_auth_types::api::auth_service::RecipientCreate,
        pm_auth_types::RecipientCreateRequest,
        pm_auth_types::RecipientCreateResponse,
    > = connector.connector.get_connector_integration();

    let req = match data {
        types::MerchantAccountData::Iban { iban, name, .. } => {
            pm_auth_types::RecipientCreateRequest {
                name: name.clone(),
                account_data: pm_auth_types::RecipientAccountData::Iban(iban.clone()),
                address: None,
            }
        }
        types::MerchantAccountData::Bacs {
            account_number,
            sort_code,
            name,
            ..
        } => pm_auth_types::RecipientCreateRequest {
            name: name.clone(),
            account_data: pm_auth_types::RecipientAccountData::Bacs {
                sort_code: sort_code.clone(),
                account_number: account_number.clone(),
            },
            address: None,
        },
    };

    let router_data = pm_auth_types::RecipientCreateRouterData {
        flow: std::marker::PhantomData,
        merchant_id: Some(merchant_id.to_owned()),
        connector: Some(connector_name),
        request: req,
        response: Err(pm_auth_types::ErrorResponse {
            status_code: http::StatusCode::INTERNAL_SERVER_ERROR.as_u16(),
            code: consts::NO_ERROR_CODE.to_string(),
            message: consts::UNSUPPORTED_ERROR_MESSAGE.to_string(),
            reason: None,
        }),
        connector_http_status_code: None,
        connector_auth_type: auth,
    };

    let resp = payment_initiation_service::execute_connector_processing_step(
        state,
        connector_integration,
        &router_data,
        &connector.connector_name,
    )
    .await
    .change_context(errors::ApiErrorResponse::InternalServerError)
    .attach_printable("Failed while calling recipient create connector api")?;

    let recipient_create_resp =
        resp.response
            .map_err(|err| errors::ApiErrorResponse::ExternalConnectorError {
                code: err.code,
                message: err.message,
                connector: connector.connector_name.to_string(),
                status_code: err.status_code,
                reason: err.reason,
            })?;

    let recipient_id = recipient_create_resp.recipient_id;

    Ok(recipient_id)
}

async fn locker_recipient_create_call(
    state: &SessionState,
    merchant_id: &id_type::MerchantId,
    data: &types::MerchantAccountData,
) -> RouterResult<String> {
    let enc_data = serde_json::to_string(data)
        .change_context(errors::ApiErrorResponse::InternalServerError)
        .attach_printable("Failed to convert to MerchantAccountData json to String")?;

    let merchant_id_string = merchant_id.get_string_repr().to_owned();

    let cust_id = id_type::CustomerId::try_from(std::borrow::Cow::from(merchant_id_string))
        .change_context(errors::ApiErrorResponse::InternalServerError)
        .attach_printable("Failed to convert to CustomerId")?;

    let payload = transformers::StoreLockerReq::LockerGeneric(transformers::StoreGenericReq {
        merchant_id: merchant_id.to_owned(),
        merchant_customer_id: cust_id.clone(),
        enc_data,
        ttl: state.conf.locker.ttl_for_storage_in_secs,
    });

    let store_resp = cards::add_card_to_hs_locker(
        state,
        &payload,
        &cust_id,
        api_enums::LockerChoice::HyperswitchCardVault,
    )
    .await
    .change_context(errors::ApiErrorResponse::InternalServerError)
    .attach_printable("Failed to encrypt merchant bank account data")?;

    Ok(store_resp.card_reference)
}

pub async fn enable_platform_account(
    state: SessionState,
    merchant_id: id_type::MerchantId,
) -> RouterResponse<()> {
    let db = state.store.as_ref();
    let key_manager_state = &(&state).into();
    let key_store = db
        .get_merchant_key_store_by_merchant_id(
            key_manager_state,
            &merchant_id,
            &db.get_master_key().to_vec().into(),
        )
        .await
        .to_not_found_response(errors::ApiErrorResponse::MerchantAccountNotFound)?;

    let merchant_account = db
        .find_merchant_account_by_merchant_id(key_manager_state, &merchant_id, &key_store)
        .await
        .to_not_found_response(errors::ApiErrorResponse::MerchantAccountNotFound)?;

    db.update_merchant(
        key_manager_state,
        merchant_account,
        storage::MerchantAccountUpdate::ToPlatformAccount,
        &key_store,
    )
    .await
    .change_context(errors::ApiErrorResponse::InternalServerError)
    .attach_printable("Error while enabling platform merchant account")
    .map(|_| services::ApplicationResponse::StatusOk)
}<|MERGE_RESOLUTION|>--- conflicted
+++ resolved
@@ -3746,9 +3746,6 @@
             always_request_extended_authorization: self.always_request_extended_authorization,
             is_click_to_pay_enabled: self.is_click_to_pay_enabled,
             authentication_product_ids: self.authentication_product_ids,
-<<<<<<< HEAD
-            always_request_overcapture: self.always_request_overcapture,
-=======
             card_testing_guard_config,
             card_testing_secret_key: card_testing_secret_key
                 .async_lift(|inner| async {
@@ -3765,7 +3762,7 @@
                 .await
                 .change_context(errors::ApiErrorResponse::InternalServerError)
                 .attach_printable("error while generating card testing secret key")?,
->>>>>>> 2451e9b7
+            always_request_overcapture: self.always_request_overcapture,
         }))
     }
 
@@ -4203,14 +4200,11 @@
                 max_auto_retries_enabled: self.max_auto_retries_enabled.map(i16::from),
                 is_click_to_pay_enabled: self.is_click_to_pay_enabled,
                 authentication_product_ids: self.authentication_product_ids,
-<<<<<<< HEAD
-                always_request_overcapture: self.always_request_overcapture,
-=======
                 card_testing_guard_config: self
                     .card_testing_guard_config
                     .map(ForeignInto::foreign_into),
                 card_testing_secret_key,
->>>>>>> 2451e9b7
+                always_request_overcapture: self.always_request_overcapture,
             },
         )))
     }
