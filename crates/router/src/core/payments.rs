pub mod access_token;
pub mod conditional_configs;
pub mod connector_integration_v2_impls;
pub mod customers;
pub mod flows;
pub mod helpers;
pub mod operations;
#[cfg(feature = "retry")]
pub mod retry;
pub mod routing;
pub mod tokenization;
pub mod transformers;
pub mod types;

#[cfg(feature = "olap")]
use std::collections::HashMap;
use std::{
    collections::HashSet, fmt::Debug, marker::PhantomData, ops::Deref, time::Instant, vec::IntoIter,
};

#[cfg(feature = "olap")]
use api_models::admin::MerchantConnectorInfo;
use api_models::{
    self, enums,
    mandates::RecurringDetails,
    payments::{self as payments_api, HeaderPayload},
};
pub use common_enums::enums::CallConnectorAction;
use common_utils::{
    ext_traits::{AsyncExt, StringExt},
    id_type, pii,
    types::{MinorUnit, Surcharge},
};
use diesel_models::{ephemeral_key, fraud_check::FraudCheck};
use error_stack::{report, ResultExt};
use events::EventInfo;
use futures::future::join_all;
use helpers::ApplePayData;
pub use hyperswitch_domain_models::{
    mandates::{CustomerAcceptance, MandateData},
    payment_address::PaymentAddress,
    router_data::RouterData,
    router_request_types::CustomerDetails,
};
use masking::{ExposeInterface, PeekInterface, Secret};
use redis_interface::errors::RedisError;
use router_env::{instrument, metrics::add_attributes, tracing};
#[cfg(feature = "olap")]
use router_types::transformers::ForeignFrom;
use scheduler::utils as pt_utils;
#[cfg(feature = "olap")]
use strum::IntoEnumIterator;
use time;

#[cfg(feature = "v1")]
pub use self::operations::{
    PaymentApprove, PaymentCancel, PaymentCapture, PaymentConfirm, PaymentCreate,
<<<<<<< HEAD
    PaymentIncrementalAuthorization, PaymentReject, PaymentSession, PaymentStatus, PaymentUpdate,
=======
    PaymentIncrementalAuthorization, PaymentReject, PaymentResponse, PaymentSession,
    PaymentSessionUpdate, PaymentStatus, PaymentUpdate,
>>>>>>> d9485a5f
};

use self::{
    conditional_configs::perform_decision_management,
    flows::{ConstructFlowSpecificData, Feature},
    operations::{BoxedOperation, Operation, PaymentResponse},
    routing::{self as self_routing, SessionFlowRoutingInput},
};
use super::{
    errors::StorageErrorExt, payment_methods::surcharge_decision_configs, routing::TransactionData,
};
#[cfg(feature = "frm")]
use crate::core::fraud_check as frm_core;
use crate::{
    configs::settings::{ApplePayPreDecryptFlow, PaymentMethodTypeTokenFilter},
    connector::utils::missing_field_err,
    core::{
        errors::{self, CustomResult, RouterResponse, RouterResult},
        payment_methods::cards,
        utils,
    },
    db::StorageInterface,
    logger,
    routes::{app::ReqState, metrics, payment_methods::ParentPaymentMethodToken, SessionState},
    services::{self, api::Authenticate, ConnectorRedirectResponse},
    types::{
        self as router_types,
        api::{self, ConnectorCallType, ConnectorCommon},
        domain,
        storage::{self, enums as storage_enums, payment_attempt::PaymentAttemptExt},
        transformers::{ForeignInto, ForeignTryInto},
    },
    utils::{
        add_apple_pay_flow_metrics, add_connector_http_status_code_metrics, Encode, OptionExt,
        ValueExt,
    },
    workflows::payment_sync,
};
#[cfg(all(any(feature = "v1", feature = "v2"), not(feature = "customer_v2")))]
use crate::{
    core::authentication as authentication_core,
    types::{api::authentication, BrowserInformation},
};

#[allow(clippy::too_many_arguments, clippy::type_complexity)]
#[instrument(skip_all, fields(payment_id, merchant_id))]
pub async fn payments_operation_core<F, Req, Op, FData>(
    state: &SessionState,
    req_state: ReqState,
    merchant_account: domain::MerchantAccount,
    profile_id_from_auth_layer: Option<id_type::ProfileId>,
    key_store: domain::MerchantKeyStore,
    operation: Op,
    req: Req,
    call_connector_action: CallConnectorAction,
    auth_flow: services::AuthFlow,
    eligible_connectors: Option<Vec<common_enums::RoutableConnectors>>,
    header_payload: HeaderPayload,
) -> RouterResult<(
    PaymentData<F>,
    Req,
    Option<domain::Customer>,
    Option<u16>,
    Option<u128>,
)>
where
    F: Send + Clone + Sync,
    Req: Authenticate + Clone,
    Op: Operation<F, Req> + Send + Sync,

    // To create connector flow specific interface data
    PaymentData<F>: ConstructFlowSpecificData<F, FData, router_types::PaymentsResponseData>,
    RouterData<F, FData, router_types::PaymentsResponseData>: Feature<F, FData>,

    // To construct connector flow specific api
    dyn api::Connector:
        services::api::ConnectorIntegration<F, FData, router_types::PaymentsResponseData>,

    // To perform router related operation for PaymentResponse
    PaymentResponse: Operation<F, FData>,
    FData: Send + Sync + Clone,
{
    let operation: BoxedOperation<'_, F, Req> = Box::new(operation);

    tracing::Span::current().record("merchant_id", merchant_account.get_id().get_string_repr());
    let (operation, validate_result) = operation
        .to_validate_request()?
        .validate_request(&req, &merchant_account)?;

    tracing::Span::current().record("payment_id", &format!("{}", validate_result.payment_id));

    let operations::GetTrackerResponse {
        operation,
        customer_details,
        mut payment_data,
        business_profile,
        mandate_type,
    } = operation
        .to_get_tracker()?
        .get_trackers(
            state,
            &validate_result.payment_id,
            &req,
            &merchant_account,
            &key_store,
            auth_flow,
            &header_payload,
        )
        .await?;

    utils::validate_profile_id_from_auth_layer(
        profile_id_from_auth_layer,
        &payment_data.payment_intent,
    )?;

    let (operation, customer) = operation
        .to_domain()?
        .get_or_create_customer_details(
            state,
            &mut payment_data,
            customer_details,
            &key_store,
            merchant_account.storage_scheme,
        )
        .await
        .to_not_found_response(errors::ApiErrorResponse::CustomerNotFound)
        .attach_printable("Failed while fetching/creating customer")?;

    call_decision_manager(
        state,
        &merchant_account,
        &business_profile,
        &mut payment_data,
    )
    .await?;

    let connector = get_connector_choice(
        &operation,
        state,
        &req,
        &merchant_account,
        &business_profile,
        &key_store,
        &mut payment_data,
        eligible_connectors,
        mandate_type,
    )
    .await?;

    let should_add_task_to_process_tracker = should_add_task_to_process_tracker(&payment_data);

    let locale = header_payload.locale.clone();

    payment_data = tokenize_in_router_when_confirm_false_or_external_authentication(
        state,
        &operation,
        &mut payment_data,
        &validate_result,
        &key_store,
        &customer,
        Some(&business_profile),
    )
    .await?;

    let mut connector_http_status_code = None;
    let mut external_latency = None;
    if let Some(connector_details) = connector {
        // Fetch and check FRM configs
        #[cfg(feature = "frm")]
        let mut frm_info = None;
        #[allow(unused_variables, unused_mut)]
        let mut should_continue_transaction: bool = true;
        #[cfg(feature = "frm")]
        let mut should_continue_capture: bool = true;
        #[cfg(feature = "frm")]
        let frm_configs = if state.conf.frm.enabled {
            Box::pin(frm_core::call_frm_before_connector_call(
                &operation,
                &merchant_account,
                &mut payment_data,
                state,
                &mut frm_info,
                &customer,
                &mut should_continue_transaction,
                &mut should_continue_capture,
                key_store.clone(),
            ))
            .await?
        } else {
            None
        };
        #[cfg(feature = "frm")]
        logger::debug!(
            "frm_configs: {:?}\nshould_continue_transaction: {:?}\nshould_continue_capture: {:?}",
            frm_configs,
            should_continue_transaction,
            should_continue_capture,
        );

        operation
            .to_domain()?
            .call_external_three_ds_authentication_if_eligible(
                state,
                &mut payment_data,
                &mut should_continue_transaction,
                &connector_details,
                &business_profile,
                &key_store,
                mandate_type,
            )
            .await?;

        operation
            .to_domain()?
            .payments_dynamic_tax_calculation(
                state,
                &mut payment_data,
                &mut should_continue_transaction,
                &connector_details,
                &business_profile,
                &key_store,
                &merchant_account,
            )
            .await?;

        if should_continue_transaction {
            #[cfg(feature = "frm")]
            match (
                should_continue_capture,
                payment_data.payment_attempt.capture_method,
            ) {
                (false, Some(storage_enums::CaptureMethod::Automatic))
                | (false, Some(storage_enums::CaptureMethod::Scheduled)) => {
                    if let Some(info) = &mut frm_info {
                        if let Some(frm_data) = &mut info.frm_data {
                            frm_data.fraud_check.payment_capture_method =
                                payment_data.payment_attempt.capture_method;
                        }
                    }
                    payment_data.payment_attempt.capture_method =
                        Some(storage_enums::CaptureMethod::Manual);
                    logger::debug!("payment_id : {:?} capture method has been changed to manual, since it has configured Post FRM flow",payment_data.payment_attempt.payment_id);
                }
                _ => (),
            };
            payment_data = match connector_details {
                ConnectorCallType::PreDetermined(connector) => {
                    let schedule_time = if should_add_task_to_process_tracker {
                        payment_sync::get_sync_process_schedule_time(
                            &*state.store,
                            connector.connector.id(),
                            merchant_account.get_id(),
                            0,
                        )
                        .await
                        .change_context(errors::ApiErrorResponse::InternalServerError)
                        .attach_printable("Failed while getting process schedule time")?
                    } else {
                        None
                    };
                    let (router_data, mca) = call_connector_service(
                        state,
                        req_state.clone(),
                        &merchant_account,
                        &key_store,
                        connector.clone(),
                        &operation,
                        &mut payment_data,
                        &customer,
                        call_connector_action.clone(),
                        &validate_result,
                        schedule_time,
                        header_payload.clone(),
                        #[cfg(feature = "frm")]
                        frm_info.as_ref().and_then(|fi| fi.suggested_action),
                        #[cfg(not(feature = "frm"))]
                        None,
                        &business_profile,
                        false,
                    )
                    .await?;

                    let op_ref = &operation;
                    let should_trigger_post_processing_flows = is_operation_confirm(&operation);

                    let operation = Box::new(PaymentResponse);

                    connector_http_status_code = router_data.connector_http_status_code;
                    external_latency = router_data.external_latency;
                    //add connector http status code metrics
                    add_connector_http_status_code_metrics(connector_http_status_code);

                    operation
                        .to_post_update_tracker()?
                        .save_pm_and_mandate(
                            state,
                            &router_data,
                            &merchant_account,
                            &key_store,
                            &mut payment_data,
                            &business_profile,
                        )
                        .await?;

                    let mut payment_data = operation
                        .to_post_update_tracker()?
                        .update_tracker(
                            state,
                            &validate_result.payment_id,
                            payment_data,
                            router_data,
                            &key_store,
                            merchant_account.storage_scheme,
                            &locale,
                        )
                        .await?;

                    if should_trigger_post_processing_flows {
                        complete_postprocessing_steps_if_required(
                            state,
                            &merchant_account,
                            &key_store,
                            &customer,
                            &mca,
                            &connector,
                            &mut payment_data,
                            op_ref,
                        )
                        .await?;
                    }

                    payment_data
                }

                ConnectorCallType::Retryable(connectors) => {
                    let mut connectors = connectors.into_iter();

                    let connector_data = get_connector_data(&mut connectors)?;

                    let schedule_time = if should_add_task_to_process_tracker {
                        payment_sync::get_sync_process_schedule_time(
                            &*state.store,
                            connector_data.connector.id(),
                            merchant_account.get_id(),
                            0,
                        )
                        .await
                        .change_context(errors::ApiErrorResponse::InternalServerError)
                        .attach_printable("Failed while getting process schedule time")?
                    } else {
                        None
                    };
                    let (router_data, mca) = call_connector_service(
                        state,
                        req_state.clone(),
                        &merchant_account,
                        &key_store,
                        connector_data.clone(),
                        &operation,
                        &mut payment_data,
                        &customer,
                        call_connector_action.clone(),
                        &validate_result,
                        schedule_time,
                        header_payload.clone(),
                        #[cfg(feature = "frm")]
                        frm_info.as_ref().and_then(|fi| fi.suggested_action),
                        #[cfg(not(feature = "frm"))]
                        None,
                        &business_profile,
                        false,
                    )
                    .await?;

                    #[cfg(feature = "retry")]
                    let mut router_data = router_data;
                    #[cfg(feature = "retry")]
                    {
                        use crate::core::payments::retry::{self, GsmValidation};
                        let config_bool =
                            retry::config_should_call_gsm(&*state.store, merchant_account.get_id())
                                .await;

                        if config_bool && router_data.should_call_gsm() {
                            router_data = retry::do_gsm_actions(
                                state,
                                req_state.clone(),
                                &mut payment_data,
                                connectors,
                                connector_data.clone(),
                                router_data,
                                &merchant_account,
                                &key_store,
                                &operation,
                                &customer,
                                &validate_result,
                                schedule_time,
                                #[cfg(feature = "frm")]
                                frm_info.as_ref().and_then(|fi| fi.suggested_action),
                                #[cfg(not(feature = "frm"))]
                                None,
                                &business_profile,
                            )
                            .await?;
                        };
                    }

                    let op_ref = &operation;
                    let should_trigger_post_processing_flows = is_operation_confirm(&operation);

                    let operation = Box::new(PaymentResponse);
                    connector_http_status_code = router_data.connector_http_status_code;
                    external_latency = router_data.external_latency;
                    //add connector http status code metrics
                    add_connector_http_status_code_metrics(connector_http_status_code);

                    operation
                        .to_post_update_tracker()?
                        .save_pm_and_mandate(
                            state,
                            &router_data,
                            &merchant_account,
                            &key_store,
                            &mut payment_data,
                            &business_profile,
                        )
                        .await?;

                    let mut payment_data = operation
                        .to_post_update_tracker()?
                        .update_tracker(
                            state,
                            &validate_result.payment_id,
                            payment_data,
                            router_data,
                            &key_store,
                            merchant_account.storage_scheme,
                            &locale,
                        )
                        .await?;

                    if should_trigger_post_processing_flows {
                        complete_postprocessing_steps_if_required(
                            state,
                            &merchant_account,
                            &key_store,
                            &customer,
                            &mca,
                            &connector_data,
                            &mut payment_data,
                            op_ref,
                        )
                        .await?;
                    }

                    payment_data
                }

                ConnectorCallType::SessionMultiple(connectors) => {
                    let session_surcharge_details =
                        call_surcharge_decision_management_for_session_flow(
                            state,
                            &merchant_account,
                            &business_profile,
                            &mut payment_data,
                            &connectors,
                        )
                        .await?;
                    Box::pin(call_multiple_connectors_service(
                        state,
                        &merchant_account,
                        &key_store,
                        connectors,
                        &operation,
                        payment_data,
                        &customer,
                        session_surcharge_details,
                        &business_profile,
                        header_payload.clone(),
                    ))
                    .await?
                }
            };

            #[cfg(feature = "frm")]
            if let Some(fraud_info) = &mut frm_info {
                #[cfg(feature = "v1")]
                Box::pin(frm_core::post_payment_frm_core(
                    state,
                    req_state,
                    &merchant_account,
                    &mut payment_data,
                    fraud_info,
                    frm_configs
                        .clone()
                        .ok_or(errors::ApiErrorResponse::MissingRequiredField {
                            field_name: "frm_configs",
                        })
                        .attach_printable("Frm configs label not found")?,
                    &customer,
                    key_store.clone(),
                    &mut should_continue_capture,
                ))
                .await?;
            }
        } else {
            (_, payment_data) = operation
                .to_update_tracker()?
                .update_trackers(
                    state,
                    req_state,
                    payment_data.clone(),
                    customer.clone(),
                    validate_result.storage_scheme,
                    None,
                    &key_store,
                    #[cfg(feature = "frm")]
                    frm_info.and_then(|info| info.suggested_action),
                    #[cfg(not(feature = "frm"))]
                    None,
                    header_payload.clone(),
                )
                .await?;
        }

        payment_data
            .payment_attempt
            .payment_token
            .as_ref()
            .zip(payment_data.payment_attempt.payment_method)
            .map(ParentPaymentMethodToken::create_key_for_token)
            .async_map(|key_for_hyperswitch_token| async move {
                if key_for_hyperswitch_token
                    .should_delete_payment_method_token(payment_data.payment_intent.status)
                {
                    let _ = key_for_hyperswitch_token.delete(state).await;
                }
            })
            .await;
    } else {
        (_, payment_data) = operation
            .to_update_tracker()?
            .update_trackers(
                state,
                req_state,
                payment_data.clone(),
                customer.clone(),
                validate_result.storage_scheme,
                None,
                &key_store,
                None,
                header_payload.clone(),
            )
            .await?;
    }

    let cloned_payment_data = payment_data.clone();
    let cloned_customer = customer.clone();

    operation
        .to_domain()?
        .store_extended_card_info_temporarily(
            state,
            payment_data.payment_intent.get_id(),
            &business_profile,
            &payment_data.payment_method_data,
        )
        .await?;

    crate::utils::trigger_payments_webhook(
        merchant_account,
        business_profile,
        &key_store,
        cloned_payment_data,
        cloned_customer,
        state,
        operation,
    )
    .await
    .map_err(|error| logger::warn!(payments_outgoing_webhook_error=?error))
    .ok();

    Ok((
        payment_data,
        req,
        customer,
        connector_http_status_code,
        external_latency,
    ))
}

#[instrument(skip_all)]
pub async fn call_decision_manager<O>(
    state: &SessionState,
    merchant_account: &domain::MerchantAccount,
    _business_profile: &domain::BusinessProfile,
    payment_data: &mut PaymentData<O>,
) -> RouterResult<()>
where
    O: Send + Clone,
{
    #[cfg(feature = "v1")]
    let algorithm_ref: api::routing::RoutingAlgorithmRef = merchant_account
        .routing_algorithm
        .clone()
        .map(|val| val.parse_value("routing algorithm"))
        .transpose()
        .change_context(errors::ApiErrorResponse::InternalServerError)
        .attach_printable("Could not decode the routing algorithm")?
        .unwrap_or_default();

    // TODO: Move to business profile surcharge column
    #[cfg(feature = "v2")]
    let algorithm_ref: api::routing::RoutingAlgorithmRef = todo!();

    let output = perform_decision_management(
        state,
        algorithm_ref,
        merchant_account.get_id(),
        payment_data,
    )
    .await
    .change_context(errors::ApiErrorResponse::InternalServerError)
    .attach_printable("Could not decode the conditional config")?;
    payment_data.payment_attempt.authentication_type = payment_data
        .payment_attempt
        .authentication_type
        .or(output.override_3ds.map(ForeignInto::foreign_into))
        .or(Some(storage_enums::AuthenticationType::NoThreeDs));
    Ok(())
}

#[instrument(skip_all)]
async fn populate_surcharge_details<F>(
    state: &SessionState,
    payment_data: &mut PaymentData<F>,
) -> RouterResult<()>
where
    F: Send + Clone,
{
    if payment_data
        .payment_intent
        .surcharge_applicable
        .unwrap_or(false)
    {
        logger::debug!("payment_intent.surcharge_applicable = true");
        if let Some(surcharge_details) = payment_data.payment_attempt.get_surcharge_details() {
            // if retry payment, surcharge would have been populated from the previous attempt. Use the same surcharge
            let surcharge_details =
                types::SurchargeDetails::from((&surcharge_details, &payment_data.payment_attempt));
            payment_data.surcharge_details = Some(surcharge_details);
            return Ok(());
        }
        let raw_card_key = payment_data
            .payment_method_data
            .as_ref()
            .and_then(helpers::get_key_params_for_surcharge_details)
            .map(|(payment_method, payment_method_type, card_network)| {
                types::SurchargeKey::PaymentMethodData(
                    payment_method,
                    payment_method_type,
                    card_network,
                )
            });
        let saved_card_key = payment_data.token.clone().map(types::SurchargeKey::Token);

        let surcharge_key = raw_card_key
            .or(saved_card_key)
            .get_required_value("payment_method_data or payment_token")?;
        logger::debug!(surcharge_key_confirm =? surcharge_key);

        let calculated_surcharge_details =
            match types::SurchargeMetadata::get_individual_surcharge_detail_from_redis(
                state,
                surcharge_key,
                &payment_data.payment_attempt.attempt_id,
            )
            .await
            {
                Ok(surcharge_details) => Some(surcharge_details),
                Err(err) if err.current_context() == &RedisError::NotFound => None,
                Err(err) => {
                    Err(err).change_context(errors::ApiErrorResponse::InternalServerError)?
                }
            };

        payment_data.surcharge_details = calculated_surcharge_details;
    } else {
        let surcharge_details =
            payment_data
                .payment_attempt
                .get_surcharge_details()
                .map(|surcharge_details| {
                    logger::debug!("surcharge sent in payments create request");
                    types::SurchargeDetails::from((
                        &surcharge_details,
                        &payment_data.payment_attempt,
                    ))
                });
        payment_data.surcharge_details = surcharge_details;
    }
    Ok(())
}

#[inline]
pub fn get_connector_data(
    connectors: &mut IntoIter<api::ConnectorData>,
) -> RouterResult<api::ConnectorData> {
    connectors
        .next()
        .ok_or(errors::ApiErrorResponse::InternalServerError)
        .attach_printable("Connector not found in connectors iterator")
}

#[instrument(skip_all)]
pub async fn call_surcharge_decision_management_for_session_flow<O>(
    state: &SessionState,
    _merchant_account: &domain::MerchantAccount,
    _business_profile: &domain::BusinessProfile,
    payment_data: &mut PaymentData<O>,
    session_connector_data: &[api::SessionConnectorData],
) -> RouterResult<Option<api::SessionSurchargeDetails>>
where
    O: Send + Clone + Sync,
{
    if let Some(surcharge_amount) = payment_data.payment_attempt.surcharge_amount {
        let tax_on_surcharge_amount = payment_data.payment_attempt.tax_amount.unwrap_or_default();
        let final_amount =
            payment_data.payment_attempt.amount + surcharge_amount + tax_on_surcharge_amount;
        Ok(Some(api::SessionSurchargeDetails::PreDetermined(
            types::SurchargeDetails {
                original_amount: payment_data.payment_attempt.amount,
                surcharge: Surcharge::Fixed(surcharge_amount),
                tax_on_surcharge: None,
                surcharge_amount,
                tax_on_surcharge_amount,
                final_amount,
            },
        )))
    } else {
        let payment_method_type_list = session_connector_data
            .iter()
            .map(|session_connector_data| session_connector_data.payment_method_type)
            .collect();

        #[cfg(feature = "v1")]
        let algorithm_ref: api::routing::RoutingAlgorithmRef = _merchant_account
            .routing_algorithm
            .clone()
            .map(|val| val.parse_value("routing algorithm"))
            .transpose()
            .change_context(errors::ApiErrorResponse::InternalServerError)
            .attach_printable("Could not decode the routing algorithm")?
            .unwrap_or_default();

        // TODO: Move to business profile surcharge column
        #[cfg(feature = "v2")]
        let algorithm_ref: api::routing::RoutingAlgorithmRef = todo!();

        let surcharge_results =
            surcharge_decision_configs::perform_surcharge_decision_management_for_session_flow(
                state,
                algorithm_ref,
                payment_data,
                &payment_method_type_list,
            )
            .await
            .change_context(errors::ApiErrorResponse::InternalServerError)
            .attach_printable("error performing surcharge decision operation")?;

        Ok(if surcharge_results.is_empty_result() {
            None
        } else {
            Some(api::SessionSurchargeDetails::Calculated(surcharge_results))
        })
    }
}
#[allow(clippy::too_many_arguments)]
pub async fn payments_core<F, Res, Req, Op, FData>(
    state: SessionState,
    req_state: ReqState,
    merchant_account: domain::MerchantAccount,
    profile_id: Option<id_type::ProfileId>,
    key_store: domain::MerchantKeyStore,
    operation: Op,
    req: Req,
    auth_flow: services::AuthFlow,
    call_connector_action: CallConnectorAction,
    eligible_connectors: Option<Vec<enums::Connector>>,
    header_payload: HeaderPayload,
) -> RouterResponse<Res>
where
    F: Send + Clone + Sync,
    FData: Send + Sync + Clone,
    Op: Operation<F, Req> + Send + Sync + Clone,
    Req: Debug + Authenticate + Clone,
    Res: transformers::ToResponse<PaymentData<F>, Op>,
    // To create connector flow specific interface data
    PaymentData<F>: ConstructFlowSpecificData<F, FData, router_types::PaymentsResponseData>,
    RouterData<F, FData, router_types::PaymentsResponseData>: Feature<F, FData>,

    // To construct connector flow specific api
    dyn api::Connector:
        services::api::ConnectorIntegration<F, FData, router_types::PaymentsResponseData>,

    // To perform router related operation for PaymentResponse
    PaymentResponse: Operation<F, FData>,
{
    let eligible_routable_connectors = eligible_connectors.map(|connectors| {
        connectors
            .into_iter()
            .flat_map(|c| c.foreign_try_into())
            .collect()
    });
    let (payment_data, _req, customer, connector_http_status_code, external_latency) =
        payments_operation_core::<_, _, _, _>(
            &state,
            req_state,
            merchant_account,
            profile_id,
            key_store,
            operation.clone(),
            req,
            call_connector_action,
            auth_flow,
            eligible_routable_connectors,
            header_payload.clone(),
        )
        .await?;

    Res::generate_response(
        payment_data,
        customer,
        auth_flow,
        &state.base_url,
        operation,
        &state.conf.connector_request_reference_id_config,
        connector_http_status_code,
        external_latency,
        header_payload.x_hs_latency,
    )
}

fn is_start_pay<Op: Debug>(operation: &Op) -> bool {
    format!("{operation:?}").eq("PaymentStart")
}

#[derive(Clone, Debug, serde::Serialize)]
pub struct PaymentsRedirectResponseData {
    pub connector: Option<String>,
    pub param: Option<String>,
    pub merchant_id: Option<id_type::MerchantId>,
    pub json_payload: Option<serde_json::Value>,
    pub resource_id: api::PaymentIdType,
    pub force_sync: bool,
    pub creds_identifier: Option<String>,
}

#[async_trait::async_trait]
pub trait PaymentRedirectFlow: Sync {
    // Associated type for call_payment_flow response
    type PaymentFlowResponse;

    #[allow(clippy::too_many_arguments)]
    async fn call_payment_flow(
        &self,
        state: &SessionState,
        req_state: ReqState,
        merchant_account: domain::MerchantAccount,
        merchant_key_store: domain::MerchantKeyStore,
        req: PaymentsRedirectResponseData,
        connector_action: CallConnectorAction,
        connector: String,
        payment_id: id_type::PaymentId,
    ) -> RouterResult<Self::PaymentFlowResponse>;

    fn get_payment_action(&self) -> services::PaymentAction;

    fn generate_response(
        &self,
        payment_flow_response: &Self::PaymentFlowResponse,
        payment_id: id_type::PaymentId,
        connector: String,
    ) -> RouterResult<services::ApplicationResponse<api::RedirectionResponse>>;

    #[allow(clippy::too_many_arguments)]
    async fn handle_payments_redirect_response(
        &self,
        state: SessionState,
        req_state: ReqState,
        merchant_account: domain::MerchantAccount,
        key_store: domain::MerchantKeyStore,
        req: PaymentsRedirectResponseData,
    ) -> RouterResponse<api::RedirectionResponse> {
        metrics::REDIRECTION_TRIGGERED.add(
            &metrics::CONTEXT,
            1,
            &add_attributes([
                (
                    "connector",
                    req.connector.to_owned().unwrap_or("null".to_string()),
                ),
                (
                    "merchant_id",
                    merchant_account.get_id().get_string_repr().to_owned(),
                ),
            ]),
        );
        let connector = req.connector.clone().get_required_value("connector")?;

        let query_params = req.param.clone().get_required_value("param")?;

        let resource_id = api::PaymentIdTypeExt::get_payment_intent_id(&req.resource_id)
            .change_context(errors::ApiErrorResponse::MissingRequiredField {
                field_name: "payment_id",
            })?;

        // This connector data is ephemeral, the call payment flow will get new connector data
        // with merchant account details, so the connector_id can be safely set to None here
        let connector_data = api::ConnectorData::get_connector_by_name(
            &state.conf.connectors,
            &connector,
            api::GetToken::Connector,
            None,
        )?;

        let flow_type = connector_data
            .connector
            .get_flow_type(
                &query_params,
                req.json_payload.clone(),
                self.get_payment_action(),
            )
            .change_context(errors::ApiErrorResponse::InternalServerError)
            .attach_printable("Failed to decide the response flow")?;

        let payment_flow_response = self
            .call_payment_flow(
                &state,
                req_state,
                merchant_account.clone(),
                key_store,
                req.clone(),
                flow_type,
                connector.clone(),
                resource_id.clone(),
            )
            .await?;

        self.generate_response(&payment_flow_response, resource_id, connector)
    }
}

#[derive(Clone, Debug)]
pub struct PaymentRedirectCompleteAuthorize;

#[cfg(feature = "v1")]
#[async_trait::async_trait]
impl PaymentRedirectFlow for PaymentRedirectCompleteAuthorize {
    type PaymentFlowResponse = router_types::RedirectPaymentFlowResponse;

    #[allow(clippy::too_many_arguments)]
    async fn call_payment_flow(
        &self,
        state: &SessionState,
        req_state: ReqState,
        merchant_account: domain::MerchantAccount,
        merchant_key_store: domain::MerchantKeyStore,
        req: PaymentsRedirectResponseData,
        connector_action: CallConnectorAction,
        _connector: String,
        _payment_id: id_type::PaymentId,
    ) -> RouterResult<Self::PaymentFlowResponse> {
        let key_manager_state = &state.into();

        let payment_confirm_req = api::PaymentsRequest {
            payment_id: Some(req.resource_id.clone()),
            merchant_id: req.merchant_id.clone(),
            feature_metadata: Some(api_models::payments::FeatureMetadata {
                redirect_response: Some(api_models::payments::RedirectResponse {
                    param: req.param.map(Secret::new),
                    json_payload: Some(req.json_payload.unwrap_or(serde_json::json!({})).into()),
                }),
                search_tags: None,
            }),
            ..Default::default()
        };
        let response = Box::pin(payments_core::<
            api::CompleteAuthorize,
            api::PaymentsResponse,
            _,
            _,
            _,
        >(
            state.clone(),
            req_state,
            merchant_account,
            None,
            merchant_key_store.clone(),
            operations::payment_complete_authorize::CompleteAuthorize,
            payment_confirm_req,
            services::api::AuthFlow::Merchant,
            connector_action,
            None,
            HeaderPayload::default(),
        ))
        .await?;
        let payments_response = match response {
            services::ApplicationResponse::Json(response) => Ok(response),
            services::ApplicationResponse::JsonWithHeaders((response, _)) => Ok(response),
            _ => Err(errors::ApiErrorResponse::InternalServerError)
                .attach_printable("Failed to get the response in json"),
        }?;
        let profile_id = payments_response
            .profile_id
            .as_ref()
            .get_required_value("profile_id")?;
        let business_profile = state
            .store
            .find_business_profile_by_profile_id(key_manager_state, &merchant_key_store, profile_id)
            .await
            .to_not_found_response(errors::ApiErrorResponse::BusinessProfileNotFound {
                id: profile_id.get_string_repr().to_owned(),
            })?;
        Ok(router_types::RedirectPaymentFlowResponse {
            payments_response,
            business_profile,
        })
    }

    fn get_payment_action(&self) -> services::PaymentAction {
        services::PaymentAction::CompleteAuthorize
    }

    fn generate_response(
        &self,
        payment_flow_response: &Self::PaymentFlowResponse,
        payment_id: id_type::PaymentId,
        connector: String,
    ) -> RouterResult<services::ApplicationResponse<api::RedirectionResponse>> {
        let payments_response = &payment_flow_response.payments_response;
        // There might be multiple redirections needed for some flows
        // If the status is requires customer action, then send the startpay url again
        // The redirection data must have been provided and updated by the connector
        let redirection_response = match payments_response.status {
            enums::IntentStatus::RequiresCustomerAction => {
                let startpay_url = payments_response
                    .next_action
                    .clone()
                    .and_then(|next_action_data| match next_action_data {
                        api_models::payments::NextActionData::RedirectToUrl { redirect_to_url } => Some(redirect_to_url),
                        api_models::payments::NextActionData::DisplayBankTransferInformation { .. } => None,
                        api_models::payments::NextActionData::ThirdPartySdkSessionToken { .. } => None,
                        api_models::payments::NextActionData::QrCodeInformation{..} => None,
                        api_models::payments::NextActionData::FetchQrCodeInformation{..} => None,
                        api_models::payments::NextActionData::DisplayVoucherInformation{ .. } => None,
                        api_models::payments::NextActionData::WaitScreenInformation{..} => None,
                        api_models::payments::NextActionData::ThreeDsInvoke{..} => None,
                        api_models::payments::NextActionData::InvokeSdkClient{..} => None,
                    })
                    .ok_or(errors::ApiErrorResponse::InternalServerError)

                    .attach_printable(
                        "did not receive redirect to url when status is requires customer action",
                    )?;
                Ok(api::RedirectionResponse {
                    return_url: String::new(),
                    params: vec![],
                    return_url_with_query_params: startpay_url,
                    http_method: "GET".to_string(),
                    headers: vec![],
                })
            }
            // If the status is terminal status, then redirect to merchant return url to provide status
            enums::IntentStatus::Succeeded
            | enums::IntentStatus::Failed
            | enums::IntentStatus::Cancelled | enums::IntentStatus::RequiresCapture| enums::IntentStatus::Processing=> helpers::get_handle_response_url(
                payment_id,
                &payment_flow_response.business_profile,
                payments_response,
                connector,
            ),
            _ => Err(errors::ApiErrorResponse::InternalServerError).attach_printable_lazy(|| format!("Could not proceed with payment as payment status {} cannot be handled during redirection",payments_response.status))?
        }?;
        Ok(services::ApplicationResponse::JsonForRedirection(
            redirection_response,
        ))
    }
}

#[derive(Clone, Debug)]
pub struct PaymentRedirectSync;

#[cfg(feature = "v1")]
#[async_trait::async_trait]
impl PaymentRedirectFlow for PaymentRedirectSync {
    type PaymentFlowResponse = router_types::RedirectPaymentFlowResponse;

    #[allow(clippy::too_many_arguments)]
    async fn call_payment_flow(
        &self,
        state: &SessionState,
        req_state: ReqState,
        merchant_account: domain::MerchantAccount,
        merchant_key_store: domain::MerchantKeyStore,
        req: PaymentsRedirectResponseData,
        connector_action: CallConnectorAction,
        _connector: String,
        _payment_id: id_type::PaymentId,
    ) -> RouterResult<Self::PaymentFlowResponse> {
        let key_manager_state = &state.into();

        let payment_sync_req = api::PaymentsRetrieveRequest {
            resource_id: req.resource_id,
            merchant_id: req.merchant_id,
            param: req.param,
            force_sync: req.force_sync,
            connector: req.connector,
            merchant_connector_details: req.creds_identifier.map(|creds_id| {
                api::MerchantConnectorDetailsWrap {
                    creds_identifier: creds_id,
                    encoded_data: None,
                }
            }),
            client_secret: None,
            expand_attempts: None,
            expand_captures: None,
        };
        let response = Box::pin(payments_core::<api::PSync, api::PaymentsResponse, _, _, _>(
            state.clone(),
            req_state,
            merchant_account,
            None,
            merchant_key_store.clone(),
            PaymentStatus,
            payment_sync_req,
            services::api::AuthFlow::Merchant,
            connector_action,
            None,
            HeaderPayload::default(),
        ))
        .await?;
        let payments_response = match response {
            services::ApplicationResponse::Json(response) => Ok(response),
            services::ApplicationResponse::JsonWithHeaders((response, _)) => Ok(response),
            _ => Err(errors::ApiErrorResponse::InternalServerError)
                .attach_printable("Failed to get the response in json"),
        }?;
        let profile_id = payments_response
            .profile_id
            .as_ref()
            .get_required_value("profile_id")?;
        let business_profile = state
            .store
            .find_business_profile_by_profile_id(key_manager_state, &merchant_key_store, profile_id)
            .await
            .to_not_found_response(errors::ApiErrorResponse::BusinessProfileNotFound {
                id: profile_id.get_string_repr().to_owned(),
            })?;
        Ok(router_types::RedirectPaymentFlowResponse {
            payments_response,
            business_profile,
        })
    }
    fn generate_response(
        &self,
        payment_flow_response: &Self::PaymentFlowResponse,
        payment_id: id_type::PaymentId,
        connector: String,
    ) -> RouterResult<services::ApplicationResponse<api::RedirectionResponse>> {
        Ok(services::ApplicationResponse::JsonForRedirection(
            helpers::get_handle_response_url(
                payment_id,
                &payment_flow_response.business_profile,
                &payment_flow_response.payments_response,
                connector,
            )?,
        ))
    }

    fn get_payment_action(&self) -> services::PaymentAction {
        services::PaymentAction::PSync
    }
}

#[derive(Clone, Debug)]
pub struct PaymentAuthenticateCompleteAuthorize;

#[cfg(feature = "v1")]
#[async_trait::async_trait]
impl PaymentRedirectFlow for PaymentAuthenticateCompleteAuthorize {
    type PaymentFlowResponse = router_types::AuthenticatePaymentFlowResponse;

    #[allow(clippy::too_many_arguments)]
    async fn call_payment_flow(
        &self,
        state: &SessionState,
        req_state: ReqState,
        merchant_account: domain::MerchantAccount,
        merchant_key_store: domain::MerchantKeyStore,
        req: PaymentsRedirectResponseData,
        connector_action: CallConnectorAction,
        connector: String,
        payment_id: id_type::PaymentId,
    ) -> RouterResult<Self::PaymentFlowResponse> {
        let merchant_id = merchant_account.get_id().clone();
        let key_manager_state = &state.into();

        let payment_intent = state
            .store
            .find_payment_intent_by_payment_id_merchant_id(
                key_manager_state,
                &payment_id,
                &merchant_id,
                &merchant_key_store,
                merchant_account.storage_scheme,
            )
            .await
            .to_not_found_response(errors::ApiErrorResponse::PaymentNotFound)?;
        let payment_attempt = state
            .store
            .find_payment_attempt_by_attempt_id_merchant_id(
                &payment_intent.active_attempt.get_id(),
                &merchant_id,
                merchant_account.storage_scheme,
            )
            .await
            .to_not_found_response(errors::ApiErrorResponse::PaymentNotFound)?;
        let authentication_id = payment_attempt
            .authentication_id
            .ok_or(errors::ApiErrorResponse::InternalServerError)
            .attach_printable("missing authentication_id in payment_attempt")?;
        let authentication = state
            .store
            .find_authentication_by_merchant_id_authentication_id(
                &merchant_id,
                authentication_id.clone(),
            )
            .await
            .to_not_found_response(errors::ApiErrorResponse::AuthenticationNotFound {
                id: authentication_id,
            })?;
        // Fetching merchant_connector_account to check if pull_mechanism is enabled for 3ds connector
        let authentication_merchant_connector_account = helpers::get_merchant_connector_account(
            state,
            &merchant_id,
            None,
            &merchant_key_store,
            &payment_intent
                .profile_id
                .ok_or(errors::ApiErrorResponse::InternalServerError)
                .attach_printable("missing profile_id in payment_intent")?,
            &payment_attempt
                .authentication_connector
                .ok_or(errors::ApiErrorResponse::InternalServerError)
                .attach_printable("missing authentication connector in payment_intent")?,
            None,
        )
        .await?;
        let is_pull_mechanism_enabled =
            crate::utils::check_if_pull_mechanism_for_external_3ds_enabled_from_connector_metadata(
                authentication_merchant_connector_account
                    .get_metadata()
                    .map(|metadata| metadata.expose()),
            );
        let response = if is_pull_mechanism_enabled
            || authentication.authentication_type
                != Some(common_enums::DecoupledAuthenticationType::Challenge)
        {
            let payment_confirm_req = api::PaymentsRequest {
                payment_id: Some(req.resource_id.clone()),
                merchant_id: req.merchant_id.clone(),
                feature_metadata: Some(api_models::payments::FeatureMetadata {
                    redirect_response: Some(api_models::payments::RedirectResponse {
                        param: req.param.map(Secret::new),
                        json_payload: Some(
                            req.json_payload.unwrap_or(serde_json::json!({})).into(),
                        ),
                    }),
                    search_tags: None,
                }),
                ..Default::default()
            };
            Box::pin(payments_core::<
                api::Authorize,
                api::PaymentsResponse,
                _,
                _,
                _,
            >(
                state.clone(),
                req_state,
                merchant_account,
                None,
                merchant_key_store.clone(),
                PaymentConfirm,
                payment_confirm_req,
                services::api::AuthFlow::Merchant,
                connector_action,
                None,
                HeaderPayload::with_source(enums::PaymentSource::ExternalAuthenticator),
            ))
            .await?
        } else {
            let payment_sync_req = api::PaymentsRetrieveRequest {
                resource_id: req.resource_id,
                merchant_id: req.merchant_id,
                param: req.param,
                force_sync: req.force_sync,
                connector: req.connector,
                merchant_connector_details: req.creds_identifier.map(|creds_id| {
                    api::MerchantConnectorDetailsWrap {
                        creds_identifier: creds_id,
                        encoded_data: None,
                    }
                }),
                client_secret: None,
                expand_attempts: None,
                expand_captures: None,
            };
            Box::pin(payments_core::<api::PSync, api::PaymentsResponse, _, _, _>(
                state.clone(),
                req_state,
                merchant_account.clone(),
                None,
                merchant_key_store.clone(),
                PaymentStatus,
                payment_sync_req,
                services::api::AuthFlow::Merchant,
                connector_action,
                None,
                HeaderPayload::default(),
            ))
            .await?
        };
        let payments_response = match response {
            services::ApplicationResponse::Json(response) => Ok(response),
            services::ApplicationResponse::JsonWithHeaders((response, _)) => Ok(response),
            _ => Err(errors::ApiErrorResponse::InternalServerError)
                .attach_printable("Failed to get the response in json"),
        }?;
        // When intent status is RequiresCustomerAction, Set poll_id in redis to allow the fetch status of poll through retrieve_poll_status api from client
        if payments_response.status == common_enums::IntentStatus::RequiresCustomerAction {
            let req_poll_id = utils::get_external_authentication_request_poll_id(&payment_id);
            let poll_id = utils::get_poll_id(&merchant_id, req_poll_id.clone());
            let redis_conn = state
                .store
                .get_redis_conn()
                .change_context(errors::ApiErrorResponse::InternalServerError)
                .attach_printable("Failed to get redis connection")?;
            redis_conn
                .set_key_with_expiry(
                    &poll_id,
                    api_models::poll::PollStatus::Pending.to_string(),
                    crate::consts::POLL_ID_TTL,
                )
                .await
                .change_context(errors::StorageError::KVError)
                .change_context(errors::ApiErrorResponse::InternalServerError)
                .attach_printable("Failed to add poll_id in redis")?;
        };
        let default_poll_config = router_types::PollConfig::default();
        let default_config_str = default_poll_config
            .encode_to_string_of_json()
            .change_context(errors::ApiErrorResponse::InternalServerError)
            .attach_printable("Error while stringifying default poll config")?;
        let poll_config = state
            .store
            .find_config_by_key_unwrap_or(
                &router_types::PollConfig::get_poll_config_key(connector),
                Some(default_config_str),
            )
            .await
            .change_context(errors::ApiErrorResponse::InternalServerError)
            .attach_printable("The poll config was not found in the DB")?;
        let poll_config: router_types::PollConfig = poll_config
            .config
            .parse_struct("PollConfig")
            .change_context(errors::ApiErrorResponse::InternalServerError)
            .attach_printable("Error while parsing PollConfig")?;
        let profile_id = payments_response
            .profile_id
            .as_ref()
            .get_required_value("profile_id")?;
        let business_profile = state
            .store
            .find_business_profile_by_profile_id(key_manager_state, &merchant_key_store, profile_id)
            .await
            .to_not_found_response(errors::ApiErrorResponse::BusinessProfileNotFound {
                id: profile_id.get_string_repr().to_owned(),
            })?;
        Ok(router_types::AuthenticatePaymentFlowResponse {
            payments_response,
            poll_config,
            business_profile,
        })
    }
    fn generate_response(
        &self,
        payment_flow_response: &Self::PaymentFlowResponse,
        payment_id: id_type::PaymentId,
        connector: String,
    ) -> RouterResult<services::ApplicationResponse<api::RedirectionResponse>> {
        let payments_response = &payment_flow_response.payments_response;
        let redirect_response = helpers::get_handle_response_url(
            payment_id.clone(),
            &payment_flow_response.business_profile,
            payments_response,
            connector.clone(),
        )?;
        // html script to check if inside iframe, then send post message to parent for redirection else redirect self to return_url
        let html = utils::get_html_redirect_response_for_external_authentication(
            redirect_response.return_url_with_query_params,
            payments_response,
            payment_id,
            &payment_flow_response.poll_config,
        )?;
        Ok(services::ApplicationResponse::Form(Box::new(
            services::RedirectionFormData {
                redirect_form: services::RedirectForm::Html { html_data: html },
                payment_method_data: None,
                amount: payments_response.amount.to_string(),
                currency: payments_response.currency.clone(),
            },
        )))
    }

    fn get_payment_action(&self) -> services::PaymentAction {
        services::PaymentAction::PaymentAuthenticateCompleteAuthorize
    }
}

#[allow(clippy::too_many_arguments)]
#[instrument(skip_all)]
pub async fn call_connector_service<F, RouterDReq, ApiRequest>(
    state: &SessionState,
    req_state: ReqState,
    merchant_account: &domain::MerchantAccount,
    key_store: &domain::MerchantKeyStore,
    connector: api::ConnectorData,
    operation: &BoxedOperation<'_, F, ApiRequest>,
    payment_data: &mut PaymentData<F>,
    customer: &Option<domain::Customer>,
    call_connector_action: CallConnectorAction,
    validate_result: &operations::ValidateResult,
    schedule_time: Option<time::PrimitiveDateTime>,
    header_payload: HeaderPayload,
    frm_suggestion: Option<storage_enums::FrmSuggestion>,
    business_profile: &domain::BusinessProfile,
    is_retry_payment: bool,
) -> RouterResult<(
    RouterData<F, RouterDReq, router_types::PaymentsResponseData>,
    helpers::MerchantConnectorAccountType,
)>
where
    F: Send + Clone + Sync,
    RouterDReq: Send + Sync,

    // To create connector flow specific interface data
    PaymentData<F>: ConstructFlowSpecificData<F, RouterDReq, router_types::PaymentsResponseData>,
    RouterData<F, RouterDReq, router_types::PaymentsResponseData>: Feature<F, RouterDReq> + Send,
    // To construct connector flow specific api
    dyn api::Connector:
        services::api::ConnectorIntegration<F, RouterDReq, router_types::PaymentsResponseData>,
{
    let stime_connector = Instant::now();

    let merchant_connector_account = construct_profile_id_and_get_mca(
        state,
        merchant_account,
        payment_data,
        &connector.connector_name.to_string(),
        connector.merchant_connector_id.as_ref(),
        key_store,
        false,
    )
    .await?;

    if payment_data.payment_attempt.merchant_connector_id.is_none() {
        payment_data.payment_attempt.merchant_connector_id =
            merchant_connector_account.get_mca_id();
    }

    operation
        .to_domain()?
        .populate_payment_data(state, payment_data, merchant_account)
        .await?;

    let (pd, tokenization_action) = get_connector_tokenization_action_when_confirm_true(
        state,
        operation,
        payment_data,
        validate_result,
        &merchant_connector_account,
        key_store,
        customer,
        Some(business_profile),
    )
    .await?;
    *payment_data = pd;

    // Validating the blocklist guard and generate the fingerprint
    blocklist_guard(state, merchant_account, key_store, operation, payment_data).await?;

    let updated_customer = call_create_connector_customer_if_required(
        state,
        customer,
        merchant_account,
        key_store,
        &merchant_connector_account,
        payment_data,
    )
    .await?;

    let merchant_recipient_data =
        if let Some(true) = payment_data.payment_intent.is_payment_processor_token_flow {
            None
        } else {
            payment_data
                .get_merchant_recipient_data(
                    state,
                    merchant_account,
                    key_store,
                    &merchant_connector_account,
                    &connector,
                )
                .await?
        };

    let mut router_data = payment_data
        .construct_router_data(
            state,
            connector.connector.id(),
            merchant_account,
            key_store,
            customer,
            &merchant_connector_account,
            merchant_recipient_data,
        )
        .await?;

    let add_access_token_result = router_data
        .add_access_token(
            state,
            &connector,
            merchant_account,
            payment_data.creds_identifier.as_ref(),
        )
        .await?;

    router_data = router_data.add_session_token(state, &connector).await?;

    let should_continue_further = access_token::update_router_data_with_access_token_result(
        &add_access_token_result,
        &mut router_data,
        &call_connector_action,
    );

    // Tokenization Action will be DecryptApplePayToken, only when payment method type is Apple Pay
    // and the connector supports Apple Pay predecrypt
    match &tokenization_action {
        TokenizationAction::DecryptApplePayToken(payment_processing_details)
        | TokenizationAction::TokenizeInConnectorAndApplepayPreDecrypt(
            payment_processing_details,
        ) => {
            let apple_pay_data = match payment_data.payment_method_data.clone() {
                Some(domain::PaymentMethodData::Wallet(domain::WalletData::ApplePay(
                    wallet_data,
                ))) => Some(
                    ApplePayData::token_json(domain::WalletData::ApplePay(wallet_data))
                        .change_context(errors::ApiErrorResponse::InternalServerError)?
                        .decrypt(
                            &payment_processing_details.payment_processing_certificate,
                            &payment_processing_details.payment_processing_certificate_key,
                        )
                        .await
                        .change_context(errors::ApiErrorResponse::InternalServerError)?,
                ),
                _ => None,
            };

            let apple_pay_predecrypt = apple_pay_data
                .parse_value::<hyperswitch_domain_models::router_data::ApplePayPredecryptData>(
                    "ApplePayPredecryptData",
                )
                .change_context(errors::ApiErrorResponse::InternalServerError)?;

            router_data.payment_method_token = Some(
                hyperswitch_domain_models::router_data::PaymentMethodToken::ApplePayDecrypt(
                    Box::new(apple_pay_predecrypt),
                ),
            );
        }
        _ => (),
    };

    let payment_method_token_response = router_data
        .add_payment_method_token(
            state,
            &connector,
            &tokenization_action,
            should_continue_further,
        )
        .await?;

    let mut should_continue_further =
        tokenization::update_router_data_with_payment_method_token_result(
            payment_method_token_response,
            &mut router_data,
            is_retry_payment,
            should_continue_further,
        );

    (router_data, should_continue_further) = complete_preprocessing_steps_if_required(
        state,
        &connector,
        payment_data,
        router_data,
        operation,
        should_continue_further,
    )
    .await?;

    if let Ok(router_types::PaymentsResponseData::PreProcessingResponse {
        session_token: Some(session_token),
        ..
    }) = router_data.response.to_owned()
    {
        payment_data.sessions_token.push(session_token);
    };

    // In case of authorize flow, pre-task and post-tasks are being called in build request
    // if we do not want to proceed further, then the function will return Ok(None, false)
    let (connector_request, should_continue_further) = if should_continue_further {
        // Check if the actual flow specific request can be built with available data
        router_data
            .build_flow_specific_connector_request(state, &connector, call_connector_action.clone())
            .await?
    } else {
        (None, false)
    };

    if should_add_task_to_process_tracker(payment_data) {
        operation
            .to_domain()?
            .add_task_to_process_tracker(
                state,
                &payment_data.payment_attempt,
                validate_result.requeue,
                schedule_time,
            )
            .await
            .map_err(|error| logger::error!(process_tracker_error=?error))
            .ok();
    }

    // Update the payment trackers just before calling the connector
    // Since the request is already built in the previous step,
    // there should be no error in request construction from hyperswitch end
    (_, *payment_data) = operation
        .to_update_tracker()?
        .update_trackers(
            state,
            req_state,
            payment_data.clone(),
            customer.clone(),
            merchant_account.storage_scheme,
            updated_customer,
            key_store,
            frm_suggestion,
            header_payload.clone(),
        )
        .await?;

    let router_data = if should_continue_further {
        // The status of payment_attempt and intent will be updated in the previous step
        // update this in router_data.
        // This is added because few connector integrations do not update the status,
        // and rely on previous status set in router_data
        router_data.status = payment_data.payment_attempt.status;
        router_data
            .decide_flows(
                state,
                &connector,
                call_connector_action,
                connector_request,
                business_profile,
                header_payload.clone(),
            )
            .await
    } else {
        Ok(router_data)
    }?;

    let etime_connector = Instant::now();
    let duration_connector = etime_connector.saturating_duration_since(stime_connector);
    tracing::info!(duration = format!("Duration taken: {}", duration_connector.as_millis()));

    Ok((router_data, merchant_connector_account))
}

pub async fn get_merchant_bank_data_for_open_banking_connectors(
    merchant_connector_account: &helpers::MerchantConnectorAccountType,
    key_store: &domain::MerchantKeyStore,
    connector: &api::ConnectorData,
    state: &SessionState,
    merchant_account: &domain::MerchantAccount,
) -> RouterResult<Option<router_types::MerchantRecipientData>> {
    let merchant_data = merchant_connector_account
        .get_additional_merchant_data()
        .get_required_value("additional_merchant_data")?
        .into_inner()
        .peek()
        .clone();

    let merchant_recipient_data = merchant_data
        .parse_value::<router_types::AdditionalMerchantData>("AdditionalMerchantData")
        .change_context(errors::ApiErrorResponse::InternalServerError)
        .attach_printable("failed to decode MerchantRecipientData")?;

    let connector_name = enums::Connector::to_string(&connector.connector_name);
    let locker_based_connector_list = state.conf.locker_based_open_banking_connectors.clone();
    let contains = locker_based_connector_list
        .connector_list
        .contains(connector_name.as_str());

    let recipient_id = helpers::get_recipient_id_for_open_banking(&merchant_recipient_data)?;
    let final_recipient_data = if let Some(id) = recipient_id {
        if contains {
            // Customer Id for OpenBanking connectors will be merchant_id as the account data stored at locker belongs to the merchant
            let merchant_id_str = merchant_account.get_id().get_string_repr().to_owned();
            let cust_id = id_type::CustomerId::try_from(std::borrow::Cow::from(merchant_id_str))
                .change_context(errors::ApiErrorResponse::InternalServerError)
                .attach_printable("Failed to convert to CustomerId")?;
            let locker_resp = cards::get_payment_method_from_hs_locker(
                state,
                key_store,
                &cust_id,
                merchant_account.get_id(),
                id.as_str(),
                Some(enums::LockerChoice::HyperswitchCardVault),
            )
            .await
            .change_context(errors::ApiErrorResponse::InternalServerError)
            .attach_printable("Merchant bank account data could not be fetched from locker")?;

            let parsed: router_types::MerchantAccountData = locker_resp
                .peek()
                .to_string()
                .parse_struct("MerchantAccountData")
                .change_context(errors::ApiErrorResponse::InternalServerError)?;

            Some(router_types::MerchantRecipientData::AccountData(parsed))
        } else {
            Some(router_types::MerchantRecipientData::ConnectorRecipientId(
                Secret::new(id),
            ))
        }
    } else {
        None
    };
    Ok(final_recipient_data)
}

async fn blocklist_guard<F, ApiRequest>(
    state: &SessionState,
    merchant_account: &domain::MerchantAccount,
    key_store: &domain::MerchantKeyStore,
    operation: &BoxedOperation<'_, F, ApiRequest>,
    payment_data: &mut PaymentData<F>,
) -> CustomResult<bool, errors::ApiErrorResponse>
where
    F: Send + Clone + Sync,
{
    let merchant_id = &payment_data.payment_attempt.merchant_id;
    let blocklist_enabled_key = merchant_id.get_blocklist_guard_key();
    let blocklist_guard_enabled = state
        .store
        .find_config_by_key_unwrap_or(&blocklist_enabled_key, Some("false".to_string()))
        .await;

    let blocklist_guard_enabled: bool = match blocklist_guard_enabled {
        Ok(config) => serde_json::from_str(&config.config).unwrap_or(false),

        // If it is not present in db we are defaulting it to false
        Err(inner) => {
            if !inner.current_context().is_db_not_found() {
                logger::error!("Error fetching guard blocklist enabled config {:?}", inner);
            }
            false
        }
    };

    if blocklist_guard_enabled {
        Ok(operation
            .to_domain()?
            .guard_payment_against_blocklist(state, merchant_account, key_store, payment_data)
            .await?)
    } else {
        Ok(false)
    }
}

#[allow(clippy::too_many_arguments)]
pub async fn call_multiple_connectors_service<F, Op, Req>(
    state: &SessionState,
    merchant_account: &domain::MerchantAccount,
    key_store: &domain::MerchantKeyStore,
    connectors: Vec<api::SessionConnectorData>,
    _operation: &Op,
    mut payment_data: PaymentData<F>,
    customer: &Option<domain::Customer>,
    session_surcharge_details: Option<api::SessionSurchargeDetails>,
    business_profile: &domain::BusinessProfile,
    header_payload: HeaderPayload,
) -> RouterResult<PaymentData<F>>
where
    Op: Debug,
    F: Send + Clone,

    // To create connector flow specific interface data
    PaymentData<F>: ConstructFlowSpecificData<F, Req, router_types::PaymentsResponseData>,
    RouterData<F, Req, router_types::PaymentsResponseData>: Feature<F, Req>,

    // To construct connector flow specific api
    dyn api::Connector:
        services::api::ConnectorIntegration<F, Req, router_types::PaymentsResponseData>,

    // To perform router related operation for PaymentResponse
    PaymentResponse: Operation<F, Req>,
{
    let call_connectors_start_time = Instant::now();
    let mut join_handlers = Vec::with_capacity(connectors.len());
    for session_connector_data in connectors.iter() {
        let connector_id = session_connector_data.connector.connector.id();

        let merchant_connector_account = construct_profile_id_and_get_mca(
            state,
            merchant_account,
            &mut payment_data,
            &session_connector_data.connector.connector_name.to_string(),
            session_connector_data
                .connector
                .merchant_connector_id
                .as_ref(),
            key_store,
            false,
        )
        .await?;

        payment_data.surcharge_details =
            session_surcharge_details
                .as_ref()
                .and_then(|session_surcharge_details| {
                    session_surcharge_details.fetch_surcharge_details(
                        &session_connector_data.payment_method_type.into(),
                        &session_connector_data.payment_method_type,
                        None,
                    )
                });

        let router_data = payment_data
            .construct_router_data(
                state,
                connector_id,
                merchant_account,
                key_store,
                customer,
                &merchant_connector_account,
                None,
            )
            .await?;

        let res = router_data.decide_flows(
            state,
            &session_connector_data.connector,
            CallConnectorAction::Trigger,
            None,
            business_profile,
            header_payload.clone(),
        );

        join_handlers.push(res);
    }

    let result = join_all(join_handlers).await;

    for (connector_res, session_connector) in result.into_iter().zip(connectors) {
        let connector_name = session_connector.connector.connector_name.to_string();
        match connector_res {
            Ok(connector_response) => {
                if let Ok(router_types::PaymentsResponseData::SessionResponse {
                    session_token,
                    ..
                }) = connector_response.response.clone()
                {
                    // If session token is NoSessionTokenReceived, it is not pushed into the sessions_token as there is no response or there can be some error
                    // In case of error, that error is already logged
                    if !matches!(
                        session_token,
                        api_models::payments::SessionToken::NoSessionTokenReceived,
                    ) {
                        payment_data.sessions_token.push(session_token);
                    }
                }
                if let Err(connector_error_response) = connector_response.response {
                    logger::error!(
                        "sessions_connector_error {} {:?}",
                        connector_name,
                        connector_error_response
                    );
                }
            }
            Err(api_error) => {
                logger::error!("sessions_api_error {} {:?}", connector_name, api_error);
            }
        }
    }

    let call_connectors_end_time = Instant::now();
    let call_connectors_duration =
        call_connectors_end_time.saturating_duration_since(call_connectors_start_time);
    tracing::info!(duration = format!("Duration taken: {}", call_connectors_duration.as_millis()));

    Ok(payment_data)
}

pub async fn call_create_connector_customer_if_required<F, Req>(
    state: &SessionState,
    customer: &Option<domain::Customer>,
    merchant_account: &domain::MerchantAccount,
    key_store: &domain::MerchantKeyStore,
    merchant_connector_account: &helpers::MerchantConnectorAccountType,
    payment_data: &mut PaymentData<F>,
) -> RouterResult<Option<storage::CustomerUpdate>>
where
    F: Send + Clone + Sync,
    Req: Send + Sync,

    // To create connector flow specific interface data
    PaymentData<F>: ConstructFlowSpecificData<F, Req, router_types::PaymentsResponseData>,
    RouterData<F, Req, router_types::PaymentsResponseData>: Feature<F, Req> + Send,

    // To construct connector flow specific api
    dyn api::Connector:
        services::api::ConnectorIntegration<F, Req, router_types::PaymentsResponseData>,
{
    let connector_name = payment_data.payment_attempt.connector.clone();

    match connector_name {
        Some(connector_name) => {
            let connector = api::ConnectorData::get_connector_by_name(
                &state.conf.connectors,
                &connector_name,
                api::GetToken::Connector,
                merchant_connector_account.get_mca_id(),
            )?;

            #[cfg(feature = "v1")]
            let label = {
                let connector_label = utils::get_connector_label(
                    payment_data.payment_intent.business_country,
                    payment_data.payment_intent.business_label.as_ref(),
                    payment_data.payment_attempt.business_sub_label.as_ref(),
                    &connector_name,
                );

                if let Some(connector_label) = merchant_connector_account
                    .get_mca_id()
                    .map(|mca_id| mca_id.get_string_repr().to_string())
                    .or(connector_label)
                {
                    connector_label
                } else {
                    let profile_id = payment_data
                        .payment_intent
                        .profile_id
                        .as_ref()
                        .get_required_value("profile_id")
                        .change_context(errors::ApiErrorResponse::InternalServerError)
                        .attach_printable("profile_id is not set in payment_intent")?;

                    format!("{connector_name}_{}", profile_id.get_string_repr())
                }
            };

            #[cfg(feature = "v2")]
            let label = {
                merchant_connector_account
                    .get_mca_id()
                    .get_required_value("merchant_connector_account_id")?
                    .get_string_repr()
                    .to_owned()
            };

            let (should_call_connector, existing_connector_customer_id) =
                customers::should_call_connector_create_customer(
                    state, &connector, customer, &label,
                );

            if should_call_connector {
                // Create customer at connector and update the customer table to store this data
                let router_data = payment_data
                    .construct_router_data(
                        state,
                        connector.connector.id(),
                        merchant_account,
                        key_store,
                        customer,
                        merchant_connector_account,
                        None,
                    )
                    .await?;

                let connector_customer_id = router_data
                    .create_connector_customer(state, &connector)
                    .await?;

                let customer_update = customers::update_connector_customer_in_customers(
                    &label,
                    customer.as_ref(),
                    &connector_customer_id,
                )
                .await;

                payment_data.connector_customer_id = connector_customer_id;
                Ok(customer_update)
            } else {
                // Customer already created in previous calls use the same value, no need to update
                payment_data.connector_customer_id =
                    existing_connector_customer_id.map(ToOwned::to_owned);
                Ok(None)
            }
        }
        None => Ok(None),
    }
}

async fn complete_preprocessing_steps_if_required<F, Req, Q>(
    state: &SessionState,
    connector: &api::ConnectorData,
    payment_data: &PaymentData<F>,
    mut router_data: RouterData<F, Req, router_types::PaymentsResponseData>,
    operation: &BoxedOperation<'_, F, Q>,
    should_continue_payment: bool,
) -> RouterResult<(RouterData<F, Req, router_types::PaymentsResponseData>, bool)>
where
    F: Send + Clone + Sync,
    Req: Send + Sync,
    RouterData<F, Req, router_types::PaymentsResponseData>: Feature<F, Req> + Send,
    dyn api::Connector:
        services::api::ConnectorIntegration<F, Req, router_types::PaymentsResponseData>,
{
    if !is_operation_complete_authorize(&operation)
        && connector
            .connector_name
            .is_pre_processing_required_before_authorize()
    {
        router_data = router_data.preprocessing_steps(state, connector).await?;
        return Ok((router_data, should_continue_payment));
    }
    //TODO: For ACH transfers, if preprocessing_step is not required for connectors encountered in future, add the check
    let router_data_and_should_continue_payment = match payment_data.payment_method_data.clone() {
        Some(domain::PaymentMethodData::BankTransfer(data)) => match data.deref() {
            domain::BankTransferData::AchBankTransfer { .. }
            | domain::BankTransferData::MultibancoBankTransfer { .. }
                if connector.connector_name == router_types::Connector::Stripe =>
            {
                if payment_data.payment_attempt.preprocessing_step_id.is_none() {
                    (
                        router_data.preprocessing_steps(state, connector).await?,
                        false,
                    )
                } else {
                    (router_data, should_continue_payment)
                }
            }
            _ => (router_data, should_continue_payment),
        },
        Some(domain::PaymentMethodData::Wallet(_)) => {
            if is_preprocessing_required_for_wallets(connector.connector_name.to_string()) {
                (
                    router_data.preprocessing_steps(state, connector).await?,
                    false,
                )
            } else {
                (router_data, should_continue_payment)
            }
        }
        Some(domain::PaymentMethodData::Card(_)) => {
            if connector.connector_name == router_types::Connector::Payme
                && !matches!(format!("{operation:?}").as_str(), "CompleteAuthorize")
            {
                router_data = router_data.preprocessing_steps(state, connector).await?;

                let is_error_in_response = router_data.response.is_err();
                // If is_error_in_response is true, should_continue_payment should be false, we should throw the error
                (router_data, !is_error_in_response)
            } else if connector.connector_name == router_types::Connector::Nmi
                && !matches!(format!("{operation:?}").as_str(), "CompleteAuthorize")
                && router_data.auth_type == storage_enums::AuthenticationType::ThreeDs
                && !matches!(
                    payment_data
                        .payment_attempt
                        .external_three_ds_authentication_attempted,
                    Some(true)
                )
            {
                router_data = router_data.preprocessing_steps(state, connector).await?;

                (router_data, false)
            } else if connector.connector_name == router_types::Connector::Cybersource
                && is_operation_complete_authorize(&operation)
                && router_data.auth_type == storage_enums::AuthenticationType::ThreeDs
            {
                router_data = router_data.preprocessing_steps(state, connector).await?;

                // Should continue the flow only if no redirection_data is returned else a response with redirection form shall be returned
                let should_continue = matches!(
                    router_data.response,
                    Ok(router_types::PaymentsResponseData::TransactionResponse {
                        redirection_data: None,
                        ..
                    })
                ) && router_data.status
                    != common_enums::AttemptStatus::AuthenticationFailed;
                (router_data, should_continue)
            } else if (connector.connector_name == router_types::Connector::Nuvei
                || connector.connector_name == router_types::Connector::Shift4)
                && router_data.auth_type == common_enums::AuthenticationType::ThreeDs
                && !is_operation_complete_authorize(&operation)
            {
                router_data = router_data.preprocessing_steps(state, connector).await?;
                (router_data, should_continue_payment)
            } else {
                (router_data, should_continue_payment)
            }
        }
        Some(domain::PaymentMethodData::GiftCard(_)) => {
            if connector.connector_name == router_types::Connector::Adyen {
                router_data = router_data.preprocessing_steps(state, connector).await?;

                let is_error_in_response = router_data.response.is_err();
                // If is_error_in_response is true, should_continue_payment should be false, we should throw the error
                (router_data, !is_error_in_response)
            } else {
                (router_data, should_continue_payment)
            }
        }
        Some(domain::PaymentMethodData::BankDebit(_)) => {
            if connector.connector_name == router_types::Connector::Gocardless {
                router_data = router_data.preprocessing_steps(state, connector).await?;
                let is_error_in_response = router_data.response.is_err();
                // If is_error_in_response is true, should_continue_payment should be false, we should throw the error
                (router_data, !is_error_in_response)
            } else {
                (router_data, should_continue_payment)
            }
        }
        _ => {
            // 3DS validation for paypal cards after verification (authorize call)
            if connector.connector_name == router_types::Connector::Paypal
                && payment_data.payment_attempt.payment_method
                    == Some(storage_enums::PaymentMethod::Card)
                && matches!(format!("{operation:?}").as_str(), "CompleteAuthorize")
            {
                router_data = router_data.preprocessing_steps(state, connector).await?;
                let is_error_in_response = router_data.response.is_err();
                // If is_error_in_response is true, should_continue_payment should be false, we should throw the error
                (router_data, !is_error_in_response)
            } else {
                (router_data, should_continue_payment)
            }
        }
    };

    Ok(router_data_and_should_continue_payment)
}

#[allow(clippy::too_many_arguments)]
async fn complete_postprocessing_steps_if_required<F, Q, RouterDReq>(
    state: &SessionState,
    merchant_account: &domain::MerchantAccount,
    key_store: &domain::MerchantKeyStore,
    customer: &Option<domain::Customer>,
    merchant_conn_account: &helpers::MerchantConnectorAccountType,
    connector: &api::ConnectorData,
    payment_data: &mut PaymentData<F>,
    _operation: &BoxedOperation<'_, F, Q>,
) -> RouterResult<RouterData<F, RouterDReq, router_types::PaymentsResponseData>>
where
    F: Send + Clone + Sync,
    RouterDReq: Send + Sync,

    RouterData<F, RouterDReq, router_types::PaymentsResponseData>: Feature<F, RouterDReq> + Send,
    dyn api::Connector:
        services::api::ConnectorIntegration<F, RouterDReq, router_types::PaymentsResponseData>,
    PaymentData<F>: ConstructFlowSpecificData<F, RouterDReq, router_types::PaymentsResponseData>,
{
    let mut router_data = payment_data
        .construct_router_data(
            state,
            connector.connector.id(),
            merchant_account,
            key_store,
            customer,
            merchant_conn_account,
            None,
        )
        .await?;

    match payment_data.payment_method_data.clone() {
        Some(domain::PaymentMethodData::OpenBanking(domain::OpenBankingData::OpenBankingPIS {
            ..
        })) => {
            if connector.connector_name == router_types::Connector::Plaid {
                router_data = router_data.postprocessing_steps(state, connector).await?;
                let token = if let Ok(ref res) = router_data.response {
                    match res {
                        router_types::PaymentsResponseData::PostProcessingResponse {
                            session_token,
                        } => session_token
                            .as_ref()
                            .map(|token| api::SessionToken::OpenBanking(token.clone())),
                        _ => None,
                    }
                } else {
                    None
                };
                if let Some(t) = token {
                    payment_data.sessions_token.push(t);
                }

                Ok(router_data)
            } else {
                Ok(router_data)
            }
        }
        _ => Ok(router_data),
    }
}

pub fn is_preprocessing_required_for_wallets(connector_name: String) -> bool {
    connector_name == *"trustpay" || connector_name == *"payme"
}

#[instrument(skip_all)]
pub async fn construct_profile_id_and_get_mca<'a, F>(
    state: &'a SessionState,
    merchant_account: &domain::MerchantAccount,
    payment_data: &mut PaymentData<F>,
    connector_name: &str,
    merchant_connector_id: Option<&id_type::MerchantConnectorAccountId>,
    key_store: &domain::MerchantKeyStore,
    _should_validate: bool,
) -> RouterResult<helpers::MerchantConnectorAccountType>
where
    F: Clone,
{
    let profile_id = payment_data
        .payment_intent
        .profile_id
        .as_ref()
        .get_required_value("profile_id")
        .change_context(errors::ApiErrorResponse::InternalServerError)
        .attach_printable("profile_id is not set in payment_intent")?
        .clone();

    let merchant_connector_account = helpers::get_merchant_connector_account(
        state,
        merchant_account.get_id(),
        payment_data.creds_identifier.to_owned(),
        key_store,
        &profile_id,
        connector_name,
        merchant_connector_id,
    )
    .await?;

    Ok(merchant_connector_account)
}

fn is_payment_method_tokenization_enabled_for_connector(
    state: &SessionState,
    connector_name: &str,
    payment_method: &storage::enums::PaymentMethod,
    payment_method_type: &Option<storage::enums::PaymentMethodType>,
    apple_pay_flow: &Option<domain::ApplePayFlow>,
) -> RouterResult<bool> {
    let connector_tokenization_filter = state.conf.tokenization.0.get(connector_name);

    Ok(connector_tokenization_filter
        .map(|connector_filter| {
            connector_filter
                .payment_method
                .clone()
                .contains(payment_method)
                && is_payment_method_type_allowed_for_connector(
                    payment_method_type,
                    connector_filter.payment_method_type.clone(),
                )
                && is_apple_pay_pre_decrypt_type_connector_tokenization(
                    payment_method_type,
                    apple_pay_flow,
                    connector_filter.apple_pay_pre_decrypt_flow.clone(),
                )
        })
        .unwrap_or(false))
}

fn is_apple_pay_pre_decrypt_type_connector_tokenization(
    payment_method_type: &Option<storage::enums::PaymentMethodType>,
    apple_pay_flow: &Option<domain::ApplePayFlow>,
    apple_pay_pre_decrypt_flow_filter: Option<ApplePayPreDecryptFlow>,
) -> bool {
    match (payment_method_type, apple_pay_flow) {
        (
            Some(storage::enums::PaymentMethodType::ApplePay),
            Some(domain::ApplePayFlow::Simplified(_)),
        ) => !matches!(
            apple_pay_pre_decrypt_flow_filter,
            Some(ApplePayPreDecryptFlow::NetworkTokenization)
        ),
        _ => true,
    }
}

fn decide_apple_pay_flow(
    state: &SessionState,
    payment_method_type: &Option<enums::PaymentMethodType>,
    merchant_connector_account: Option<&helpers::MerchantConnectorAccountType>,
) -> Option<domain::ApplePayFlow> {
    payment_method_type.and_then(|pmt| match pmt {
        enums::PaymentMethodType::ApplePay => {
            check_apple_pay_metadata(state, merchant_connector_account)
        }
        _ => None,
    })
}

fn check_apple_pay_metadata(
    state: &SessionState,
    merchant_connector_account: Option<&helpers::MerchantConnectorAccountType>,
) -> Option<domain::ApplePayFlow> {
    merchant_connector_account.and_then(|mca| {
        let metadata = mca.get_metadata();
        metadata.and_then(|apple_pay_metadata| {
            let parsed_metadata = apple_pay_metadata
                .clone()
                .parse_value::<api_models::payments::ApplepayCombinedSessionTokenData>(
                    "ApplepayCombinedSessionTokenData",
                )
                .map(|combined_metadata| {
                    api_models::payments::ApplepaySessionTokenMetadata::ApplePayCombined(
                        combined_metadata.apple_pay_combined,
                    )
                })
                .or_else(|_| {
                    apple_pay_metadata
                        .parse_value::<api_models::payments::ApplepaySessionTokenData>(
                            "ApplepaySessionTokenData",
                        )
                        .map(|old_metadata| {
                            api_models::payments::ApplepaySessionTokenMetadata::ApplePay(
                                old_metadata.apple_pay,
                            )
                        })
                })
                .map_err(|error| {
                    logger::warn!(?error, "Failed to Parse Value to ApplepaySessionTokenData")
                });

            parsed_metadata.ok().map(|metadata| match metadata {
                api_models::payments::ApplepaySessionTokenMetadata::ApplePayCombined(
                    apple_pay_combined,
                ) => match apple_pay_combined {
                    api_models::payments::ApplePayCombinedMetadata::Simplified { .. } => {
                        domain::ApplePayFlow::Simplified(payments_api::PaymentProcessingDetails {
                            payment_processing_certificate: state
                                .conf
                                .applepay_decrypt_keys
                                .get_inner()
                                .apple_pay_ppc
                                .clone(),
                            payment_processing_certificate_key: state
                                .conf
                                .applepay_decrypt_keys
                                .get_inner()
                                .apple_pay_ppc_key
                                .clone(),
                        })
                    }
                    api_models::payments::ApplePayCombinedMetadata::Manual {
                        payment_request_data: _,
                        session_token_data,
                    } => {
                        if let Some(manual_payment_processing_details_at) =
                            session_token_data.payment_processing_details_at
                        {
                            match manual_payment_processing_details_at {
                                payments_api::PaymentProcessingDetailsAt::Hyperswitch(
                                    payment_processing_details,
                                ) => domain::ApplePayFlow::Simplified(payment_processing_details),
                                payments_api::PaymentProcessingDetailsAt::Connector => {
                                    domain::ApplePayFlow::Manual
                                }
                            }
                        } else {
                            domain::ApplePayFlow::Manual
                        }
                    }
                },
                api_models::payments::ApplepaySessionTokenMetadata::ApplePay(_) => {
                    domain::ApplePayFlow::Manual
                }
            })
        })
    })
}

fn is_payment_method_type_allowed_for_connector(
    current_pm_type: &Option<storage::enums::PaymentMethodType>,
    pm_type_filter: Option<PaymentMethodTypeTokenFilter>,
) -> bool {
    match (*current_pm_type).zip(pm_type_filter) {
        Some((pm_type, type_filter)) => match type_filter {
            PaymentMethodTypeTokenFilter::AllAccepted => true,
            PaymentMethodTypeTokenFilter::EnableOnly(enabled) => enabled.contains(&pm_type),
            PaymentMethodTypeTokenFilter::DisableOnly(disabled) => !disabled.contains(&pm_type),
        },
        None => true, // Allow all types if payment_method_type is not present
    }
}

async fn decide_payment_method_tokenize_action(
    state: &SessionState,
    connector_name: &str,
    payment_method: &storage::enums::PaymentMethod,
    pm_parent_token: Option<&String>,
    is_connector_tokenization_enabled: bool,
    apple_pay_flow: Option<domain::ApplePayFlow>,
) -> RouterResult<TokenizationAction> {
    match pm_parent_token {
        None => Ok(match (is_connector_tokenization_enabled, apple_pay_flow) {
            (true, Some(domain::ApplePayFlow::Simplified(payment_processing_details))) => {
                TokenizationAction::TokenizeInConnectorAndApplepayPreDecrypt(
                    payment_processing_details,
                )
            }
            (true, _) => TokenizationAction::TokenizeInConnectorAndRouter,
            (false, Some(domain::ApplePayFlow::Simplified(payment_processing_details))) => {
                TokenizationAction::DecryptApplePayToken(payment_processing_details)
            }
            (false, _) => TokenizationAction::TokenizeInRouter,
        }),
        Some(token) => {
            let redis_conn = state
                .store
                .get_redis_conn()
                .change_context(errors::ApiErrorResponse::InternalServerError)
                .attach_printable("Failed to get redis connection")?;

            let key = format!(
                "pm_token_{}_{}_{}",
                token.to_owned(),
                payment_method,
                connector_name
            );

            let connector_token_option = redis_conn
                .get_key::<Option<String>>(&key)
                .await
                .change_context(errors::ApiErrorResponse::InternalServerError)
                .attach_printable("Failed to fetch the token from redis")?;

            match connector_token_option {
                Some(connector_token) => Ok(TokenizationAction::ConnectorToken(connector_token)),
                None => Ok(match (is_connector_tokenization_enabled, apple_pay_flow) {
                    (true, Some(domain::ApplePayFlow::Simplified(payment_processing_details))) => {
                        TokenizationAction::TokenizeInConnectorAndApplepayPreDecrypt(
                            payment_processing_details,
                        )
                    }
                    (true, _) => TokenizationAction::TokenizeInConnectorAndRouter,
                    (false, Some(domain::ApplePayFlow::Simplified(payment_processing_details))) => {
                        TokenizationAction::DecryptApplePayToken(payment_processing_details)
                    }
                    (false, _) => TokenizationAction::TokenizeInRouter,
                }),
            }
        }
    }
}

#[derive(Clone, Debug)]
pub enum TokenizationAction {
    TokenizeInRouter,
    TokenizeInConnector,
    TokenizeInConnectorAndRouter,
    ConnectorToken(String),
    SkipConnectorTokenization,
    DecryptApplePayToken(payments_api::PaymentProcessingDetails),
    TokenizeInConnectorAndApplepayPreDecrypt(payments_api::PaymentProcessingDetails),
}

#[allow(clippy::too_many_arguments)]
pub async fn get_connector_tokenization_action_when_confirm_true<F, Req>(
    state: &SessionState,
    operation: &BoxedOperation<'_, F, Req>,
    payment_data: &mut PaymentData<F>,
    validate_result: &operations::ValidateResult,
    merchant_connector_account: &helpers::MerchantConnectorAccountType,
    merchant_key_store: &domain::MerchantKeyStore,
    customer: &Option<domain::Customer>,
    business_profile: Option<&domain::BusinessProfile>,
) -> RouterResult<(PaymentData<F>, TokenizationAction)>
where
    F: Send + Clone,
{
    let connector = payment_data.payment_attempt.connector.to_owned();

    let is_mandate = payment_data
        .mandate_id
        .as_ref()
        .and_then(|inner| inner.mandate_reference_id.as_ref())
        .map(|mandate_reference| match mandate_reference {
            api_models::payments::MandateReferenceId::ConnectorMandateId(_) => true,
            api_models::payments::MandateReferenceId::NetworkMandateId(_) => false,
        })
        .unwrap_or(false);

    let payment_data_and_tokenization_action = match connector {
        Some(_) if is_mandate => (
            payment_data.to_owned(),
            TokenizationAction::SkipConnectorTokenization,
        ),
        Some(connector) if is_operation_confirm(&operation) => {
            let payment_method = &payment_data
                .payment_attempt
                .payment_method
                .get_required_value("payment_method")?;
            let payment_method_type = &payment_data.payment_attempt.payment_method_type;

            let apple_pay_flow =
                decide_apple_pay_flow(state, payment_method_type, Some(merchant_connector_account));

            let is_connector_tokenization_enabled =
                is_payment_method_tokenization_enabled_for_connector(
                    state,
                    &connector,
                    payment_method,
                    payment_method_type,
                    &apple_pay_flow,
                )?;

            add_apple_pay_flow_metrics(
                &apple_pay_flow,
                payment_data.payment_attempt.connector.clone(),
                payment_data.payment_attempt.merchant_id.clone(),
            );

            let payment_method_action = decide_payment_method_tokenize_action(
                state,
                &connector,
                payment_method,
                payment_data.token.as_ref(),
                is_connector_tokenization_enabled,
                apple_pay_flow,
            )
            .await?;

            let connector_tokenization_action = match payment_method_action {
                TokenizationAction::TokenizeInRouter => {
                    let (_operation, payment_method_data, pm_id) = operation
                        .to_domain()?
                        .make_pm_data(
                            state,
                            payment_data,
                            validate_result.storage_scheme,
                            merchant_key_store,
                            customer,
                            business_profile,
                        )
                        .await?;
                    payment_data.payment_method_data = payment_method_data;
                    payment_data.payment_attempt.payment_method_id = pm_id;

                    TokenizationAction::SkipConnectorTokenization
                }

                TokenizationAction::TokenizeInConnector => TokenizationAction::TokenizeInConnector,
                TokenizationAction::TokenizeInConnectorAndRouter => {
                    let (_operation, payment_method_data, pm_id) = operation
                        .to_domain()?
                        .make_pm_data(
                            state,
                            payment_data,
                            validate_result.storage_scheme,
                            merchant_key_store,
                            customer,
                            business_profile,
                        )
                        .await?;

                    payment_data.payment_method_data = payment_method_data;
                    payment_data.payment_attempt.payment_method_id = pm_id;
                    TokenizationAction::TokenizeInConnector
                }
                TokenizationAction::ConnectorToken(token) => {
                    payment_data.pm_token = Some(token);
                    TokenizationAction::SkipConnectorTokenization
                }
                TokenizationAction::SkipConnectorTokenization => {
                    TokenizationAction::SkipConnectorTokenization
                }
                TokenizationAction::DecryptApplePayToken(payment_processing_details) => {
                    TokenizationAction::DecryptApplePayToken(payment_processing_details)
                }
                TokenizationAction::TokenizeInConnectorAndApplepayPreDecrypt(
                    payment_processing_details,
                ) => TokenizationAction::TokenizeInConnectorAndApplepayPreDecrypt(
                    payment_processing_details,
                ),
            };
            (payment_data.to_owned(), connector_tokenization_action)
        }
        _ => (
            payment_data.to_owned(),
            TokenizationAction::SkipConnectorTokenization,
        ),
    };

    Ok(payment_data_and_tokenization_action)
}

pub async fn tokenize_in_router_when_confirm_false_or_external_authentication<F, Req>(
    state: &SessionState,
    operation: &BoxedOperation<'_, F, Req>,
    payment_data: &mut PaymentData<F>,
    validate_result: &operations::ValidateResult,
    merchant_key_store: &domain::MerchantKeyStore,
    customer: &Option<domain::Customer>,
    business_profile: Option<&domain::BusinessProfile>,
) -> RouterResult<PaymentData<F>>
where
    F: Send + Clone,
{
    // On confirm is false and only router related
    let is_external_authentication_requested = payment_data
        .payment_intent
        .request_external_three_ds_authentication;
    let payment_data =
        if !is_operation_confirm(operation) || is_external_authentication_requested == Some(true) {
            let (_operation, payment_method_data, pm_id) = operation
                .to_domain()?
                .make_pm_data(
                    state,
                    payment_data,
                    validate_result.storage_scheme,
                    merchant_key_store,
                    customer,
                    business_profile,
                )
                .await?;
            payment_data.payment_method_data = payment_method_data;
            if let Some(payment_method_id) = pm_id {
                payment_data.payment_attempt.payment_method_id = Some(payment_method_id);
            }
            payment_data
        } else {
            payment_data
        };
    Ok(payment_data.to_owned())
}

#[derive(Clone)]
pub struct MandateConnectorDetails {
    pub connector: String,
    pub merchant_connector_id: Option<id_type::MerchantConnectorAccountId>,
}

#[derive(Clone)]
pub struct PaymentData<F>
where
    F: Clone,
{
    pub flow: PhantomData<F>,
    pub payment_intent: storage::PaymentIntent,
    pub payment_attempt: storage::PaymentAttempt,
    pub multiple_capture_data: Option<types::MultipleCaptureData>,
    pub amount: api::Amount,
    pub mandate_id: Option<api_models::payments::MandateIds>,
    pub mandate_connector: Option<MandateConnectorDetails>,
    pub currency: storage_enums::Currency,
    pub setup_mandate: Option<MandateData>,
    pub customer_acceptance: Option<CustomerAcceptance>,
    pub address: PaymentAddress,
    pub token: Option<String>,
    pub token_data: Option<storage::PaymentTokenData>,
    pub confirm: Option<bool>,
    pub force_sync: Option<bool>,
    pub payment_method_data: Option<domain::PaymentMethodData>,
    pub payment_method_info: Option<domain::PaymentMethod>,
    pub refunds: Vec<storage::Refund>,
    pub disputes: Vec<storage::Dispute>,
    pub attempts: Option<Vec<storage::PaymentAttempt>>,
    pub sessions_token: Vec<api::SessionToken>,
    pub card_cvc: Option<Secret<String>>,
    pub email: Option<pii::Email>,
    pub creds_identifier: Option<String>,
    pub pm_token: Option<String>,
    pub connector_customer_id: Option<String>,
    pub recurring_mandate_payment_data:
        Option<hyperswitch_domain_models::router_data::RecurringMandatePaymentData>,
    pub ephemeral_key: Option<ephemeral_key::EphemeralKey>,
    pub redirect_response: Option<api_models::payments::RedirectResponse>,
    pub surcharge_details: Option<types::SurchargeDetails>,
    pub frm_message: Option<FraudCheck>,
    pub payment_link_data: Option<api_models::payments::PaymentLinkResponse>,
    pub incremental_authorization_details: Option<IncrementalAuthorizationDetails>,
    pub authorizations: Vec<diesel_models::authorization::Authorization>,
    pub authentication: Option<storage::Authentication>,
    pub recurring_details: Option<RecurringDetails>,
    pub poll_config: Option<router_types::PollConfig>,
    pub tax_data: Option<TaxData>,
}

#[derive(Clone, serde::Serialize, Debug)]
pub struct TaxData {
    pub shipping_details: api_models::payments::Address,
    pub payment_method_type: enums::PaymentMethodType,
}

#[derive(Clone, serde::Serialize, Debug)]
pub struct PaymentEvent {
    payment_intent: storage::PaymentIntent,
    payment_attempt: storage::PaymentAttempt,
}

impl<F: Clone> PaymentData<F> {
    fn to_event(&self) -> PaymentEvent {
        PaymentEvent {
            payment_intent: self.payment_intent.clone(),
            payment_attempt: self.payment_attempt.clone(),
        }
    }
}

impl EventInfo for PaymentEvent {
    type Data = Self;
    fn data(&self) -> error_stack::Result<Self::Data, events::EventsError> {
        Ok(self.clone())
    }

    fn key(&self) -> String {
        "payment".to_string()
    }
}

#[derive(Debug, Default, Clone)]
pub struct IncrementalAuthorizationDetails {
    pub additional_amount: MinorUnit,
    pub total_amount: MinorUnit,
    pub reason: Option<String>,
    pub authorization_id: Option<String>,
}

pub trait CustomerDetailsExt {
    type Error;
    fn get_name(&self) -> Result<Secret<String, masking::WithType>, Self::Error>;
    fn get_email(&self) -> Result<pii::Email, Self::Error>;
}

impl CustomerDetailsExt for CustomerDetails {
    type Error = error_stack::Report<errors::ConnectorError>;
    fn get_name(&self) -> Result<Secret<String, masking::WithType>, Self::Error> {
        self.name.clone().ok_or_else(missing_field_err("name"))
    }
    fn get_email(&self) -> Result<pii::Email, Self::Error> {
        self.email.clone().ok_or_else(missing_field_err("email"))
    }
}

#[cfg(feature = "v1")]
pub fn if_not_create_change_operation<'a, Op, F>(
    status: storage_enums::IntentStatus,
    confirm: Option<bool>,
    current: &'a Op,
) -> BoxedOperation<'_, F, api::PaymentsRequest>
where
    F: Send + Clone,
    Op: Operation<F, api::PaymentsRequest> + Send + Sync,
    &'a Op: Operation<F, api::PaymentsRequest>,
{
    if confirm.unwrap_or(false) {
        Box::new(PaymentConfirm)
    } else {
        match status {
            storage_enums::IntentStatus::RequiresConfirmation
            | storage_enums::IntentStatus::RequiresCustomerAction
            | storage_enums::IntentStatus::RequiresPaymentMethod => Box::new(current),
            _ => Box::new(&PaymentStatus),
        }
    }
}

#[cfg(feature = "v1")]
pub fn is_confirm<'a, F: Clone + Send, R, Op>(
    operation: &'a Op,
    confirm: Option<bool>,
) -> BoxedOperation<'_, F, R>
where
    PaymentConfirm: Operation<F, R>,
    &'a PaymentConfirm: Operation<F, R>,
    Op: Operation<F, R> + Send + Sync,
    &'a Op: Operation<F, R>,
{
    if confirm.unwrap_or(false) {
        Box::new(&PaymentConfirm)
    } else {
        Box::new(operation)
    }
}

pub fn should_call_connector<Op: Debug, F: Clone>(
    operation: &Op,
    payment_data: &PaymentData<F>,
) -> bool {
    match format!("{operation:?}").as_str() {
        "PaymentConfirm" => true,
        "PaymentStart" => {
            !matches!(
                payment_data.payment_intent.status,
                storage_enums::IntentStatus::Failed | storage_enums::IntentStatus::Succeeded
            ) && payment_data.payment_attempt.authentication_data.is_none()
        }
        "PaymentStatus" => {
            matches!(
                payment_data.payment_intent.status,
                storage_enums::IntentStatus::Processing
                    | storage_enums::IntentStatus::RequiresCustomerAction
                    | storage_enums::IntentStatus::RequiresMerchantAction
                    | storage_enums::IntentStatus::RequiresCapture
                    | storage_enums::IntentStatus::PartiallyCapturedAndCapturable
            ) && payment_data.force_sync.unwrap_or(false)
        }
        "PaymentCancel" => matches!(
            payment_data.payment_intent.status,
            storage_enums::IntentStatus::RequiresCapture
                | storage_enums::IntentStatus::PartiallyCapturedAndCapturable
        ),
        "PaymentCapture" => {
            matches!(
                payment_data.payment_intent.status,
                storage_enums::IntentStatus::RequiresCapture
                    | storage_enums::IntentStatus::PartiallyCapturedAndCapturable
            ) || (matches!(
                payment_data.payment_intent.status,
                storage_enums::IntentStatus::Processing
            ) && matches!(
                payment_data.payment_attempt.capture_method,
                Some(storage_enums::CaptureMethod::ManualMultiple)
            ))
        }
        "CompleteAuthorize" => true,
        "PaymentApprove" => true,
        "PaymentReject" => true,
        "PaymentSession" => true,
        "PaymentSessionUpdate" => true,
        "PaymentIncrementalAuthorization" => matches!(
            payment_data.payment_intent.status,
            storage_enums::IntentStatus::RequiresCapture
        ),
        _ => false,
    }
}

pub fn is_operation_confirm<Op: Debug>(operation: &Op) -> bool {
    matches!(format!("{operation:?}").as_str(), "PaymentConfirm")
}

pub fn is_operation_complete_authorize<Op: Debug>(operation: &Op) -> bool {
    matches!(format!("{operation:?}").as_str(), "CompleteAuthorize")
}

#[cfg(all(feature = "olap", feature = "v1"))]
pub async fn list_payments(
    state: SessionState,
    merchant: domain::MerchantAccount,
    profile_id_list: Option<Vec<id_type::ProfileId>>,
    key_store: domain::MerchantKeyStore,
    constraints: api::PaymentListConstraints,
) -> RouterResponse<api::PaymentListResponse> {
    use hyperswitch_domain_models::errors::StorageError;
    helpers::validate_payment_list_request(&constraints)?;
    let merchant_id = merchant.get_id();
    let db = state.store.as_ref();
    let payment_intents = helpers::filter_by_constraints(
        &state,
        &constraints,
        merchant_id,
        &key_store,
        merchant.storage_scheme,
    )
    .await
    .to_not_found_response(errors::ApiErrorResponse::PaymentNotFound)?;
    let payment_intents =
        utils::filter_objects_based_on_profile_id_list(profile_id_list, payment_intents);

    let collected_futures = payment_intents.into_iter().map(|pi| {
        async {
            match db
                .find_payment_attempt_by_payment_id_merchant_id_attempt_id(
                    &pi.payment_id,
                    merchant_id,
                    &pi.active_attempt.get_id(),
                    // since OLAP doesn't have KV. Force to get the data from PSQL.
                    storage_enums::MerchantStorageScheme::PostgresOnly,
                )
                .await
            {
                Ok(pa) => Some(Ok((pi, pa))),
                Err(error) => {
                    if matches!(error.current_context(), StorageError::ValueNotFound(_)) {
                        logger::warn!(
                            ?error,
                            "payment_attempts missing for payment_id : {:?}",
                            pi.payment_id,
                        );
                        return None;
                    }
                    Some(Err(error))
                }
            }
        }
    });

    //If any of the response are Err, we will get Result<Err(_)>
    let pi_pa_tuple_vec: Result<Vec<(storage::PaymentIntent, storage::PaymentAttempt)>, _> =
        join_all(collected_futures)
            .await
            .into_iter()
            .flatten() //Will ignore `None`, will only flatten 1 level
            .collect::<Result<Vec<(storage::PaymentIntent, storage::PaymentAttempt)>, _>>();
    //Will collect responses in same order async, leading to sorted responses

    //Converting Intent-Attempt array to Response if no error
    let data: Vec<api::PaymentsResponse> = pi_pa_tuple_vec
        .change_context(errors::ApiErrorResponse::InternalServerError)?
        .into_iter()
        .map(ForeignFrom::foreign_from)
        .collect();

    Ok(services::ApplicationResponse::Json(
        api::PaymentListResponse {
            size: data.len(),
            data,
        },
    ))
}

#[cfg(all(feature = "olap", feature = "v1"))]
pub async fn apply_filters_on_payments(
    state: SessionState,
    merchant: domain::MerchantAccount,
    profile_id_list: Option<Vec<id_type::ProfileId>>,
    merchant_key_store: domain::MerchantKeyStore,
    constraints: api::PaymentListFilterConstraints,
) -> RouterResponse<api::PaymentListResponseV2> {
    let limit = &constraints.limit;
    helpers::validate_payment_list_request_for_joins(*limit)?;
    let db = state.store.as_ref();
    let list: Vec<(storage::PaymentIntent, storage::PaymentAttempt)> = db
        .get_filtered_payment_intents_attempt(
            &(&state).into(),
            merchant.get_id(),
            &constraints.clone().into(),
            &merchant_key_store,
            merchant.storage_scheme,
        )
        .await
        .to_not_found_response(errors::ApiErrorResponse::PaymentNotFound)?;
    let list = utils::filter_objects_based_on_profile_id_list(profile_id_list, list);
    let data: Vec<api::PaymentsResponse> =
        list.into_iter().map(ForeignFrom::foreign_from).collect();

    let active_attempt_ids = db
        .get_filtered_active_attempt_ids_for_total_count(
            merchant.get_id(),
            &constraints.clone().into(),
            merchant.storage_scheme,
        )
        .await
        .to_not_found_response(errors::ApiErrorResponse::InternalServerError)?;

    let total_count = db
        .get_total_count_of_filtered_payment_attempts(
            merchant.get_id(),
            &active_attempt_ids,
            constraints.connector,
            constraints.payment_method,
            constraints.payment_method_type,
            constraints.authentication_type,
            constraints.merchant_connector_id,
            merchant.storage_scheme,
        )
        .await
        .change_context(errors::ApiErrorResponse::InternalServerError)?;

    Ok(services::ApplicationResponse::Json(
        api::PaymentListResponseV2 {
            count: data.len(),
            total_count,
            data,
        },
    ))
}

#[cfg(all(feature = "olap", feature = "v1"))]
pub async fn get_filters_for_payments(
    state: SessionState,
    merchant: domain::MerchantAccount,
    merchant_key_store: domain::MerchantKeyStore,
    time_range: api::TimeRange,
) -> RouterResponse<api::PaymentListFilters> {
    let db = state.store.as_ref();
    let pi = db
        .filter_payment_intents_by_time_range_constraints(
            &(&state).into(),
            merchant.get_id(),
            &time_range,
            &merchant_key_store,
            merchant.storage_scheme,
        )
        .await
        .to_not_found_response(errors::ApiErrorResponse::PaymentNotFound)?;

    let filters = db
        .get_filters_for_payments(
            pi.as_slice(),
            merchant.get_id(),
            // since OLAP doesn't have KV. Force to get the data from PSQL.
            storage_enums::MerchantStorageScheme::PostgresOnly,
        )
        .await
        .to_not_found_response(errors::ApiErrorResponse::PaymentNotFound)?;

    Ok(services::ApplicationResponse::Json(
        api::PaymentListFilters {
            connector: filters.connector,
            currency: filters.currency,
            status: filters.status,
            payment_method: filters.payment_method,
            payment_method_type: filters.payment_method_type,
            authentication_type: filters.authentication_type,
        },
    ))
}

#[cfg(all(feature = "olap", feature = "v1"))]
pub async fn get_payment_filters(
    state: SessionState,
    merchant: domain::MerchantAccount,
    profile_id_list: Option<Vec<id_type::ProfileId>>,
) -> RouterResponse<api::PaymentListFiltersV2> {
    let merchant_connector_accounts = if let services::ApplicationResponse::Json(data) =
        super::admin::list_payment_connectors(state, merchant.get_id().to_owned(), profile_id_list)
            .await?
    {
        data
    } else {
        return Err(errors::ApiErrorResponse::InternalServerError.into());
    };

    let mut connector_map: HashMap<String, Vec<MerchantConnectorInfo>> = HashMap::new();
    let mut payment_method_types_map: HashMap<
        enums::PaymentMethod,
        HashSet<enums::PaymentMethodType>,
    > = HashMap::new();

    // populate connector map
    merchant_connector_accounts
        .iter()
        .filter_map(|merchant_connector_account| {
            merchant_connector_account
                .connector_label
                .as_ref()
                .map(|label| {
                    let info = merchant_connector_account.to_merchant_connector_info(label);
                    (merchant_connector_account.connector_name.clone(), info)
                })
        })
        .for_each(|(connector_name, info)| {
            connector_map
                .entry(connector_name.clone())
                .or_default()
                .push(info);
        });

    // populate payment method type map
    merchant_connector_accounts
        .iter()
        .flat_map(|merchant_connector_account| {
            merchant_connector_account.payment_methods_enabled.as_ref()
        })
        .map(|payment_methods_enabled| {
            payment_methods_enabled
                .iter()
                .filter_map(|payment_method_enabled| {
                    payment_method_enabled
                        .payment_method_types
                        .as_ref()
                        .map(|types_vec| (payment_method_enabled.payment_method, types_vec.clone()))
                })
        })
        .for_each(|payment_methods_enabled| {
            payment_methods_enabled.for_each(|(payment_method, payment_method_types_vec)| {
                payment_method_types_map
                    .entry(payment_method)
                    .or_default()
                    .extend(
                        payment_method_types_vec
                            .iter()
                            .map(|p| p.payment_method_type),
                    );
            });
        });

    Ok(services::ApplicationResponse::Json(
        api::PaymentListFiltersV2 {
            connector: connector_map,
            currency: enums::Currency::iter().collect(),
            status: enums::IntentStatus::iter().collect(),
            payment_method: payment_method_types_map,
            authentication_type: enums::AuthenticationType::iter().collect(),
        },
    ))
}

#[cfg(all(feature = "olap", feature = "v1"))]
pub async fn get_aggregates_for_payments(
    state: SessionState,
    merchant: domain::MerchantAccount,
    time_range: api::TimeRange,
) -> RouterResponse<api::PaymentsAggregateResponse> {
    let db = state.store.as_ref();
    let intent_status_with_count = db
        .get_intent_status_with_count(merchant.get_id(), &time_range)
        .await
        .to_not_found_response(errors::ApiErrorResponse::PaymentNotFound)?;

    let mut status_map: HashMap<enums::IntentStatus, i64> =
        intent_status_with_count.into_iter().collect();
    for status in enums::IntentStatus::iter() {
        status_map.entry(status).or_default();
    }

    Ok(services::ApplicationResponse::Json(
        api::PaymentsAggregateResponse {
            status_with_count: status_map,
        },
    ))
}

pub async fn add_process_sync_task(
    db: &dyn StorageInterface,
    payment_attempt: &storage::PaymentAttempt,
    schedule_time: time::PrimitiveDateTime,
) -> CustomResult<(), errors::StorageError> {
    let tracking_data = api::PaymentsRetrieveRequest {
        force_sync: true,
        merchant_id: Some(payment_attempt.merchant_id.clone()),
        resource_id: api::PaymentIdType::PaymentAttemptId(payment_attempt.attempt_id.clone()),
        ..Default::default()
    };
    let runner = storage::ProcessTrackerRunner::PaymentsSyncWorkflow;
    let task = "PAYMENTS_SYNC";
    let tag = ["SYNC", "PAYMENT"];
    let process_tracker_id = pt_utils::get_process_tracker_id(
        runner,
        task,
        &payment_attempt.attempt_id,
        &payment_attempt.merchant_id,
    );
    let process_tracker_entry = storage::ProcessTrackerNew::new(
        process_tracker_id,
        task,
        runner,
        tag,
        tracking_data,
        schedule_time,
    )
    .map_err(errors::StorageError::from)?;

    db.insert_process(process_tracker_entry).await?;
    Ok(())
}

pub async fn reset_process_sync_task(
    db: &dyn StorageInterface,
    payment_attempt: &storage::PaymentAttempt,
    schedule_time: time::PrimitiveDateTime,
) -> Result<(), errors::ProcessTrackerError> {
    let runner = storage::ProcessTrackerRunner::PaymentsSyncWorkflow;
    let task = "PAYMENTS_SYNC";
    let process_tracker_id = pt_utils::get_process_tracker_id(
        runner,
        task,
        &payment_attempt.attempt_id,
        &payment_attempt.merchant_id,
    );
    let psync_process = db
        .find_process_by_id(&process_tracker_id)
        .await?
        .ok_or(errors::ProcessTrackerError::ProcessFetchingFailed)?;
    db.as_scheduler()
        .reset_process(psync_process, schedule_time)
        .await?;
    Ok(())
}

pub fn update_straight_through_routing<F>(
    payment_data: &mut PaymentData<F>,
    request_straight_through: serde_json::Value,
) -> CustomResult<(), errors::ParsingError>
where
    F: Send + Clone,
{
    let _: api_models::routing::RoutingAlgorithm = request_straight_through
        .clone()
        .parse_value("RoutingAlgorithm")
        .attach_printable("Invalid straight through routing rules format")?;

    payment_data.payment_attempt.straight_through_algorithm = Some(request_straight_through);

    Ok(())
}

#[allow(clippy::too_many_arguments)]
pub async fn get_connector_choice<F, Req>(
    operation: &BoxedOperation<'_, F, Req>,
    state: &SessionState,
    req: &Req,
    merchant_account: &domain::MerchantAccount,
    business_profile: &domain::BusinessProfile,
    key_store: &domain::MerchantKeyStore,
    payment_data: &mut PaymentData<F>,
    eligible_connectors: Option<Vec<enums::RoutableConnectors>>,
    mandate_type: Option<api::MandateTransactionType>,
) -> RouterResult<Option<ConnectorCallType>>
where
    F: Send + Clone,
{
    let connector_choice = operation
        .to_domain()?
        .get_connector(
            merchant_account,
            &state.clone(),
            req,
            &payment_data.payment_intent,
            key_store,
        )
        .await?;

    let connector = if should_call_connector(operation, payment_data) {
        Some(match connector_choice {
            api::ConnectorChoice::SessionMultiple(connectors) => {
                let routing_output = perform_session_token_routing(
                    state.clone(),
                    merchant_account,
                    key_store,
                    payment_data,
                    connectors,
                )
                .await?;
                ConnectorCallType::SessionMultiple(routing_output)
            }

            api::ConnectorChoice::StraightThrough(straight_through) => {
                connector_selection(
                    state,
                    merchant_account,
                    business_profile,
                    key_store,
                    payment_data,
                    Some(straight_through),
                    eligible_connectors,
                    mandate_type,
                )
                .await?
            }

            api::ConnectorChoice::Decide => {
                connector_selection(
                    state,
                    merchant_account,
                    business_profile,
                    key_store,
                    payment_data,
                    None,
                    eligible_connectors,
                    mandate_type,
                )
                .await?
            }
        })
    } else if let api::ConnectorChoice::StraightThrough(algorithm) = connector_choice {
        update_straight_through_routing(payment_data, algorithm)
            .change_context(errors::ApiErrorResponse::InternalServerError)
            .attach_printable("Failed to update straight through routing algorithm")?;

        None
    } else {
        None
    };
    Ok(connector)
}

#[allow(clippy::too_many_arguments)]
pub async fn connector_selection<F>(
    state: &SessionState,
    merchant_account: &domain::MerchantAccount,
    business_profile: &domain::BusinessProfile,
    key_store: &domain::MerchantKeyStore,
    payment_data: &mut PaymentData<F>,
    request_straight_through: Option<serde_json::Value>,
    eligible_connectors: Option<Vec<enums::RoutableConnectors>>,
    mandate_type: Option<api::MandateTransactionType>,
) -> RouterResult<ConnectorCallType>
where
    F: Send + Clone,
{
    let request_straight_through: Option<api::routing::StraightThroughAlgorithm> =
        request_straight_through
            .map(|val| val.parse_value("RoutingAlgorithm"))
            .transpose()
            .change_context(errors::ApiErrorResponse::InternalServerError)
            .attach_printable("Invalid straight through routing rules format")?;

    let mut routing_data = storage::RoutingData {
        routed_through: payment_data.payment_attempt.connector.clone(),

        merchant_connector_id: payment_data.payment_attempt.merchant_connector_id.clone(),

        algorithm: request_straight_through.clone(),
        routing_info: payment_data
            .payment_attempt
            .straight_through_algorithm
            .clone()
            .map(|val| val.parse_value("PaymentRoutingInfo"))
            .transpose()
            .change_context(errors::ApiErrorResponse::InternalServerError)
            .attach_printable("Invalid straight through algorithm format found in payment attempt")?
            .unwrap_or_else(|| storage::PaymentRoutingInfo {
                algorithm: None,
                pre_routing_results: None,
            }),
    };

    let decided_connector = decide_connector(
        state.clone(),
        merchant_account,
        business_profile,
        key_store,
        payment_data,
        request_straight_through,
        &mut routing_data,
        eligible_connectors,
        mandate_type,
    )
    .await?;

    let encoded_info = routing_data
        .routing_info
        .encode_to_value()
        .change_context(errors::ApiErrorResponse::InternalServerError)
        .attach_printable("error serializing payment routing info to serde value")?;

    payment_data.payment_attempt.connector = routing_data.routed_through;

    payment_data.payment_attempt.merchant_connector_id = routing_data.merchant_connector_id;
    payment_data.payment_attempt.straight_through_algorithm = Some(encoded_info);

    Ok(decided_connector)
}

#[allow(clippy::too_many_arguments)]
pub async fn decide_connector<F>(
    state: SessionState,
    merchant_account: &domain::MerchantAccount,
    business_profile: &domain::BusinessProfile,
    key_store: &domain::MerchantKeyStore,
    payment_data: &mut PaymentData<F>,
    request_straight_through: Option<api::routing::StraightThroughAlgorithm>,
    routing_data: &mut storage::RoutingData,
    eligible_connectors: Option<Vec<enums::RoutableConnectors>>,
    mandate_type: Option<api::MandateTransactionType>,
) -> RouterResult<ConnectorCallType>
where
    F: Send + Clone,
{
    // If the connector was already decided previously, use the same connector
    // This is in case of flows like payments_sync, payments_cancel where the successive operations
    // with the connector have to be made using the same connector account.
    if let Some(ref connector_name) = payment_data.payment_attempt.connector {
        // Connector was already decided previously, use the same connector
        let connector_data = api::ConnectorData::get_connector_by_name(
            &state.conf.connectors,
            connector_name,
            api::GetToken::Connector,
            payment_data.payment_attempt.merchant_connector_id.clone(),
        )
        .change_context(errors::ApiErrorResponse::InternalServerError)
        .attach_printable("Invalid connector name received in 'routed_through'")?;

        routing_data.routed_through = Some(connector_name.clone());
        return Ok(ConnectorCallType::PreDetermined(connector_data));
    }

    if let Some(mandate_connector_details) = payment_data.mandate_connector.as_ref() {
        let connector_data = api::ConnectorData::get_connector_by_name(
            &state.conf.connectors,
            &mandate_connector_details.connector,
            api::GetToken::Connector,
            mandate_connector_details.merchant_connector_id.clone(),
        )
        .change_context(errors::ApiErrorResponse::InternalServerError)
        .attach_printable("Invalid connector name received in 'routed_through'")?;

        routing_data.routed_through = Some(mandate_connector_details.connector.clone());

        routing_data
            .merchant_connector_id
            .clone_from(&mandate_connector_details.merchant_connector_id);

        return Ok(ConnectorCallType::PreDetermined(connector_data));
    }

    if let Some((pre_routing_results, storage_pm_type)) = routing_data
        .routing_info
        .pre_routing_results
        .as_ref()
        .zip(payment_data.payment_attempt.payment_method_type.as_ref())
    {
        if let (Some(routable_connector_choice), None) = (
            pre_routing_results.get(storage_pm_type),
            &payment_data.token_data,
        ) {
            let routable_connector_list = match routable_connector_choice {
                storage::PreRoutingConnectorChoice::Single(routable_connector) => {
                    vec![routable_connector.clone()]
                }
                storage::PreRoutingConnectorChoice::Multiple(routable_connector_list) => {
                    routable_connector_list.clone()
                }
            };

            let mut pre_routing_connector_data_list = vec![];

            let first_routable_connector = routable_connector_list
                .first()
                .ok_or(errors::ApiErrorResponse::IncorrectPaymentMethodConfiguration)?;

            routing_data.routed_through = Some(first_routable_connector.connector.to_string());

            routing_data
                .merchant_connector_id
                .clone_from(&first_routable_connector.merchant_connector_id);

            for connector_choice in routable_connector_list.clone() {
                let connector_data = api::ConnectorData::get_connector_by_name(
                    &state.conf.connectors,
                    &connector_choice.connector.to_string(),
                    api::GetToken::Connector,
                    connector_choice.merchant_connector_id.clone(),
                )
                .change_context(errors::ApiErrorResponse::InternalServerError)
                .attach_printable("Invalid connector name received")?;

                pre_routing_connector_data_list.push(connector_data);
            }

            #[cfg(feature = "retry")]
            let should_do_retry =
                retry::config_should_call_gsm(&*state.store, merchant_account.get_id()).await;

            #[cfg(feature = "retry")]
            if payment_data.payment_attempt.payment_method_type
                == Some(storage_enums::PaymentMethodType::ApplePay)
                && should_do_retry
            {
                let retryable_connector_data = helpers::get_apple_pay_retryable_connectors(
                    &state,
                    merchant_account,
                    payment_data,
                    key_store,
                    &pre_routing_connector_data_list,
                    first_routable_connector
                        .merchant_connector_id
                        .clone()
                        .as_ref(),
                    business_profile.clone(),
                )
                .await?;

                if let Some(connector_data_list) = retryable_connector_data {
                    if connector_data_list.len() > 1 {
                        logger::info!("Constructed apple pay retryable connector list");
                        return Ok(ConnectorCallType::Retryable(connector_data_list));
                    }
                }
            }

            let first_pre_routing_connector_data_list = pre_routing_connector_data_list
                .first()
                .ok_or(errors::ApiErrorResponse::IncorrectPaymentMethodConfiguration)?;

            helpers::override_setup_future_usage_to_on_session(&*state.store, payment_data).await?;

            return Ok(ConnectorCallType::PreDetermined(
                first_pre_routing_connector_data_list.clone(),
            ));
        }
    }

    if let Some(routing_algorithm) = request_straight_through {
        let (mut connectors, check_eligibility) = routing::perform_straight_through_routing(
            &routing_algorithm,
            payment_data.creds_identifier.clone(),
        )
        .change_context(errors::ApiErrorResponse::InternalServerError)
        .attach_printable("Failed execution of straight through routing")?;

        if check_eligibility {
            connectors = routing::perform_eligibility_analysis_with_fallback(
                &state.clone(),
                key_store,
                connectors,
                &TransactionData::Payment(payment_data),
                eligible_connectors,
                business_profile,
            )
            .await
            .change_context(errors::ApiErrorResponse::InternalServerError)
            .attach_printable("failed eligibility analysis and fallback")?;
        }

        let connector_data = connectors
            .into_iter()
            .map(|conn| {
                api::ConnectorData::get_connector_by_name(
                    &state.conf.connectors,
                    &conn.connector.to_string(),
                    api::GetToken::Connector,
                    conn.merchant_connector_id.clone(),
                )
            })
            .collect::<CustomResult<Vec<_>, _>>()
            .change_context(errors::ApiErrorResponse::InternalServerError)
            .attach_printable("Invalid connector name received")?;

        return decide_multiplex_connector_for_normal_or_recurring_payment(
            &state,
            payment_data,
            routing_data,
            connector_data,
            mandate_type,
            business_profile.is_connector_agnostic_mit_enabled,
        )
        .await;
    }

    if let Some(ref routing_algorithm) = routing_data.routing_info.algorithm {
        let (mut connectors, check_eligibility) = routing::perform_straight_through_routing(
            routing_algorithm,
            payment_data.creds_identifier.clone(),
        )
        .change_context(errors::ApiErrorResponse::InternalServerError)
        .attach_printable("Failed execution of straight through routing")?;

        if check_eligibility {
            connectors = routing::perform_eligibility_analysis_with_fallback(
                &state,
                key_store,
                connectors,
                &TransactionData::Payment(payment_data),
                eligible_connectors,
                business_profile,
            )
            .await
            .change_context(errors::ApiErrorResponse::InternalServerError)
            .attach_printable("failed eligibility analysis and fallback")?;
        }

        let connector_data = connectors
            .into_iter()
            .map(|conn| {
                api::ConnectorData::get_connector_by_name(
                    &state.conf.connectors,
                    &conn.connector.to_string(),
                    api::GetToken::Connector,
                    conn.merchant_connector_id,
                )
            })
            .collect::<CustomResult<Vec<_>, _>>()
            .change_context(errors::ApiErrorResponse::InternalServerError)
            .attach_printable("Invalid connector name received")?;

        return decide_multiplex_connector_for_normal_or_recurring_payment(
            &state,
            payment_data,
            routing_data,
            connector_data,
            mandate_type,
            business_profile.is_connector_agnostic_mit_enabled,
        )
        .await;
    }

    route_connector_v1(
        &state,
        merchant_account,
        business_profile,
        key_store,
        TransactionData::Payment(payment_data),
        routing_data,
        eligible_connectors,
        mandate_type,
    )
    .await
}

pub async fn decide_multiplex_connector_for_normal_or_recurring_payment<F: Clone>(
    state: &SessionState,
    payment_data: &mut PaymentData<F>,
    routing_data: &mut storage::RoutingData,
    connectors: Vec<api::ConnectorData>,
    mandate_type: Option<api::MandateTransactionType>,
    is_connector_agnostic_mit_enabled: Option<bool>,
) -> RouterResult<ConnectorCallType> {
    match (
        payment_data.payment_intent.setup_future_usage,
        payment_data.token_data.as_ref(),
        payment_data.recurring_details.as_ref(),
        payment_data.payment_intent.off_session,
        mandate_type,
    ) {
        (
            Some(storage_enums::FutureUsage::OffSession),
            Some(_),
            None,
            None,
            Some(api::MandateTransactionType::RecurringMandateTransaction),
        )
        | (
            None,
            None,
            Some(RecurringDetails::PaymentMethodId(_)),
            Some(true),
            Some(api::MandateTransactionType::RecurringMandateTransaction),
        )
        | (None, Some(_), None, Some(true), _) => {
            logger::debug!("performing routing for token-based MIT flow");

            let payment_method_info = payment_data
                .payment_method_info
                .as_ref()
                .get_required_value("payment_method_info")?;

            let connector_mandate_details = &payment_method_info
                .connector_mandate_details
                .clone()
                .map(|details| {
                    details.parse_value::<storage::PaymentsMandateReference>(
                        "connector_mandate_details",
                    )
                })
                .transpose()
                .change_context(errors::ApiErrorResponse::InternalServerError)
                .attach_printable("unable to deserialize connector mandate details")?;

            let mut connector_choice = None;

            for connector_data in connectors {
                let merchant_connector_id = connector_data
                    .merchant_connector_id
                    .as_ref()
                    .ok_or(errors::ApiErrorResponse::InternalServerError)
                    .attach_printable("Failed to find the merchant connector id")?;

                if is_network_transaction_id_flow(
                    state,
                    is_connector_agnostic_mit_enabled,
                    connector_data.connector_name,
                    payment_method_info,
                ) {
                    logger::info!("using network_transaction_id for MIT flow");
                    let network_transaction_id = payment_method_info
                        .network_transaction_id
                        .as_ref()
                        .ok_or(errors::ApiErrorResponse::InternalServerError)?;

                    let mandate_reference_id =
                        Some(payments_api::MandateReferenceId::NetworkMandateId(
                            network_transaction_id.to_string(),
                        ));

                    connector_choice = Some((connector_data, mandate_reference_id.clone()));
                    break;
                } else if connector_mandate_details
                    .clone()
                    .map(|connector_mandate_details| {
                        connector_mandate_details.contains_key(merchant_connector_id)
                    })
                    .unwrap_or(false)
                {
                    if let Some(merchant_connector_id) =
                        connector_data.merchant_connector_id.as_ref()
                    {
                        if let Some(mandate_reference_record) = connector_mandate_details.clone()
                        .get_required_value("connector_mandate_details")
                            .change_context(errors::ApiErrorResponse::IncorrectPaymentMethodConfiguration)
                            .attach_printable("no eligible connector found for token-based MIT flow since there were no connector mandate details")?
                            .get(merchant_connector_id)
                        {
                            common_utils::fp_utils::when(
                                mandate_reference_record
                                    .original_payment_authorized_currency
                                    .map(|mandate_currency| mandate_currency != payment_data.currency)
                                    .unwrap_or(false),
                                || {
                                    Err(report!(errors::ApiErrorResponse::MandateValidationFailed {
                                        reason: "cross currency mandates not supported".into()
                                    }))
                                },
                            )?;
                            let mandate_reference_id =
                                Some(payments_api::MandateReferenceId::ConnectorMandateId(
                                    payments_api::ConnectorMandateReferenceId {
                                        connector_mandate_id: Some(
                                            mandate_reference_record.connector_mandate_id.clone(),
                                        ),
                                        payment_method_id: Some(
                                            payment_method_info.get_id().clone(),
                                        ),
                                        update_history: None,
                                    },
                                ));
                            payment_data.recurring_mandate_payment_data =
                                Some(hyperswitch_domain_models::router_data::RecurringMandatePaymentData {
                                    payment_method_type: mandate_reference_record
                                        .payment_method_type,
                                    original_payment_authorized_amount: mandate_reference_record
                                        .original_payment_authorized_amount,
                                    original_payment_authorized_currency: mandate_reference_record
                                        .original_payment_authorized_currency,
                                });

                            connector_choice = Some((connector_data, mandate_reference_id.clone()));
                            break;
                        }
                    }
                } else {
                    continue;
                }
            }

            let (chosen_connector_data, mandate_reference_id) = connector_choice
                .get_required_value("connector_choice")
                .change_context(errors::ApiErrorResponse::IncorrectPaymentMethodConfiguration)
                .attach_printable("no eligible connector found for token-based MIT payment")?;

            routing_data.routed_through = Some(chosen_connector_data.connector_name.to_string());

            routing_data
                .merchant_connector_id
                .clone_from(&chosen_connector_data.merchant_connector_id);

            payment_data.mandate_id = Some(payments_api::MandateIds {
                mandate_id: None,
                mandate_reference_id,
            });

            Ok(ConnectorCallType::PreDetermined(chosen_connector_data))
        }
        (
            None,
            None,
            Some(RecurringDetails::ProcessorPaymentToken(_token)),
            Some(true),
            Some(api::MandateTransactionType::RecurringMandateTransaction),
        ) => {
            if let Some(connector) = connectors.first() {
                routing_data.routed_through = Some(connector.connector_name.clone().to_string());
                routing_data
                    .merchant_connector_id
                    .clone_from(&connector.merchant_connector_id);
                Ok(ConnectorCallType::PreDetermined(api::ConnectorData {
                    connector: connector.connector.clone(),
                    connector_name: connector.connector_name,
                    get_token: connector.get_token.clone(),
                    merchant_connector_id: connector.merchant_connector_id.clone(),
                }))
            } else {
                logger::error!("no eligible connector found for the ppt_mandate payment");
                Err(errors::ApiErrorResponse::IncorrectPaymentMethodConfiguration.into())
            }
        }

        _ => {
            helpers::override_setup_future_usage_to_on_session(&*state.store, payment_data).await?;

            let first_choice = connectors
                .first()
                .ok_or(errors::ApiErrorResponse::IncorrectPaymentMethodConfiguration)
                .attach_printable("no eligible connector found for payment")?
                .clone();

            routing_data.routed_through = Some(first_choice.connector_name.to_string());

            routing_data.merchant_connector_id = first_choice.merchant_connector_id;

            Ok(ConnectorCallType::Retryable(connectors))
        }
    }
}

pub fn is_network_transaction_id_flow(
    state: &SessionState,
    is_connector_agnostic_mit_enabled: Option<bool>,
    connector: enums::Connector,
    payment_method_info: &domain::PaymentMethod,
) -> bool {
    let ntid_supported_connectors = &state
        .conf
        .network_transaction_id_supported_connectors
        .connector_list;

    is_connector_agnostic_mit_enabled == Some(true)
        && payment_method_info.payment_method == Some(storage_enums::PaymentMethod::Card)
        && ntid_supported_connectors.contains(&connector)
        && payment_method_info.network_transaction_id.is_some()
}

pub fn should_add_task_to_process_tracker<F: Clone>(payment_data: &PaymentData<F>) -> bool {
    let connector = payment_data.payment_attempt.connector.as_deref();

    !matches!(
        (payment_data.payment_attempt.payment_method, connector),
        (
            Some(storage_enums::PaymentMethod::BankTransfer),
            Some("stripe")
        )
    )
}

pub async fn perform_session_token_routing<F>(
    state: SessionState,
    merchant_account: &domain::MerchantAccount,
    key_store: &domain::MerchantKeyStore,
    payment_data: &mut PaymentData<F>,
    connectors: Vec<api::SessionConnectorData>,
) -> RouterResult<Vec<api::SessionConnectorData>>
where
    F: Clone,
{
    // Commenting out this code as `list_payment_method_api` and `perform_session_token_routing`
    // will happen in parallel the behaviour of the session call differ based on filters in
    // list_payment_method_api

    // let routing_info: Option<storage::PaymentRoutingInfo> = payment_data
    //     .payment_attempt
    //     .straight_through_algorithm
    //     .clone()
    //     .map(|val| val.parse_value("PaymentRoutingInfo"))
    //     .transpose()
    //     .change_context(errors::ApiErrorResponse::InternalServerError)
    //     .attach_printable("invalid payment routing info format found in payment attempt")?;

    // if let Some(storage::PaymentRoutingInfo {
    //     pre_routing_results: Some(pre_routing_results),
    //     ..
    // }) = routing_info
    // {
    //     let mut payment_methods: rustc_hash::FxHashMap<
    //         (String, enums::PaymentMethodType),
    //         api::SessionConnectorData,
    //     > = rustc_hash::FxHashMap::from_iter(connectors.iter().map(|c| {
    //         (
    //             (
    //                 c.connector.connector_name.to_string(),
    //                 c.payment_method_type,
    //             ),
    //             c.clone(),
    //         )
    //     }));

    //     let mut final_list: Vec<api::SessionConnectorData> = Vec::new();
    //     for (routed_pm_type, pre_routing_choice) in pre_routing_results.into_iter() {
    //         let routable_connector_list = match pre_routing_choice {
    //             storage::PreRoutingConnectorChoice::Single(routable_connector) => {
    //                 vec![routable_connector.clone()]
    //             }
    //             storage::PreRoutingConnectorChoice::Multiple(routable_connector_list) => {
    //                 routable_connector_list.clone()
    //             }
    //         };
    //         for routable_connector in routable_connector_list {
    //             if let Some(session_connector_data) =
    //                 payment_methods.remove(&(routable_connector.to_string(), routed_pm_type))
    //             {
    //                 final_list.push(session_connector_data);
    //                 break;
    //             }
    //         }
    //     }

    //     if !final_list.is_empty() {
    //         return Ok(final_list);
    //     }
    // }

    let routing_enabled_pms = HashSet::from([
        enums::PaymentMethodType::GooglePay,
        enums::PaymentMethodType::ApplePay,
        enums::PaymentMethodType::Klarna,
        enums::PaymentMethodType::Paypal,
    ]);

    let mut chosen = Vec::<api::SessionConnectorData>::new();
    for connector_data in &connectors {
        if routing_enabled_pms.contains(&connector_data.payment_method_type) {
            chosen.push(connector_data.clone());
        }
    }
    let sfr = SessionFlowRoutingInput {
        state: &state,
        country: payment_data
            .address
            .get_payment_method_billing()
            .and_then(|address| address.address.as_ref())
            .and_then(|details| details.country),
        key_store,
        merchant_account,
        payment_attempt: &payment_data.payment_attempt,
        payment_intent: &payment_data.payment_intent,

        chosen,
    };
    let result = self_routing::perform_session_flow_routing(sfr, &enums::TransactionType::Payment)
        .await
        .change_context(errors::ApiErrorResponse::InternalServerError)
        .attach_printable("error performing session flow routing")?;

    let mut final_list: Vec<api::SessionConnectorData> = Vec::new();

    for connector_data in connectors {
        if !routing_enabled_pms.contains(&connector_data.payment_method_type) {
            final_list.push(connector_data);
        } else if let Some(choice) = result.get(&connector_data.payment_method_type) {
            let routing_choice = choice
                .first()
                .ok_or(errors::ApiErrorResponse::InternalServerError)?;
            if connector_data.connector.connector_name == routing_choice.connector.connector_name {
                final_list.push(connector_data);
            }
        }
    }

    Ok(final_list)
}

#[cfg(feature = "v2")]
#[allow(clippy::too_many_arguments)]
pub async fn route_connector_v1<F>(
    state: &SessionState,
    merchant_account: &domain::MerchantAccount,
    business_profile: &domain::BusinessProfile,
    key_store: &domain::MerchantKeyStore,
    transaction_data: TransactionData<'_, F>,
    routing_data: &mut storage::RoutingData,
    eligible_connectors: Option<Vec<enums::RoutableConnectors>>,
    mandate_type: Option<api::MandateTransactionType>,
) -> RouterResult<ConnectorCallType>
where
    F: Send + Clone,
{
    let profile_wrapper = super::admin::BusinessProfileWrapper::new(business_profile.clone());
    let routing_algorithm_id = profile_wrapper.get_routing_algorithm_id(&transaction_data);

    let connectors = routing::perform_static_routing_v1(
        state,
        merchant_account.get_id(),
        routing_algorithm_id,
        business_profile,
        &transaction_data,
    )
    .await
    .change_context(errors::ApiErrorResponse::InternalServerError)?;

    let connectors = routing::perform_eligibility_analysis_with_fallback(
        &state.clone(),
        key_store,
        connectors,
        &transaction_data,
        eligible_connectors,
        business_profile,
    )
    .await
    .change_context(errors::ApiErrorResponse::InternalServerError)
    .attach_printable("failed eligibility analysis and fallback")?;

    #[cfg(feature = "payouts")]
    let first_connector_choice = connectors
        .first()
        .ok_or(errors::ApiErrorResponse::IncorrectPaymentMethodConfiguration)
        .attach_printable("Empty connector list returned")?
        .clone();

    let connector_data = connectors
        .into_iter()
        .map(|conn| {
            api::ConnectorData::get_connector_by_name(
                &state.conf.connectors,
                &conn.connector.to_string(),
                api::GetToken::Connector,
                conn.merchant_connector_id,
            )
        })
        .collect::<CustomResult<Vec<_>, _>>()
        .change_context(errors::ApiErrorResponse::InternalServerError)
        .attach_printable("Invalid connector name received")?;

    match transaction_data {
        TransactionData::Payment(payment_data) => {
            decide_multiplex_connector_for_normal_or_recurring_payment(
                state,
                payment_data,
                routing_data,
                connector_data,
                mandate_type,
                business_profile.is_connector_agnostic_mit_enabled,
            )
            .await
        }

        #[cfg(feature = "payouts")]
        TransactionData::Payout(_) => {
            routing_data.routed_through = Some(first_connector_choice.connector.to_string());

            routing_data.merchant_connector_id = first_connector_choice.merchant_connector_id;

            Ok(ConnectorCallType::Retryable(connector_data))
        }
    }
}

#[cfg(feature = "v1")]
#[allow(clippy::too_many_arguments)]
pub async fn route_connector_v1<F>(
    state: &SessionState,
    merchant_account: &domain::MerchantAccount,
    business_profile: &domain::BusinessProfile,
    key_store: &domain::MerchantKeyStore,
    transaction_data: TransactionData<'_, F>,
    routing_data: &mut storage::RoutingData,
    eligible_connectors: Option<Vec<enums::RoutableConnectors>>,
    mandate_type: Option<api::MandateTransactionType>,
) -> RouterResult<ConnectorCallType>
where
    F: Send + Clone,
{
    let routing_algorithm_id = {
        let routing_algorithm = match &transaction_data {
            TransactionData::Payment(_) => business_profile.routing_algorithm.clone(),

            #[cfg(feature = "payouts")]
            TransactionData::Payout(_) => business_profile.payout_routing_algorithm.clone(),
        };

        let algorithm_ref = routing_algorithm
            .map(|ra| ra.parse_value::<api::routing::RoutingAlgorithmRef>("RoutingAlgorithmRef"))
            .transpose()
            .change_context(errors::ApiErrorResponse::InternalServerError)
            .attach_printable("Could not decode merchant routing algorithm ref")?
            .unwrap_or_default();
        algorithm_ref.algorithm_id
    };

    let connectors = routing::perform_static_routing_v1(
        state,
        merchant_account.get_id(),
        routing_algorithm_id,
        business_profile,
        &transaction_data,
    )
    .await
    .change_context(errors::ApiErrorResponse::InternalServerError)?;
    let connectors = routing::perform_eligibility_analysis_with_fallback(
        &state.clone(),
        key_store,
        connectors,
        &transaction_data,
        eligible_connectors,
        business_profile,
    )
    .await
    .change_context(errors::ApiErrorResponse::InternalServerError)
    .attach_printable("failed eligibility analysis and fallback")?;

    #[cfg(feature = "payouts")]
    let first_connector_choice = connectors
        .first()
        .ok_or(errors::ApiErrorResponse::IncorrectPaymentMethodConfiguration)
        .attach_printable("Empty connector list returned")?
        .clone();

    let connector_data = connectors
        .into_iter()
        .map(|conn| {
            api::ConnectorData::get_connector_by_name(
                &state.conf.connectors,
                &conn.connector.to_string(),
                api::GetToken::Connector,
                conn.merchant_connector_id,
            )
        })
        .collect::<CustomResult<Vec<_>, _>>()
        .change_context(errors::ApiErrorResponse::InternalServerError)
        .attach_printable("Invalid connector name received")?;

    match transaction_data {
        TransactionData::Payment(payment_data) => {
            decide_multiplex_connector_for_normal_or_recurring_payment(
                state,
                payment_data,
                routing_data,
                connector_data,
                mandate_type,
                business_profile.is_connector_agnostic_mit_enabled,
            )
            .await
        }

        #[cfg(feature = "payouts")]
        TransactionData::Payout(_) => {
            routing_data.routed_through = Some(first_connector_choice.connector.to_string());

            routing_data.merchant_connector_id = first_connector_choice.merchant_connector_id;

            Ok(ConnectorCallType::Retryable(connector_data))
        }
    }
}

#[cfg(all(feature = "v2", feature = "customer_v2"))]
pub async fn payment_external_authentication(
    _state: SessionState,
    _merchant_account: domain::MerchantAccount,
    _key_store: domain::MerchantKeyStore,
    _req: api_models::payments::PaymentsExternalAuthenticationRequest,
) -> RouterResponse<api_models::payments::PaymentsExternalAuthenticationResponse> {
    todo!()
}

#[cfg(all(any(feature = "v1", feature = "v2"), not(feature = "customer_v2")))]
#[instrument(skip_all)]
pub async fn payment_external_authentication(
    state: SessionState,
    merchant_account: domain::MerchantAccount,
    key_store: domain::MerchantKeyStore,
    req: api_models::payments::PaymentsExternalAuthenticationRequest,
) -> RouterResponse<api_models::payments::PaymentsExternalAuthenticationResponse> {
    let db = &*state.store;
    let key_manager_state = &(&state).into();

    let merchant_id = merchant_account.get_id();
    let storage_scheme = merchant_account.storage_scheme;
    let payment_id = req.payment_id;
    let payment_intent = db
        .find_payment_intent_by_payment_id_merchant_id(
            key_manager_state,
            &payment_id,
            merchant_id,
            &key_store,
            storage_scheme,
        )
        .await
        .to_not_found_response(errors::ApiErrorResponse::PaymentNotFound)?;
    let attempt_id = payment_intent.active_attempt.get_id().clone();
    let payment_attempt = db
        .find_payment_attempt_by_payment_id_merchant_id_attempt_id(
            &payment_intent.payment_id,
            merchant_id,
            &attempt_id.clone(),
            storage_scheme,
        )
        .await
        .to_not_found_response(errors::ApiErrorResponse::PaymentNotFound)?;
    if payment_attempt.external_three_ds_authentication_attempted != Some(true) {
        Err(errors::ApiErrorResponse::PreconditionFailed {
            message:
                "You cannot authenticate this payment because payment_attempt.external_three_ds_authentication_attempted is false".to_owned(),
        })?
    }
    helpers::validate_payment_status_against_allowed_statuses(
        &payment_intent.status,
        &[storage_enums::IntentStatus::RequiresCustomerAction],
        "authenticate",
    )?;

    let optional_customer = match &payment_intent.customer_id {
        Some(customer_id) => Some(
            state
                .store
                .find_customer_by_customer_id_merchant_id(
                    key_manager_state,
                    customer_id,
                    merchant_account.get_id(),
                    &key_store,
                    storage_scheme,
                )
                .await
                .change_context(errors::ApiErrorResponse::InternalServerError)
                .attach_printable_lazy(|| {
                    format!("error while finding customer with customer_id {customer_id:?}")
                })?,
        ),
        None => None,
    };

    let profile_id = payment_intent
        .profile_id
        .as_ref()
        .get_required_value("profile_id")
        .change_context(errors::ApiErrorResponse::InternalServerError)
        .attach_printable("'profile_id' not set in payment intent")?;
    let currency = payment_attempt.currency.get_required_value("currency")?;
    let amount = payment_attempt.get_total_amount();
    let shipping_address = helpers::create_or_find_address_for_payment_by_request(
        &state,
        None,
        payment_intent.shipping_address_id.as_deref(),
        merchant_id,
        payment_intent.customer_id.as_ref(),
        &key_store,
        &payment_intent.payment_id,
        storage_scheme,
    )
    .await?;
    let billing_address = helpers::create_or_find_address_for_payment_by_request(
        &state,
        None,
        payment_intent.billing_address_id.as_deref(),
        merchant_id,
        payment_intent.customer_id.as_ref(),
        &key_store,
        &payment_intent.payment_id,
        storage_scheme,
    )
    .await?;
    let authentication_connector = payment_attempt
        .authentication_connector
        .clone()
        .ok_or(errors::ApiErrorResponse::InternalServerError)
        .attach_printable("authentication_connector not found in payment_attempt")?;
    let merchant_connector_account = helpers::get_merchant_connector_account(
        &state,
        merchant_id,
        None,
        &key_store,
        profile_id,
        authentication_connector.as_str(),
        None,
    )
    .await?;
    let authentication = db
        .find_authentication_by_merchant_id_authentication_id(
            merchant_id,
            payment_attempt
                .authentication_id
                .clone()
                .ok_or(errors::ApiErrorResponse::InternalServerError)
                .attach_printable("missing authentication_id in payment_attempt")?,
        )
        .await
        .to_not_found_response(errors::ApiErrorResponse::InternalServerError)
        .attach_printable("Error while fetching authentication record")?;
    let payment_method_details = helpers::get_payment_method_details_from_payment_token(
        &state,
        &payment_attempt,
        &payment_intent,
        &key_store,
        storage_scheme,
    )
    .await?
    .ok_or(errors::ApiErrorResponse::InternalServerError)
    .attach_printable("missing payment_method_details")?;
    let browser_info: Option<BrowserInformation> = payment_attempt
        .browser_info
        .clone()
        .map(|browser_information| browser_information.parse_value("BrowserInformation"))
        .transpose()
        .change_context(errors::ApiErrorResponse::InvalidDataValue {
            field_name: "browser_info",
        })?;
    let payment_connector_name = payment_attempt
        .connector
        .as_ref()
        .ok_or(errors::ApiErrorResponse::InternalServerError)
        .attach_printable("missing connector in payment_attempt")?;
    let return_url = Some(helpers::create_authorize_url(
        &state.base_url,
        &payment_attempt.clone(),
        payment_connector_name,
    ));
    let webhook_url =
        helpers::create_webhook_url(&state.base_url, merchant_id, &authentication_connector);

    let business_profile = state
        .store
        .find_business_profile_by_profile_id(key_manager_state, &key_store, profile_id)
        .await
        .change_context(errors::ApiErrorResponse::BusinessProfileNotFound {
            id: profile_id.get_string_repr().to_owned(),
        })?;

    let authentication_details = business_profile
        .authentication_connector_details
        .clone()
        .get_required_value("authentication_connector_details")
        .attach_printable("authentication_connector_details not configured by the merchant")?;

    let authentication_response = Box::pin(authentication_core::perform_authentication(
        &state,
        business_profile.merchant_id,
        authentication_connector,
        payment_method_details.0,
        payment_method_details.1,
        billing_address
            .as_ref()
            .map(|address| address.into())
            .ok_or(errors::ApiErrorResponse::MissingRequiredField {
                field_name: "billing_address",
            })?,
        shipping_address.as_ref().map(|address| address.into()),
        browser_info,
        merchant_connector_account,
        Some(amount),
        Some(currency),
        authentication::MessageCategory::Payment,
        req.device_channel,
        authentication,
        return_url,
        req.sdk_information,
        req.threeds_method_comp_ind,
        optional_customer.and_then(|customer| customer.email.map(pii::Email::from)),
        webhook_url,
        authentication_details.three_ds_requestor_url.clone(),
    ))
    .await?;
    Ok(services::ApplicationResponse::Json(
        api_models::payments::PaymentsExternalAuthenticationResponse {
            transaction_status: authentication_response.trans_status,
            acs_url: authentication_response
                .acs_url
                .as_ref()
                .map(ToString::to_string),
            challenge_request: authentication_response.challenge_request,
            acs_reference_number: authentication_response.acs_reference_number,
            acs_trans_id: authentication_response.acs_trans_id,
            three_dsserver_trans_id: authentication_response.three_dsserver_trans_id,
            acs_signed_content: authentication_response.acs_signed_content,
            three_ds_requestor_url: authentication_details.three_ds_requestor_url,
        },
    ))
}

#[instrument(skip_all)]
pub async fn get_extended_card_info(
    state: SessionState,
    merchant_id: id_type::MerchantId,
    payment_id: id_type::PaymentId,
) -> RouterResponse<payments_api::ExtendedCardInfoResponse> {
    let redis_conn = state
        .store
        .get_redis_conn()
        .change_context(errors::ApiErrorResponse::InternalServerError)
        .attach_printable("Failed to get redis connection")?;

    let key = helpers::get_redis_key_for_extended_card_info(&merchant_id, &payment_id);
    let payload = redis_conn
        .get_key::<String>(&key)
        .await
        .change_context(errors::ApiErrorResponse::ExtendedCardInfoNotFound)?;

    Ok(services::ApplicationResponse::Json(
        payments_api::ExtendedCardInfoResponse { payload },
    ))
}

#[cfg(all(feature = "olap", feature = "v1"))]
pub async fn payments_manual_update(
    state: SessionState,
    req: api_models::payments::PaymentsManualUpdateRequest,
) -> RouterResponse<api_models::payments::PaymentsManualUpdateResponse> {
    let api_models::payments::PaymentsManualUpdateRequest {
        payment_id,
        attempt_id,
        merchant_id,
        attempt_status,
        error_code,
        error_message,
        error_reason,
        connector_transaction_id,
    } = req;
    let key_manager_state = &(&state).into();
    let key_store = state
        .store
        .get_merchant_key_store_by_merchant_id(
            key_manager_state,
            &merchant_id,
            &state.store.get_master_key().to_vec().into(),
        )
        .await
        .to_not_found_response(errors::ApiErrorResponse::MerchantAccountNotFound)
        .attach_printable("Error while fetching the key store by merchant_id")?;
    let merchant_account = state
        .store
        .find_merchant_account_by_merchant_id(key_manager_state, &merchant_id, &key_store)
        .await
        .to_not_found_response(errors::ApiErrorResponse::MerchantAccountNotFound)
        .attach_printable("Error while fetching the merchant_account by merchant_id")?;
    let payment_attempt = state
        .store
        .find_payment_attempt_by_payment_id_merchant_id_attempt_id(
            &payment_id,
            &merchant_id,
            &attempt_id.clone(),
            merchant_account.storage_scheme,
        )
        .await
        .to_not_found_response(errors::ApiErrorResponse::PaymentNotFound)
        .attach_printable(
            "Error while fetching the payment_attempt by payment_id, merchant_id and attempt_id",
        )?;

    let payment_intent = state
        .store
        .find_payment_intent_by_payment_id_merchant_id(
            key_manager_state,
            &payment_id,
            merchant_account.get_id(),
            &key_store,
            merchant_account.storage_scheme,
        )
        .await
        .to_not_found_response(errors::ApiErrorResponse::PaymentNotFound)
        .attach_printable("Error while fetching the payment_intent by payment_id, merchant_id")?;

    let option_gsm = if let Some(((code, message), connector_name)) = error_code
        .as_ref()
        .zip(error_message.as_ref())
        .zip(payment_attempt.connector.as_ref())
    {
        helpers::get_gsm_record(
            &state,
            Some(code.to_string()),
            Some(message.to_string()),
            connector_name.to_string(),
            // We need to get the unified_code and unified_message of the Authorize flow
            "Authorize".to_string(),
        )
        .await
    } else {
        None
    };
    // Update the payment_attempt
    let attempt_update = storage::PaymentAttemptUpdate::ManualUpdate {
        status: attempt_status,
        error_code,
        error_message,
        error_reason,
        updated_by: merchant_account.storage_scheme.to_string(),
        unified_code: option_gsm.as_ref().and_then(|gsm| gsm.unified_code.clone()),
        unified_message: option_gsm.and_then(|gsm| gsm.unified_message),
        connector_transaction_id,
    };
    let updated_payment_attempt = state
        .store
        .update_payment_attempt_with_attempt_id(
            payment_attempt.clone(),
            attempt_update,
            merchant_account.storage_scheme,
        )
        .await
        .to_not_found_response(errors::ApiErrorResponse::PaymentNotFound)
        .attach_printable("Error while updating the payment_attempt")?;
    // If the payment_attempt is active attempt for an intent, update the intent status
    if payment_intent.active_attempt.get_id() == payment_attempt.attempt_id {
        let intent_status = enums::IntentStatus::foreign_from(updated_payment_attempt.status);
        let payment_intent_update = storage::PaymentIntentUpdate::ManualUpdate {
            status: Some(intent_status),
            updated_by: merchant_account.storage_scheme.to_string(),
        };
        state
            .store
            .update_payment_intent(
                key_manager_state,
                payment_intent,
                payment_intent_update,
                &key_store,
                merchant_account.storage_scheme,
            )
            .await
            .to_not_found_response(errors::ApiErrorResponse::PaymentNotFound)
            .attach_printable("Error while updating payment_intent")?;
    }
    Ok(services::ApplicationResponse::Json(
        api_models::payments::PaymentsManualUpdateResponse {
            payment_id: updated_payment_attempt.payment_id,
            attempt_id: updated_payment_attempt.attempt_id,
            merchant_id: updated_payment_attempt.merchant_id,
            attempt_status: updated_payment_attempt.status,
            error_code: updated_payment_attempt.error_code,
            error_message: updated_payment_attempt.error_message,
            error_reason: updated_payment_attempt.error_reason,
            connector_transaction_id: updated_payment_attempt.connector_transaction_id,
        },
    ))
}<|MERGE_RESOLUTION|>--- conflicted
+++ resolved
@@ -55,12 +55,8 @@
 #[cfg(feature = "v1")]
 pub use self::operations::{
     PaymentApprove, PaymentCancel, PaymentCapture, PaymentConfirm, PaymentCreate,
-<<<<<<< HEAD
-    PaymentIncrementalAuthorization, PaymentReject, PaymentSession, PaymentStatus, PaymentUpdate,
-=======
-    PaymentIncrementalAuthorization, PaymentReject, PaymentResponse, PaymentSession,
-    PaymentSessionUpdate, PaymentStatus, PaymentUpdate,
->>>>>>> d9485a5f
+    PaymentIncrementalAuthorization, PaymentReject, PaymentSession, PaymentSessionUpdate,
+    PaymentStatus, PaymentUpdate,
 };
 
 use self::{
