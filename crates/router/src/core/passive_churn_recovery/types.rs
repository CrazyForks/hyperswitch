use common_enums::{self, IntentStatus};
<<<<<<< HEAD
use common_utils::{self, ext_traits::OptionExt, id_type, types::keymanager::KeyManagerState};
=======
use common_utils::{self, id_type, types::keymanager::KeyManagerState};
>>>>>>> 65ea681b
use diesel_models::{enums, process_tracker::business_status};
use error_stack::{self, ResultExt};
use hyperswitch_domain_models::{
    business_profile, merchant_account,
    merchant_key_store::MerchantKeyStore,
    payments::{payment_attempt::PaymentAttempt, PaymentConfirmData, PaymentIntent},
};

use crate::{
    core::{
        errors::{self, RouterResult},
        passive_churn_recovery::{self as core_pcr},
    },
    db::StorageInterface,
    logger,
    routes::SessionState,
    types::{
        api::payments as api_types,
        storage::{self, passive_churn_recovery as pcr_storage_types},
        transformers::ForeignInto,
    },
    workflows::passive_churn_recovery_workflow::get_schedule_time_to_retry_mit_payments,
};

type RecoveryResult<T> = error_stack::Result<T, errors::RecoveryError>;

/// The status of Passive Churn Payments
#[derive(Clone, Debug, serde::Deserialize, serde::Serialize)]
pub enum PCRAttemptStatus {
    Succeeded,
    Failed,
    Processing,
    InvalidAction(String),
    //  Cancelled,
}

impl PCRAttemptStatus {
    #[allow(clippy::too_many_arguments)]
    pub(crate) async fn update_pt_status_based_on_attempt_status(
        &self,
        db: &dyn StorageInterface,
        merchant_id: &id_type::MerchantId,
        pt_psync_process: storage::ProcessTracker,
        process: &storage::ProcessTracker,
        _key_manager_state: &KeyManagerState,
        _payment_intent: PaymentIntent,
        _merchant_key_store: &MerchantKeyStore,
        _storage_scheme: common_enums::MerchantStorageScheme,
    ) -> Result<(), errors::ProcessTrackerError> {
        match &self {
            Self::Succeeded => {
                // finish psync task as the payment was a success
                db.finish_process_with_business_status(
                    pt_psync_process,
                    business_status::PSYNC_WORKFLOW_COMPLETE,
                )
                .await?;
                // TODO: send back the successful webhook

                // finish the current execute task as the payment has been completed
                db.finish_process_with_business_status(
                    process.clone(),
                    business_status::EXECUTE_WORKFLOW_COMPLETE,
                )
                .await?;
            }

            Self::Failed => {
                // finish psync task
                db.finish_process_with_business_status(
                    pt_psync_process.clone(),
                    business_status::PSYNC_WORKFLOW_COMPLETE,
                )
                .await?;

                // get a reschedule time
                let schedule_time = get_schedule_time_to_retry_mit_payments(
                    db,
                    merchant_id,
                    process.retry_count + 1,
                )
                .await;

                // check if retry is possible
                if let Some(schedule_time) = schedule_time {
                    // schedule a retry
                    db.retry_process(process.clone(), schedule_time).await?;
                } else {
                    // TODO: Record a failure back to the billing connector
                }
            }

            Self::Processing => {
                // finish the current execute task
                db.finish_process_with_business_status(
                    process.clone(),
                    business_status::EXECUTE_WORKFLOW_COMPLETE_FOR_PSYNC,
                )
                .await?;
            }

            Self::InvalidAction(action) => {
                logger::debug!(
                    "Invalid Attempt Status for the Recovery Payment : {}",
                    action
                );
                let pt_update = storage::ProcessTrackerUpdate::StatusUpdate {
                    status: enums::ProcessTrackerStatus::Review,
                    business_status: Some(String::from(
                        business_status::EXECUTE_WORKFLOW_COMPLETE_FOR_PSYNC,
                    )),
                };
                // update the process tracker status as Review
                db.update_process(process.clone(), pt_update).await?;
<<<<<<< HEAD
            }
        };
        Ok(())
    }
    pub(crate) async fn update_pt_status_based_on_attempt_status_for_psync_task(
        &self,
        state: &SessionState,
        process_tracker: storage::ProcessTracker,
        pcr_data: &pcr_storage_types::PCRPaymentData,
        key_manager_state: &KeyManagerState,
        tracking_data: &pcr_storage_types::PCRWorkflowTrackingData,
        payment_intent: &PaymentIntent,
    ) -> Result<(), errors::ProcessTrackerError> {
        let db = &*state.store;

        match self {
            Self::Succeeded => {
                // finish psync task as the payment was a success
                db.finish_process_with_business_status(
                    process_tracker,
                    business_status::PSYNC_WORKFLOW_COMPLETE,
                )
                .await?;
                // TODO: send back the successful webhook
            }
            Self::Failed => {
                // finish psync task
                db.finish_process_with_business_status(
                    process_tracker.clone(),
                    business_status::PSYNC_WORKFLOW_COMPLETE,
                )
                .await?;

                // get a reschedule time
                let schedule_time = get_schedule_time_to_retry_mit_payments(
                    db,
                    &pcr_data.merchant_account.get_id().clone(),
                    process_tracker.retry_count + 1,
                )
                .await;

                // check if retry is possible
                if let Some(schedule_time) = schedule_time {
                    // schedule a retry
                    db.retry_process(process_tracker.clone(), schedule_time)
                        .await?;
                } else {
                    // TODO: Record a failure back to the billing connector
                }

                // TODO: Update connecter called field and active attempt
            }
            Self::Processing => {
                // do a psync payment
                let action = Box::pin(Action::execute_payment_for_psync(
                    state,
                    pcr_data,
                    tracking_data,
                    &process_tracker,
                ))
                .await?;

                //handle the resp
                action
                    .psync_payment_response_handler(
                        db,
                        &process_tracker,
                        tracking_data,
                        pcr_data,
                        key_manager_state,
                        payment_intent,
                    )
                    .await?;
            }
            Self::InvalidAction(action) => logger::debug!(
                "Invalid Attempt Status for the Recovery Payment : {}",
                action
            ),
        }
=======
            }
        };
>>>>>>> 65ea681b
        Ok(())
    }
}
#[derive(Debug, Clone)]
pub enum Decision {
    ExecuteTask,
    PsyncTask(PaymentAttempt),
    InvalidTask,
    ReviewSucceededPayment,
    ReviewFailedPayment,
}

impl Decision {
    pub async fn get_decision_based_on_params(
        db: &dyn StorageInterface,
        intent_status: IntentStatus,
        called_connector: bool,
        active_attempt_id: Option<id_type::GlobalAttemptId>,
        key_manager_state: &KeyManagerState,
        merchant_key_store: &MerchantKeyStore,
        merchant_account: &merchant_account::MerchantAccount,
    ) -> RecoveryResult<Self> {
        Ok(match (intent_status, called_connector, active_attempt_id) {
            (IntentStatus::Processing, false, None) => Self::ExecuteTask,
            (IntentStatus::Processing, true, Some(active_attempt_id)) => {
                let payment_attempt = db
                    .find_payment_attempt_by_id(
                        key_manager_state,
                        merchant_key_store,
                        &active_attempt_id,
                        merchant_account.storage_scheme,
                    )
                    .await
                    .change_context(errors::RecoveryError::TaskNotFound)?;
                Self::PsyncTask(payment_attempt)
            }
            (IntentStatus::Failed, true, Some(_)) => Self::ReviewFailedPayment,
            (IntentStatus::Succeeded, true, Some(_)) => Self::ReviewSucceededPayment,
            _ => Self::InvalidTask,
        })
    }
}

#[derive(Debug, Clone)]
pub enum Action {
    SyncPayment,
    RetryPayment(storage::ProcessTracker),
    TerminalFailure,
    SuccessfulPayment,
    ReviewPayment,
    ManualReviewAction,
}
impl Action {
    pub async fn execute_payment(
        db: &dyn StorageInterface,
        merchant_id: &id_type::MerchantId,
        payment_intent: &PaymentIntent,
        process: &storage::ProcessTracker,
    ) -> RecoveryResult<Self> {
        // call the proxy api
        let response = call_proxy_api::<api_types::Authorize>(payment_intent);
        // handle proxy api's response
        match response {
            Ok(payment_data) => match payment_data.payment_attempt.status.foreign_into() {
                PCRAttemptStatus::Succeeded => Ok(Self::SuccessfulPayment),
                PCRAttemptStatus::Failed => {
                    Self::decide_retry_failure_action(db, merchant_id, process.clone()).await
                }

                PCRAttemptStatus::Processing => Ok(Self::SyncPayment),
                PCRAttemptStatus::InvalidAction(action) => {
                    logger::info!(?action, "Invalid Payment Status For PCR Payment");
                    Ok(Self::ManualReviewAction)
                }
            },
            Err(_) =>
            // check for an active attempt being constructed or not
            {
                match payment_intent.active_attempt_id.clone() {
                    Some(_) => Ok(Self::SyncPayment),
                    None => Ok(Self::ReviewPayment),
                }
            }
        }
    }

    #[allow(clippy::too_many_arguments)]
    pub async fn execute_payment_response_handler(
        &self,
        db: &dyn StorageInterface,
        merchant_account: &merchant_account::MerchantAccount,
        payment_intent: &PaymentIntent,
        key_manager_state: &KeyManagerState,
        merchant_key_store: &MerchantKeyStore,
        process: &storage::ProcessTracker,
        profile: &business_profile::Profile,
    ) -> RecoveryResult<()> {
        match self {
            Self::SyncPayment => {
                core_pcr::insert_psync_pcr_task(
                    db,
                    merchant_account.get_id().to_owned(),
                    payment_intent.id.clone(),
                    profile.get_id().to_owned(),
                    payment_intent.active_attempt_id.clone(),
                    storage::ProcessTrackerRunner::PassiveRecoveryWorkflow,
                )
                .await
                .change_context(errors::RecoveryError::ProcessTrackerFailure)
                .attach_printable("Failed to create a psync workflow in the process tracker")?;

                db.finish_process_with_business_status(
                    process.clone(),
                    business_status::EXECUTE_WORKFLOW_COMPLETE_FOR_PSYNC,
                )
                .await
                .change_context(errors::RecoveryError::ProcessTrackerFailure)
                .attach_printable("Failed to update the process tracker")?;
                Ok(())
            }

            Self::RetryPayment(process_tracker) => {
                let mut pt = process_tracker.clone();
                pt.schedule_time = get_schedule_time_to_retry_mit_payments(
                    db,
                    merchant_account.get_id(),
                    pt.retry_count + 1,
                )
                .await;
                let pt_task_update = diesel_models::ProcessTrackerUpdate::StatusUpdate {
                    status: storage::enums::ProcessTrackerStatus::Pending,
                    business_status: Some(business_status::PENDING.to_owned()),
                };
                db.update_process(pt.clone(), pt_task_update)
                    .await
                    .change_context(errors::RecoveryError::ProcessTrackerFailure)
                    .attach_printable("Failed to update the process tracker")?;
                // TODO: update the connector called field and make the active attempt None

                Ok(())
            }
            Self::TerminalFailure => {
                // TODO: Record a failure transaction back to Billing Connector
                Ok(())
            }
            Self::SuccessfulPayment => Ok(()),
            Self::ReviewPayment => Ok(()),
            Self::ManualReviewAction => {
                logger::debug!("Invalid Payment Status For PCR Payment");
                Ok(())
            }
        }
    }

    pub async fn execute_payment_for_psync(
        state: &SessionState,
        pcr_data: &pcr_storage_types::PCRPaymentData,
        tracking_data: &pcr_storage_types::PCRWorkflowTrackingData,
        process: &storage::ProcessTracker,
    ) -> RecoveryResult<Self> {
        let response = core_pcr::perform_psync_call(state, tracking_data, pcr_data).await;
        let db = &*state.store;
        let active_attempt_id = tracking_data.payment_attempt_id.clone();
        match response {
            Ok(payment_data) => {
                if let Some(payment_attempt) = payment_data.payment_attempt {
                    match payment_attempt.status.foreign_into() {
                        PCRAttemptStatus::Succeeded => Ok(Self::SuccessfulPayment),
                        PCRAttemptStatus::Failed => {
                            Self::decide_retry_failure_action(
                                db,
                                &tracking_data.merchant_id,
                                process.clone(),
                            )
                            .await
                        }

                        PCRAttemptStatus::Processing => Ok(Self::SyncPayment),
                        PCRAttemptStatus::InvalidAction(action) => {
                            logger::info!(?action, "Invalid Payment Status For PCR PSync Payment");
                            Ok(Self::ManualReviewAction)
                        }
                    }
                } else {
                    Ok(Self::ReviewPayment)
                }
            }
            Err(_) =>
            // check for an active attempt being present or not
            {
                match active_attempt_id.clone() {
                    Some(_) => Ok(Self::SyncPayment),
                    None => Ok(Self::ReviewPayment),
                }
            }
        }
    }
    pub async fn psync_payment_response_handler(
        &self,
        db: &dyn StorageInterface,
        process: &storage::ProcessTracker,
        tracking_data: &pcr_storage_types::PCRWorkflowTrackingData,
        pcr_data: &pcr_storage_types::PCRPaymentData,
        key_manager_state: &KeyManagerState,
        payment_intent: &PaymentIntent,
    ) -> RecoveryResult<()> {
        match self {
            Self::SyncPayment => {
                // retry the Psync Taks
                let pt_task_update = diesel_models::ProcessTrackerUpdate::StatusUpdate {
                    status: storage::enums::ProcessTrackerStatus::Pending,
                    business_status: Some(business_status::PENDING.to_owned()),
                };
                db.update_process(process.clone(), pt_task_update)
                    .await
                    .change_context(errors::RecoveryError::ProcessTrackerFailure)
                    .attach_printable("Failed to update the process tracker")?;
                Ok(())
            }

            Self::RetryPayment(process_tracker) => {
                // finish the psync task
                db.finish_process_with_business_status(
                    process_tracker.clone(),
                    business_status::PSYNC_WORKFLOW_COMPLETE,
                )
                .await
                .change_context(errors::RecoveryError::ProcessTrackerFailure)
                .attach_printable("Failed to update the process tracker")?;

                // TODO: Update connecter called field and active attempt

                // retry the execute task
                let task = "EXECUTE_WORKFLOW";
                let runner = storage::ProcessTrackerRunner::PassiveRecoveryWorkflow;
                let process_tracker_id = format!(
                    "{runner}_{task}_{}",
                    tracking_data.global_payment_id.get_string_repr()
                );
                let pt = db
                    .find_process_by_id(&process_tracker_id)
                    .await
                    .change_context(errors::RecoveryError::ProcessTrackerFailure)
                    .attach_printable("Failed to find a entry in process tracker")?;
                let pt_task_update = diesel_models::ProcessTrackerUpdate::StatusUpdate {
                    status: storage::enums::ProcessTrackerStatus::Pending,
                    business_status: Some(business_status::PENDING.to_owned()),
                };

                db.update_process(
                    pt.get_required_value("ProcessTracker")
                        .change_context(errors::RecoveryError::ProcessTrackerFailure)
                        .attach_printable("Failed to find a entry in process tracker")?,
                    pt_task_update,
                )
                .await
                .change_context(errors::RecoveryError::ProcessTrackerFailure)
                .attach_printable("Failed to update the process tracker")?;
                Ok(())
            }
            Self::TerminalFailure => {
                // TODO: Record a failure transaction back to Billing Connector
                Ok(())
            }
            Self::SuccessfulPayment => todo!(),
            Self::ReviewPayment => todo!(),
            Self::ManualReviewAction => {
                logger::debug!("Invalid Payment Status For PCR Payment");
                Ok(())
            }
        }
    }

    pub(crate) async fn decide_retry_failure_action(
        db: &dyn StorageInterface,
        merchant_id: &id_type::MerchantId,
        pt: storage::ProcessTracker,
    ) -> RecoveryResult<Self> {
        let schedule_time =
            get_schedule_time_to_retry_mit_payments(db, merchant_id, pt.retry_count + 1).await;
        match schedule_time {
            Some(_) => Ok(Self::RetryPayment(pt)),

            None => Ok(Self::TerminalFailure),
        }
    }
}

// This function would be converted to proxy_payments_core
fn call_proxy_api<F>(payment_intent: &PaymentIntent) -> RouterResult<PaymentConfirmData<F>>
where
    F: Send + Clone + Sync,
{
    // TODO: remove the commented code once the proxy api is available
    // let (payment_data, _req, connector_http_status_code, external_latency) =
    // proxy_for_payments_operation_core::<_, _, _, _, _>(
    //     &state,
    //     req_state,
    //     merchant_account.clone(),
    //     key_store,
    //     profile,
    //     operation.clone(),
    //     req,
    //     get_tracker_response,
    //     call_connector_action,
    //     header_payload.clone(),
    // )
    // .await?;

    let payment_address = hyperswitch_domain_models::payment_address::PaymentAddress::new(
        payment_intent
            .shipping_address
            .clone()
            .map(|address| address.into_inner()),
        payment_intent
            .billing_address
            .clone()
            .map(|address| address.into_inner()),
        None,
        Some(true),
    );

    let response = PaymentConfirmData {
        flow: std::marker::PhantomData,
        payment_intent: payment_intent.clone(),
        payment_attempt: todo!(),
        payment_method_data: None,
        payment_address,
    };
    Ok(response)
}<|MERGE_RESOLUTION|>--- conflicted
+++ resolved
@@ -1,9 +1,5 @@
 use common_enums::{self, IntentStatus};
-<<<<<<< HEAD
-use common_utils::{self, ext_traits::OptionExt, id_type, types::keymanager::KeyManagerState};
-=======
 use common_utils::{self, id_type, types::keymanager::KeyManagerState};
->>>>>>> 65ea681b
 use diesel_models::{enums, process_tracker::business_status};
 use error_stack::{self, ResultExt};
 use hyperswitch_domain_models::{
@@ -56,28 +52,31 @@
         match &self {
             Self::Succeeded => {
                 // finish psync task as the payment was a success
-                db.finish_process_with_business_status(
-                    pt_psync_process,
-                    business_status::PSYNC_WORKFLOW_COMPLETE,
-                )
-                .await?;
+                db.as_scheduler()
+                    .finish_process_with_business_status(
+                        pt_psync_process,
+                        business_status::PSYNC_WORKFLOW_COMPLETE,
+                    )
+                    .await?;
                 // TODO: send back the successful webhook
 
                 // finish the current execute task as the payment has been completed
-                db.finish_process_with_business_status(
-                    process.clone(),
-                    business_status::EXECUTE_WORKFLOW_COMPLETE,
-                )
-                .await?;
+                db.as_scheduler()
+                    .finish_process_with_business_status(
+                        process.clone(),
+                        business_status::EXECUTE_WORKFLOW_COMPLETE,
+                    )
+                    .await?;
             }
 
             Self::Failed => {
                 // finish psync task
-                db.finish_process_with_business_status(
-                    pt_psync_process.clone(),
-                    business_status::PSYNC_WORKFLOW_COMPLETE,
-                )
-                .await?;
+                db.as_scheduler()
+                    .finish_process_with_business_status(
+                        pt_psync_process.clone(),
+                        business_status::PSYNC_WORKFLOW_COMPLETE,
+                    )
+                    .await?;
 
                 // get a reschedule time
                 let schedule_time = get_schedule_time_to_retry_mit_payments(
@@ -98,11 +97,12 @@
 
             Self::Processing => {
                 // finish the current execute task
-                db.finish_process_with_business_status(
-                    process.clone(),
-                    business_status::EXECUTE_WORKFLOW_COMPLETE_FOR_PSYNC,
-                )
-                .await?;
+                db.as_scheduler()
+                    .finish_process_with_business_status(
+                        process.clone(),
+                        business_status::EXECUTE_WORKFLOW_COMPLETE_FOR_PSYNC,
+                    )
+                    .await?;
             }
 
             Self::InvalidAction(action) => {
@@ -117,12 +117,14 @@
                     )),
                 };
                 // update the process tracker status as Review
-                db.update_process(process.clone(), pt_update).await?;
-<<<<<<< HEAD
+                db.as_scheduler()
+                    .update_process(process.clone(), pt_update)
+                    .await?;
             }
         };
         Ok(())
     }
+
     pub(crate) async fn update_pt_status_based_on_attempt_status_for_psync_task(
         &self,
         state: &SessionState,
@@ -137,20 +139,22 @@
         match self {
             Self::Succeeded => {
                 // finish psync task as the payment was a success
-                db.finish_process_with_business_status(
-                    process_tracker,
-                    business_status::PSYNC_WORKFLOW_COMPLETE,
-                )
-                .await?;
+                db.as_scheduler()
+                    .finish_process_with_business_status(
+                        process_tracker,
+                        business_status::PSYNC_WORKFLOW_COMPLETE,
+                    )
+                    .await?;
                 // TODO: send back the successful webhook
             }
             Self::Failed => {
                 // finish psync task
-                db.finish_process_with_business_status(
-                    process_tracker.clone(),
-                    business_status::PSYNC_WORKFLOW_COMPLETE,
-                )
-                .await?;
+                db.as_scheduler()
+                    .finish_process_with_business_status(
+                        process_tracker.clone(),
+                        business_status::PSYNC_WORKFLOW_COMPLETE,
+                    )
+                    .await?;
 
                 // get a reschedule time
                 let schedule_time = get_schedule_time_to_retry_mit_payments(
@@ -163,7 +167,8 @@
                 // check if retry is possible
                 if let Some(schedule_time) = schedule_time {
                     // schedule a retry
-                    db.retry_process(process_tracker.clone(), schedule_time)
+                    db.as_scheduler()
+                        .retry_process(process_tracker.clone(), schedule_time)
                         .await?;
                 } else {
                     // TODO: Record a failure back to the billing connector
@@ -173,7 +178,7 @@
             }
             Self::Processing => {
                 // do a psync payment
-                let action = Box::pin(Action::execute_payment_for_psync(
+                let action = Box::pin(Action::payment_sync_call(
                     state,
                     pcr_data,
                     tracking_data,
@@ -183,7 +188,7 @@
 
                 //handle the resp
                 action
-                    .psync_payment_response_handler(
+                    .psync_response_handler(
                         db,
                         &process_tracker,
                         tracking_data,
@@ -198,14 +203,9 @@
                 action
             ),
         }
-=======
-            }
-        };
->>>>>>> 65ea681b
         Ok(())
     }
 }
-#[derive(Debug, Clone)]
 pub enum Decision {
     ExecuteTask,
     PsyncTask(PaymentAttempt),
@@ -248,7 +248,7 @@
 #[derive(Debug, Clone)]
 pub enum Action {
     SyncPayment,
-    RetryPayment(storage::ProcessTracker),
+    RetryPayment,
     TerminalFailure,
     SuccessfulPayment,
     ReviewPayment,
@@ -259,7 +259,7 @@
         db: &dyn StorageInterface,
         merchant_id: &id_type::MerchantId,
         payment_intent: &PaymentIntent,
-        process: &storage::ProcessTracker,
+        execute_task_process: &storage::ProcessTracker,
     ) -> RecoveryResult<Self> {
         // call the proxy api
         let response = call_proxy_api::<api_types::Authorize>(payment_intent);
@@ -268,7 +268,8 @@
             Ok(payment_data) => match payment_data.payment_attempt.status.foreign_into() {
                 PCRAttemptStatus::Succeeded => Ok(Self::SuccessfulPayment),
                 PCRAttemptStatus::Failed => {
-                    Self::decide_retry_failure_action(db, merchant_id, process.clone()).await
+                    Self::decide_retry_failure_action(db, merchant_id, execute_task_process.clone())
+                        .await
                 }
 
                 PCRAttemptStatus::Processing => Ok(Self::SyncPayment),
@@ -289,16 +290,16 @@
     }
 
     #[allow(clippy::too_many_arguments)]
-    pub async fn execute_payment_response_handler(
+    pub async fn execute_payment_task_response_handler(
         &self,
         db: &dyn StorageInterface,
         merchant_account: &merchant_account::MerchantAccount,
         payment_intent: &PaymentIntent,
         key_manager_state: &KeyManagerState,
         merchant_key_store: &MerchantKeyStore,
-        process: &storage::ProcessTracker,
+        execute_task_process: &storage::ProcessTracker,
         profile: &business_profile::Profile,
-    ) -> RecoveryResult<()> {
+    ) -> Result<(), errors::ProcessTrackerError> {
         match self {
             Self::SyncPayment => {
                 core_pcr::insert_psync_pcr_task(
@@ -313,32 +314,34 @@
                 .change_context(errors::RecoveryError::ProcessTrackerFailure)
                 .attach_printable("Failed to create a psync workflow in the process tracker")?;
 
-                db.finish_process_with_business_status(
-                    process.clone(),
-                    business_status::EXECUTE_WORKFLOW_COMPLETE_FOR_PSYNC,
-                )
-                .await
-                .change_context(errors::RecoveryError::ProcessTrackerFailure)
-                .attach_printable("Failed to update the process tracker")?;
-                Ok(())
-            }
-
-            Self::RetryPayment(process_tracker) => {
-                let mut pt = process_tracker.clone();
+                db.as_scheduler()
+                    .finish_process_with_business_status(
+                        execute_task_process.clone(),
+                        business_status::EXECUTE_WORKFLOW_COMPLETE_FOR_PSYNC,
+                    )
+                    .await
+                    .change_context(errors::RecoveryError::ProcessTrackerFailure)
+                    .attach_printable("Failed to update the process tracker")?;
+                Ok(())
+            }
+
+            Self::RetryPayment => {
+                let mut pt = execute_task_process.clone();
+                // update the schedule time
                 pt.schedule_time = get_schedule_time_to_retry_mit_payments(
                     db,
                     merchant_account.get_id(),
                     pt.retry_count + 1,
                 )
                 .await;
+
                 let pt_task_update = diesel_models::ProcessTrackerUpdate::StatusUpdate {
                     status: storage::enums::ProcessTrackerStatus::Pending,
                     business_status: Some(business_status::PENDING.to_owned()),
                 };
-                db.update_process(pt.clone(), pt_task_update)
-                    .await
-                    .change_context(errors::RecoveryError::ProcessTrackerFailure)
-                    .attach_printable("Failed to update the process tracker")?;
+                db.as_scheduler()
+                    .update_process(pt.clone(), pt_task_update)
+                    .await?;
                 // TODO: update the connector called field and make the active attempt None
 
                 Ok(())
@@ -351,12 +354,22 @@
             Self::ReviewPayment => Ok(()),
             Self::ManualReviewAction => {
                 logger::debug!("Invalid Payment Status For PCR Payment");
+                let pt_update = storage::ProcessTrackerUpdate::StatusUpdate {
+                    status: enums::ProcessTrackerStatus::Review,
+                    business_status: Some(String::from(
+                        business_status::EXECUTE_WORKFLOW_COMPLETE_FOR_PSYNC,
+                    )),
+                };
+                // update the process tracker status as Review
+                db.as_scheduler()
+                    .update_process(execute_task_process.clone(), pt_update)
+                    .await?;
                 Ok(())
             }
         }
     }
 
-    pub async fn execute_payment_for_psync(
+    pub async fn payment_sync_call(
         state: &SessionState,
         pcr_data: &pcr_storage_types::PCRPaymentData,
         tracking_data: &pcr_storage_types::PCRWorkflowTrackingData,
@@ -399,10 +412,10 @@
             }
         }
     }
-    pub async fn psync_payment_response_handler(
+    pub async fn psync_response_handler(
         &self,
         db: &dyn StorageInterface,
-        process: &storage::ProcessTracker,
+        psync_task_process: &storage::ProcessTracker,
         tracking_data: &pcr_storage_types::PCRWorkflowTrackingData,
         pcr_data: &pcr_storage_types::PCRPaymentData,
         key_manager_state: &KeyManagerState,
@@ -415,22 +428,24 @@
                     status: storage::enums::ProcessTrackerStatus::Pending,
                     business_status: Some(business_status::PENDING.to_owned()),
                 };
-                db.update_process(process.clone(), pt_task_update)
-                    .await
-                    .change_context(errors::RecoveryError::ProcessTrackerFailure)
-                    .attach_printable("Failed to update the process tracker")?;
-                Ok(())
-            }
-
-            Self::RetryPayment(process_tracker) => {
+                db.as_scheduler()
+                    .update_process(psync_task_process.clone(), pt_task_update)
+                    .await
+                    .change_context(errors::RecoveryError::ProcessTrackerFailure)
+                    .attach_printable("Failed to update the process tracker")?;
+                Ok(())
+            }
+
+            Self::RetryPayment => {
                 // finish the psync task
-                db.finish_process_with_business_status(
-                    process_tracker.clone(),
-                    business_status::PSYNC_WORKFLOW_COMPLETE,
-                )
-                .await
-                .change_context(errors::RecoveryError::ProcessTrackerFailure)
-                .attach_printable("Failed to update the process tracker")?;
+                db.as_scheduler()
+                    .finish_process_with_business_status(
+                        psync_task_process.clone(),
+                        business_status::PSYNC_WORKFLOW_COMPLETE,
+                    )
+                    .await
+                    .change_context(errors::RecoveryError::ProcessTrackerFailure)
+                    .attach_printable("Failed to update the process tracker")?;
 
                 // TODO: Update connecter called field and active attempt
 
@@ -441,35 +456,67 @@
                     "{runner}_{task}_{}",
                     tracking_data.global_payment_id.get_string_repr()
                 );
-                let pt = db
+                let execute_task_process = db
+                    .as_scheduler()
                     .find_process_by_id(&process_tracker_id)
                     .await
-                    .change_context(errors::RecoveryError::ProcessTrackerFailure)
-                    .attach_printable("Failed to find a entry in process tracker")?;
+                    .change_context(errors::RecoveryError::ProcessTrackerFailure)?
+                    .ok_or(errors::RecoveryError::ProcessTrackerFailure)?;
+
                 let pt_task_update = diesel_models::ProcessTrackerUpdate::StatusUpdate {
                     status: storage::enums::ProcessTrackerStatus::Pending,
                     business_status: Some(business_status::PENDING.to_owned()),
                 };
 
-                db.update_process(
-                    pt.get_required_value("ProcessTracker")
-                        .change_context(errors::RecoveryError::ProcessTrackerFailure)
-                        .attach_printable("Failed to find a entry in process tracker")?,
-                    pt_task_update,
-                )
-                .await
-                .change_context(errors::RecoveryError::ProcessTrackerFailure)
-                .attach_printable("Failed to update the process tracker")?;
+                db.as_scheduler()
+                    .update_process(execute_task_process, pt_task_update)
+                    .await
+                    .change_context(errors::RecoveryError::ProcessTrackerFailure)
+                    .attach_printable("Failed to update the process tracker")?;
                 Ok(())
             }
             Self::TerminalFailure => {
                 // TODO: Record a failure transaction back to Billing Connector
-                Ok(())
-            }
-            Self::SuccessfulPayment => todo!(),
+                // finish the current psync task
+                db.as_scheduler()
+                    .finish_process_with_business_status(
+                        psync_task_process.clone(),
+                        business_status::PSYNC_WORKFLOW_COMPLETE,
+                    )
+                    .await
+                    .change_context(errors::RecoveryError::ProcessTrackerFailure)
+                    .attach_printable("Failed to update the process tracker")?;
+                Ok(())
+            }
+            Self::SuccessfulPayment => {
+                // TODO: Record a successful transaction back to Billing Connector
+                // finish the current psync task
+                db.as_scheduler()
+                    .finish_process_with_business_status(
+                        psync_task_process.clone(),
+                        business_status::PSYNC_WORKFLOW_COMPLETE,
+                    )
+                    .await
+                    .change_context(errors::RecoveryError::ProcessTrackerFailure)
+                    .attach_printable("Failed to update the process tracker")?;
+                Ok(())
+            }
             Self::ReviewPayment => todo!(),
             Self::ManualReviewAction => {
                 logger::debug!("Invalid Payment Status For PCR Payment");
+                let pt_update = storage::ProcessTrackerUpdate::StatusUpdate {
+                    status: enums::ProcessTrackerStatus::Review,
+                    business_status: Some(String::from(
+                        business_status::EXECUTE_WORKFLOW_COMPLETE_FOR_PSYNC,
+                    )),
+                };
+                // update the process tracker status as Review
+                db.as_scheduler()
+                    .update_process(psync_task_process.clone(), pt_update)
+                    .await
+                    .change_context(errors::RecoveryError::ProcessTrackerFailure)
+                    .attach_printable("Failed to update the process tracker")?;
+
                 Ok(())
             }
         }
@@ -483,7 +530,7 @@
         let schedule_time =
             get_schedule_time_to_retry_mit_payments(db, merchant_id, pt.retry_count + 1).await;
         match schedule_time {
-            Some(_) => Ok(Self::RetryPayment(pt)),
+            Some(_) => Ok(Self::RetryPayment),
 
             None => Ok(Self::TerminalFailure),
         }
