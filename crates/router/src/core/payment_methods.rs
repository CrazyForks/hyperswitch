pub mod cards;
#[cfg(all(
    any(feature = "v1", feature = "v2"),
    not(feature = "payment_methods_v2")
))]
pub mod migration;
pub mod network_tokenization;
pub mod surcharge_decision_configs;
pub mod transformers;
pub mod utils;
mod validator;
pub mod vault;

use std::borrow::Cow;
#[cfg(all(any(feature = "v1", feature = "v2"), not(feature = "customer_v2")))]
use std::collections::HashSet;
#[cfg(all(feature = "v2", feature = "payment_methods_v2"))]
use std::str::FromStr;

#[cfg(all(feature = "v2", feature = "payment_methods_v2"))]
pub use api_models::enums as api_enums;
pub use api_models::enums::Connector;
use api_models::payment_methods;
#[cfg(feature = "payouts")]
pub use api_models::{enums::PayoutConnectors, payouts as payout_types};
#[cfg(all(any(feature = "v1", feature = "v2"), not(feature = "customer_v2")))]
use common_utils::ext_traits::Encode;
use common_utils::{consts::DEFAULT_LOCALE, id_type};
#[cfg(all(feature = "v2", feature = "payment_methods_v2"))]
use common_utils::{
    crypto::Encryptable,
    ext_traits::{AsyncExt, Encode, ValueExt},
    fp_utils::when,
    generate_id, types as util_types,
};
use diesel_models::{
    enums, GenericLinkNew, PaymentMethodCollectLink, PaymentMethodCollectLinkData,
};
use error_stack::{report, ResultExt};
#[cfg(all(any(feature = "v1", feature = "v2"), not(feature = "customer_v2")))]
use hyperswitch_domain_models::api::{GenericLinks, GenericLinksData};
#[cfg(all(
    feature = "v2",
    feature = "payment_methods_v2",
    feature = "customer_v2"
))]
use hyperswitch_domain_models::mandates::CommonMandateReference;
#[cfg(all(feature = "v2", feature = "payment_methods_v2"))]
use hyperswitch_domain_models::payment_method_data;
use hyperswitch_domain_models::payments::{payment_attempt::PaymentAttempt, PaymentIntent};
use masking::{PeekInterface, Secret};
use router_env::{instrument, tracing};
use time::Duration;

use super::{
    errors::{RouterResponse, StorageErrorExt},
    pm_auth,
};
#[cfg(all(feature = "v2", feature = "payment_methods_v2"))]
use crate::{
    configs::settings,
    core::{payment_methods::transformers as pm_transforms, payments as payments_core},
    headers, logger,
    routes::{self, payment_methods as pm_routes},
    services::encryption,
    types::{
        api::{self, payment_methods::PaymentMethodCreateExt},
        domain::types as domain_types,
        payment_methods as pm_types,
        storage::{ephemeral_key, PaymentMethodListContext},
        transformers::{ForeignFrom, ForeignTryFrom},
    },
    utils::ext_traits::OptionExt,
};
use crate::{
    consts,
    core::{
        errors::{self, RouterResult},
        payments::helpers as payment_helpers,
    },
    routes::{app::StorageInterface, SessionState},
    services,
    types::{
        domain,
        storage::{self, enums as storage_enums},
    },
};

const PAYMENT_METHOD_STATUS_UPDATE_TASK: &str = "PAYMENT_METHOD_STATUS_UPDATE";
const PAYMENT_METHOD_STATUS_TAG: &str = "PAYMENT_METHOD_STATUS";

#[instrument(skip_all)]
pub async fn retrieve_payment_method_core(
    pm_data: &Option<domain::PaymentMethodData>,
    state: &SessionState,
    payment_intent: &PaymentIntent,
    payment_attempt: &PaymentAttempt,
    merchant_key_store: &domain::MerchantKeyStore,
    business_profile: Option<&domain::Profile>,
) -> RouterResult<(Option<domain::PaymentMethodData>, Option<String>)> {
    match pm_data {
        pm_opt @ Some(pm @ domain::PaymentMethodData::Card(_)) => {
            let payment_token = payment_helpers::store_payment_method_data_in_vault(
                state,
                payment_attempt,
                payment_intent,
                enums::PaymentMethod::Card,
                pm,
                merchant_key_store,
                business_profile,
            )
            .await?;
            Ok((pm_opt.to_owned(), payment_token))
        }
        pm_opt @ Some(pm @ domain::PaymentMethodData::BankDebit(_)) => {
            let payment_token = payment_helpers::store_payment_method_data_in_vault(
                state,
                payment_attempt,
                payment_intent,
                enums::PaymentMethod::BankDebit,
                pm,
                merchant_key_store,
                business_profile,
            )
            .await?;

            Ok((pm_opt.to_owned(), payment_token))
        }
        pm @ Some(domain::PaymentMethodData::PayLater(_)) => Ok((pm.to_owned(), None)),
        pm @ Some(domain::PaymentMethodData::Crypto(_)) => Ok((pm.to_owned(), None)),
        pm @ Some(domain::PaymentMethodData::Upi(_)) => Ok((pm.to_owned(), None)),
        pm @ Some(domain::PaymentMethodData::Voucher(_)) => Ok((pm.to_owned(), None)),
        pm @ Some(domain::PaymentMethodData::Reward) => Ok((pm.to_owned(), None)),
        pm @ Some(domain::PaymentMethodData::RealTimePayment(_)) => Ok((pm.to_owned(), None)),
        pm @ Some(domain::PaymentMethodData::CardRedirect(_)) => Ok((pm.to_owned(), None)),
        pm @ Some(domain::PaymentMethodData::GiftCard(_)) => Ok((pm.to_owned(), None)),
        pm @ Some(domain::PaymentMethodData::OpenBanking(_)) => Ok((pm.to_owned(), None)),
        pm @ Some(domain::PaymentMethodData::MobilePayment(_)) => Ok((pm.to_owned(), None)),
        pm @ Some(domain::PaymentMethodData::NetworkToken(_)) => Ok((pm.to_owned(), None)),
        pm_opt @ Some(pm @ domain::PaymentMethodData::BankTransfer(_)) => {
            let payment_token = payment_helpers::store_payment_method_data_in_vault(
                state,
                payment_attempt,
                payment_intent,
                enums::PaymentMethod::BankTransfer,
                pm,
                merchant_key_store,
                business_profile,
            )
            .await?;

            Ok((pm_opt.to_owned(), payment_token))
        }
        pm_opt @ Some(pm @ domain::PaymentMethodData::Wallet(_)) => {
            let payment_token = payment_helpers::store_payment_method_data_in_vault(
                state,
                payment_attempt,
                payment_intent,
                enums::PaymentMethod::Wallet,
                pm,
                merchant_key_store,
                business_profile,
            )
            .await?;

            Ok((pm_opt.to_owned(), payment_token))
        }
        pm_opt @ Some(pm @ domain::PaymentMethodData::BankRedirect(_)) => {
            let payment_token = payment_helpers::store_payment_method_data_in_vault(
                state,
                payment_attempt,
                payment_intent,
                enums::PaymentMethod::BankRedirect,
                pm,
                merchant_key_store,
                business_profile,
            )
            .await?;

            Ok((pm_opt.to_owned(), payment_token))
        }
        _ => Ok((None, None)),
    }
}

pub async fn initiate_pm_collect_link(
    state: SessionState,
    merchant_account: domain::MerchantAccount,
    key_store: domain::MerchantKeyStore,
    req: payment_methods::PaymentMethodCollectLinkRequest,
) -> RouterResponse<payment_methods::PaymentMethodCollectLinkResponse> {
    // Validate request and initiate flow
    let pm_collect_link_data =
        validator::validate_request_and_initiate_payment_method_collect_link(
            &state,
            &merchant_account,
            &key_store,
            &req,
        )
        .await?;

    // Create DB entries
    let pm_collect_link = create_pm_collect_db_entry(
        &state,
        &merchant_account,
        &pm_collect_link_data,
        req.return_url.clone(),
    )
    .await?;
    let customer_id = id_type::CustomerId::try_from(Cow::from(pm_collect_link.primary_reference))
        .change_context(errors::ApiErrorResponse::InvalidDataValue {
        field_name: "customer_id",
    })?;

    // Return response
    let url = pm_collect_link.url.peek();
    let response = payment_methods::PaymentMethodCollectLinkResponse {
        pm_collect_link_id: pm_collect_link.link_id,
        customer_id,
        expiry: pm_collect_link.expiry,
        link: url::Url::parse(url)
            .change_context(errors::ApiErrorResponse::InternalServerError)
            .attach_printable_lazy(|| {
                format!("Failed to parse the payment method collect link - {}", url)
            })?
            .into(),
        return_url: pm_collect_link.return_url,
        ui_config: pm_collect_link.link_data.ui_config,
        enabled_payment_methods: pm_collect_link.link_data.enabled_payment_methods,
    };
    Ok(services::ApplicationResponse::Json(response))
}

pub async fn create_pm_collect_db_entry(
    state: &SessionState,
    merchant_account: &domain::MerchantAccount,
    pm_collect_link_data: &PaymentMethodCollectLinkData,
    return_url: Option<String>,
) -> RouterResult<PaymentMethodCollectLink> {
    let db: &dyn StorageInterface = &*state.store;

    let link_data = serde_json::to_value(pm_collect_link_data)
        .map_err(|_| report!(errors::ApiErrorResponse::InternalServerError))
        .attach_printable("Failed to convert PaymentMethodCollectLinkData to Value")?;

    let pm_collect_link = GenericLinkNew {
        link_id: pm_collect_link_data.pm_collect_link_id.to_string(),
        primary_reference: pm_collect_link_data
            .customer_id
            .get_string_repr()
            .to_string(),
        merchant_id: merchant_account.get_id().to_owned(),
        link_type: common_enums::GenericLinkType::PaymentMethodCollect,
        link_data,
        url: pm_collect_link_data.link.clone(),
        return_url,
        expiry: common_utils::date_time::now()
            + Duration::seconds(pm_collect_link_data.session_expiry.into()),
        ..Default::default()
    };

    db.insert_pm_collect_link(pm_collect_link)
        .await
        .to_duplicate_response(errors::ApiErrorResponse::GenericDuplicateError {
            message: "payment method collect link already exists".to_string(),
        })
}

#[cfg(all(feature = "v2", feature = "customer_v2"))]
pub async fn render_pm_collect_link(
    _state: SessionState,
    _merchant_account: domain::MerchantAccount,
    _key_store: domain::MerchantKeyStore,
    _req: payment_methods::PaymentMethodCollectLinkRenderRequest,
) -> RouterResponse<services::GenericLinkFormData> {
    todo!()
}

#[cfg(all(any(feature = "v1", feature = "v2"), not(feature = "customer_v2")))]
pub async fn render_pm_collect_link(
    state: SessionState,
    merchant_account: domain::MerchantAccount,
    key_store: domain::MerchantKeyStore,
    req: payment_methods::PaymentMethodCollectLinkRenderRequest,
) -> RouterResponse<services::GenericLinkFormData> {
    let db: &dyn StorageInterface = &*state.store;

    // Fetch pm collect link
    let pm_collect_link = db
        .find_pm_collect_link_by_link_id(&req.pm_collect_link_id)
        .await
        .to_not_found_response(errors::ApiErrorResponse::GenericNotFoundError {
            message: "payment method collect link not found".to_string(),
        })?;

    // Check status and return form data accordingly
    let has_expired = common_utils::date_time::now() > pm_collect_link.expiry;
    let status = pm_collect_link.link_status;
    let link_data = pm_collect_link.link_data;
    let default_config = &state.conf.generic_link.payment_method_collect;
    let default_ui_config = default_config.ui_config.clone();
    let ui_config_data = common_utils::link_utils::GenericLinkUiConfigFormData {
        merchant_name: link_data
            .ui_config
            .merchant_name
            .unwrap_or(default_ui_config.merchant_name),
        logo: link_data.ui_config.logo.unwrap_or(default_ui_config.logo),
        theme: link_data
            .ui_config
            .theme
            .clone()
            .unwrap_or(default_ui_config.theme.clone()),
    };
    match status {
        common_utils::link_utils::PaymentMethodCollectStatus::Initiated => {
            // if expired, send back expired status page
            if has_expired {
                let expired_link_data = services::GenericExpiredLinkData {
                    title: "Payment collect link has expired".to_string(),
                    message: "This payment collect link has expired.".to_string(),
                    theme: link_data.ui_config.theme.unwrap_or(default_ui_config.theme),
                };
                Ok(services::ApplicationResponse::GenericLinkForm(Box::new(
                    GenericLinks {
                        allowed_domains: HashSet::from([]),
                        data: GenericLinksData::ExpiredLink(expired_link_data),
                        locale: DEFAULT_LOCALE.to_string(),
                    },
                )))

            // else, send back form link
            } else {
                let customer_id = id_type::CustomerId::try_from(Cow::from(
                    pm_collect_link.primary_reference.clone(),
                ))
                .change_context(errors::ApiErrorResponse::InvalidDataValue {
                    field_name: "customer_id",
                })?;
                // Fetch customer

                let customer = db
                    .find_customer_by_customer_id_merchant_id(
                        &(&state).into(),
                        &customer_id,
                        &req.merchant_id,
                        &key_store,
                        merchant_account.storage_scheme,
                    )
                    .await
                    .change_context(errors::ApiErrorResponse::InvalidRequestData {
                        message: format!(
                            "Customer [{}] not found for link_id - {}",
                            pm_collect_link.primary_reference, pm_collect_link.link_id
                        ),
                    })
                    .attach_printable(format!(
                        "customer [{}] not found",
                        pm_collect_link.primary_reference
                    ))?;

                let js_data = payment_methods::PaymentMethodCollectLinkDetails {
                    publishable_key: Secret::new(merchant_account.publishable_key),
                    client_secret: link_data.client_secret.clone(),
                    pm_collect_link_id: pm_collect_link.link_id,
                    customer_id: customer.customer_id,
                    session_expiry: pm_collect_link.expiry,
                    return_url: pm_collect_link.return_url,
                    ui_config: ui_config_data,
                    enabled_payment_methods: link_data.enabled_payment_methods,
                };

                let serialized_css_content = String::new();

                let serialized_js_content = format!(
                    "window.__PM_COLLECT_DETAILS = {}",
                    js_data
                        .encode_to_string_of_json()
                        .change_context(errors::ApiErrorResponse::InternalServerError)
                        .attach_printable("Failed to serialize PaymentMethodCollectLinkDetails")?
                );

                let generic_form_data = services::GenericLinkFormData {
                    js_data: serialized_js_content,
                    css_data: serialized_css_content,
                    sdk_url: default_config.sdk_url.to_string(),
                    html_meta_tags: String::new(),
                };
                Ok(services::ApplicationResponse::GenericLinkForm(Box::new(
                    GenericLinks {
                        allowed_domains: HashSet::from([]),
                        data: GenericLinksData::PaymentMethodCollect(generic_form_data),
                        locale: DEFAULT_LOCALE.to_string(),
                    },
                )))
            }
        }

        // Send back status page
        status => {
            let js_data = payment_methods::PaymentMethodCollectLinkStatusDetails {
                pm_collect_link_id: pm_collect_link.link_id,
                customer_id: link_data.customer_id,
                session_expiry: pm_collect_link.expiry,
                return_url: pm_collect_link
                    .return_url
                    .as_ref()
                    .map(|url| url::Url::parse(url))
                    .transpose()
                    .change_context(errors::ApiErrorResponse::InternalServerError)
                    .attach_printable(
                        "Failed to parse return URL for payment method collect's status link",
                    )?,
                ui_config: ui_config_data,
                status,
            };

            let serialized_css_content = String::new();

            let serialized_js_content = format!(
                "window.__PM_COLLECT_DETAILS = {}",
                js_data
                    .encode_to_string_of_json()
                    .change_context(errors::ApiErrorResponse::InternalServerError)
                    .attach_printable(
                        "Failed to serialize PaymentMethodCollectLinkStatusDetails"
                    )?
            );

            let generic_status_data = services::GenericLinkStatusData {
                js_data: serialized_js_content,
                css_data: serialized_css_content,
            };
            Ok(services::ApplicationResponse::GenericLinkForm(Box::new(
                GenericLinks {
                    allowed_domains: HashSet::from([]),
                    data: GenericLinksData::PaymentMethodCollectStatus(generic_status_data),
                    locale: DEFAULT_LOCALE.to_string(),
                },
            )))
        }
    }
}

fn generate_task_id_for_payment_method_status_update_workflow(
    key_id: &str,
    runner: storage::ProcessTrackerRunner,
    task: &str,
) -> String {
    format!("{runner}_{task}_{key_id}")
}

#[cfg(all(
    any(feature = "v1", feature = "v2"),
    not(feature = "payment_methods_v2")
))]
pub async fn add_payment_method_status_update_task(
    db: &dyn StorageInterface,
    payment_method: &domain::PaymentMethod,
    prev_status: enums::PaymentMethodStatus,
    curr_status: enums::PaymentMethodStatus,
    merchant_id: &id_type::MerchantId,
) -> Result<(), errors::ProcessTrackerError> {
    let created_at = payment_method.created_at;
    let schedule_time =
        created_at.saturating_add(Duration::seconds(consts::DEFAULT_SESSION_EXPIRY));

    let tracking_data = storage::PaymentMethodStatusTrackingData {
        payment_method_id: payment_method.get_id().clone(),
        prev_status,
        curr_status,
        merchant_id: merchant_id.to_owned(),
    };

    let runner = storage::ProcessTrackerRunner::PaymentMethodStatusUpdateWorkflow;
    let task = PAYMENT_METHOD_STATUS_UPDATE_TASK;
    let tag = [PAYMENT_METHOD_STATUS_TAG];

    let process_tracker_id = generate_task_id_for_payment_method_status_update_workflow(
        payment_method.get_id().as_str(),
        runner,
        task,
    );
    let process_tracker_entry = storage::ProcessTrackerNew::new(
        process_tracker_id,
        task,
        runner,
        tag,
        tracking_data,
        schedule_time,
    )
    .change_context(errors::ApiErrorResponse::InternalServerError)
    .attach_printable("Failed to construct PAYMENT_METHOD_STATUS_UPDATE process tracker task")?;

    db
        .insert_process(process_tracker_entry)
        .await
        .change_context(errors::ApiErrorResponse::InternalServerError)
        .attach_printable_lazy(|| {
            format!(
                "Failed while inserting PAYMENT_METHOD_STATUS_UPDATE reminder to process_tracker for payment_method_id: {}",
                payment_method.get_id().clone()
            )
        })?;

    Ok(())
}

#[cfg(feature = "v2")]
#[allow(clippy::too_many_arguments)]
#[instrument(skip_all)]
pub async fn retrieve_payment_method_with_token(
    _state: &SessionState,
    _merchant_key_store: &domain::MerchantKeyStore,
    _token_data: &storage::PaymentTokenData,
    _payment_intent: &PaymentIntent,
    _card_token_data: Option<&domain::CardToken>,
    _customer: &Option<domain::Customer>,
    _storage_scheme: common_enums::enums::MerchantStorageScheme,
    _mandate_id: Option<api_models::payments::MandateIds>,
    _payment_method_info: Option<domain::PaymentMethod>,
    _business_profile: &domain::Profile,
) -> RouterResult<storage::PaymentMethodDataWithId> {
    todo!()
}

#[cfg(all(
    any(feature = "v1", feature = "v2"),
    not(feature = "payment_methods_v2")
))]
#[instrument(skip_all)]
#[allow(clippy::too_many_arguments)]
pub async fn retrieve_payment_method_with_token(
    state: &SessionState,
    merchant_key_store: &domain::MerchantKeyStore,
    token_data: &storage::PaymentTokenData,
    payment_intent: &PaymentIntent,
    payment_attempt: &PaymentAttempt,
    card_token_data: Option<&domain::CardToken>,
    customer: &Option<domain::Customer>,
    storage_scheme: common_enums::enums::MerchantStorageScheme,
    mandate_id: Option<api_models::payments::MandateIds>,
    payment_method_info: Option<domain::PaymentMethod>,
    business_profile: &domain::Profile,
) -> RouterResult<storage::PaymentMethodDataWithId> {
    let token = match token_data {
        storage::PaymentTokenData::TemporaryGeneric(generic_token) => {
            payment_helpers::retrieve_payment_method_with_temporary_token(
                state,
                &generic_token.token,
                payment_intent,
                payment_attempt,
                merchant_key_store,
                card_token_data,
            )
            .await?
            .map(
                |(payment_method_data, payment_method)| storage::PaymentMethodDataWithId {
                    payment_method_data: Some(payment_method_data),
                    payment_method: Some(payment_method),
                    payment_method_id: None,
                },
            )
            .unwrap_or_default()
        }

        storage::PaymentTokenData::Temporary(generic_token) => {
            payment_helpers::retrieve_payment_method_with_temporary_token(
                state,
                &generic_token.token,
                payment_intent,
                payment_attempt,
                merchant_key_store,
                card_token_data,
            )
            .await?
            .map(
                |(payment_method_data, payment_method)| storage::PaymentMethodDataWithId {
                    payment_method_data: Some(payment_method_data),
                    payment_method: Some(payment_method),
                    payment_method_id: None,
                },
            )
            .unwrap_or_default()
        }

        storage::PaymentTokenData::Permanent(card_token) => {
            payment_helpers::retrieve_card_with_permanent_token(
                state,
                card_token.locker_id.as_ref().unwrap_or(&card_token.token),
                card_token
                    .payment_method_id
                    .as_ref()
                    .unwrap_or(&card_token.token),
                payment_intent,
                card_token_data,
                merchant_key_store,
                storage_scheme,
                mandate_id,
                payment_method_info,
                business_profile,
                payment_attempt.connector.clone(),
            )
            .await
            .map(|card| Some((card, enums::PaymentMethod::Card)))?
            .map(
                |(payment_method_data, payment_method)| storage::PaymentMethodDataWithId {
                    payment_method_data: Some(payment_method_data),
                    payment_method: Some(payment_method),
                    payment_method_id: Some(
                        card_token
                            .payment_method_id
                            .as_ref()
                            .unwrap_or(&card_token.token)
                            .to_string(),
                    ),
                },
            )
            .unwrap_or_default()
        }

        storage::PaymentTokenData::PermanentCard(card_token) => {
            payment_helpers::retrieve_card_with_permanent_token(
                state,
                card_token.locker_id.as_ref().unwrap_or(&card_token.token),
                card_token
                    .payment_method_id
                    .as_ref()
                    .unwrap_or(&card_token.token),
                payment_intent,
                card_token_data,
                merchant_key_store,
                storage_scheme,
                mandate_id,
                payment_method_info,
                business_profile,
                payment_attempt.connector.clone(),
            )
            .await
            .map(|card| Some((card, enums::PaymentMethod::Card)))?
            .map(
                |(payment_method_data, payment_method)| storage::PaymentMethodDataWithId {
                    payment_method_data: Some(payment_method_data),
                    payment_method: Some(payment_method),
                    payment_method_id: Some(
                        card_token
                            .payment_method_id
                            .as_ref()
                            .unwrap_or(&card_token.token)
                            .to_string(),
                    ),
                },
            )
            .unwrap_or_default()
        }

        storage::PaymentTokenData::AuthBankDebit(auth_token) => {
            pm_auth::retrieve_payment_method_from_auth_service(
                state,
                merchant_key_store,
                auth_token,
                payment_intent,
                customer,
            )
            .await?
            .map(
                |(payment_method_data, payment_method)| storage::PaymentMethodDataWithId {
                    payment_method_data: Some(payment_method_data),
                    payment_method: Some(payment_method),
                    payment_method_id: None,
                },
            )
            .unwrap_or_default()
        }

        storage::PaymentTokenData::WalletToken(_) => storage::PaymentMethodDataWithId {
            payment_method: None,
            payment_method_data: None,
            payment_method_id: None,
        },
    };
    Ok(token)
}

#[cfg(all(feature = "v2", feature = "payment_methods_v2"))]
#[instrument(skip_all)]
pub(crate) fn get_payment_method_create_request(
    payment_method_data: &api_models::payments::PaymentMethodData,
    payment_method_type: storage_enums::PaymentMethod,
    payment_method_subtype: storage_enums::PaymentMethodType,
    customer_id: id_type::GlobalCustomerId,
    billing_address: Option<&api_models::payments::Address>,
    payment_method_session: Option<&domain::payment_methods::PaymentMethodSession>,
) -> RouterResult<payment_methods::PaymentMethodCreate> {
    match payment_method_data {
<<<<<<< HEAD
        Some(pm_data) => match payment_method_type {
            Some(payment_method_type) => match pm_data {
                domain::PaymentMethodData::Card(card) => {
                    let card_detail = payment_methods::CardDetail {
                        card_number: card.card_number.clone(),
                        card_exp_month: card.card_exp_month.clone(),
                        card_exp_year: card.card_exp_year.clone(),
                        card_holder_name: billing_name
                            .map(|name| {
                                common_utils::types::NameType::try_from(name).map_err(|_| {
                                    errors::ApiErrorResponse::InvalidDataValue {
                                        field_name: "card_holder_name",
                                    }
                                })
                            })
                            .transpose()?,
                        nick_name: card.nick_name.clone(),
                        card_issuing_country: card
                            .card_issuing_country
                            .as_ref()
                            .map(|c| api_enums::CountryAlpha2::from_str(c))
                            .transpose()
                            .ok()
                            .flatten(),
                        card_network: card.card_network.clone(),
                        card_issuer: card.card_issuer.clone(),
                        card_type: card
                            .card_type
                            .as_ref()
                            .map(|c| payment_methods::CardType::from_str(c))
                            .transpose()
                            .ok()
                            .flatten(),
                    };
                    let payment_method_request = payment_methods::PaymentMethodCreate {
                        payment_method_type,
                        payment_method_subtype: payment_method_subtype
                            .get_required_value("payment_method_subtype")
                            .change_context(errors::ApiErrorResponse::MissingRequiredField {
                                field_name: "payment_method_data",
                            })?,
                        metadata: None,
                        customer_id: customer_id
                            .clone()
                            .get_required_value("customer_id")
                            .change_context(errors::ApiErrorResponse::MissingRequiredField {
                                field_name: "customer_id",
                            })?,
                        payment_method_data: payment_methods::PaymentMethodCreateData::Card(
                            card_detail,
                        ),
                        billing: None,
                        network_tokenization: None,
                    };
                    Ok(payment_method_request)
                }
                _ => Err(report!(errors::ApiErrorResponse::MissingRequiredField {
                    field_name: "payment_method_data"
                })
                .attach_printable("Payment method data is incorrect")),
            },
            None => Err(report!(errors::ApiErrorResponse::MissingRequiredField {
                field_name: "payment_method_type"
            })
            .attach_printable("PaymentMethodType Required")),
        },
        None => Err(report!(errors::ApiErrorResponse::MissingRequiredField {
            field_name: "payment_method_data"
=======
        api_models::payments::PaymentMethodData::Card(card) => {
            let card_detail = payment_methods::CardDetail {
                card_number: card.card_number.clone(),
                card_exp_month: card.card_exp_month.clone(),
                card_exp_year: card.card_exp_year.clone(),
                card_holder_name: card.card_holder_name.clone(),
                nick_name: card.nick_name.clone(),
                card_issuing_country: card
                    .card_issuing_country
                    .as_ref()
                    .map(|c| api_enums::CountryAlpha2::from_str(c))
                    .transpose()
                    .ok()
                    .flatten(),
                card_network: card.card_network.clone(),
                card_issuer: card.card_issuer.clone(),
                card_type: card
                    .card_type
                    .as_ref()
                    .map(|c| payment_methods::CardType::from_str(c))
                    .transpose()
                    .ok()
                    .flatten(),
                card_cvc: Some(card.card_cvc.clone()),
            };
            let payment_method_request = payment_methods::PaymentMethodCreate {
                payment_method_type,
                payment_method_subtype,
                metadata: None,
                customer_id: customer_id.clone(),
                payment_method_data: payment_methods::PaymentMethodCreateData::Card(card_detail),
                billing: billing_address.map(ToOwned::to_owned),
                psp_tokenization: payment_method_session
                    .and_then(|pm_session| pm_session.psp_tokenization.clone()),
                network_tokenization: payment_method_session
                    .and_then(|pm_session| pm_session.network_tokenization.clone()),
            };
            Ok(payment_method_request)
        }
        _ => Err(report!(errors::ApiErrorResponse::UnprocessableEntity {
            message: "only card payment methods are supported for tokenization".to_string()
>>>>>>> b71571d1
        })
        .attach_printable("Payment method data is incorrect")),
    }
}

#[cfg(all(
    any(feature = "v1", feature = "v2"),
    not(feature = "payment_methods_v2")
))]
#[instrument(skip_all)]
pub(crate) async fn get_payment_method_create_request(
    payment_method_data: Option<&domain::PaymentMethodData>,
    payment_method: Option<storage_enums::PaymentMethod>,
    payment_method_type: Option<storage_enums::PaymentMethodType>,
    customer_id: &Option<id_type::CustomerId>,
    billing_name: Option<Secret<String>>,
    payment_method_billing_address: Option<&hyperswitch_domain_models::address::Address>,
) -> RouterResult<payment_methods::PaymentMethodCreate> {
    match payment_method_data {
        Some(pm_data) => match payment_method {
            Some(payment_method) => match pm_data {
                domain::PaymentMethodData::Card(card) => {
                    let card_detail = payment_methods::CardDetail {
                        card_number: card.card_number.clone(),
                        card_exp_month: card.card_exp_month.clone(),
                        card_exp_year: card.card_exp_year.clone(),
                        card_holder_name: billing_name
                            .map(|name| {
                                common_utils::types::NameType::try_from(name).map_err(|_| {
                                    errors::ApiErrorResponse::InvalidDataValue {
                                        field_name: "card_holder_name",
                                    }
                                })
                            })
                            .transpose()?,
                        nick_name: card.nick_name.clone(),
                        card_issuing_country: card.card_issuing_country.clone(),
                        card_network: card.card_network.clone(),
                        card_issuer: card.card_issuer.clone(),
                        card_type: card.card_type.clone(),
                    };
                    let payment_method_request = payment_methods::PaymentMethodCreate {
                        payment_method: Some(payment_method),
                        payment_method_type,
                        payment_method_issuer: card.card_issuer.clone(),
                        payment_method_issuer_code: None,
                        #[cfg(feature = "payouts")]
                        bank_transfer: None,
                        #[cfg(feature = "payouts")]
                        wallet: None,
                        card: Some(card_detail),
                        metadata: None,
                        customer_id: customer_id.clone(),
                        card_network: card
                            .card_network
                            .as_ref()
                            .map(|card_network| card_network.to_string()),
                        client_secret: None,
                        payment_method_data: None,
                        //TODO: why are we using api model in router internally
                        billing: payment_method_billing_address.cloned().map(From::from),
                        connector_mandate_details: None,
                        network_transaction_id: None,
                    };
                    Ok(payment_method_request)
                }
                _ => {
                    let payment_method_request = payment_methods::PaymentMethodCreate {
                        payment_method: Some(payment_method),
                        payment_method_type,
                        payment_method_issuer: None,
                        payment_method_issuer_code: None,
                        #[cfg(feature = "payouts")]
                        bank_transfer: None,
                        #[cfg(feature = "payouts")]
                        wallet: None,
                        card: None,
                        metadata: None,
                        customer_id: customer_id.clone(),
                        card_network: None,
                        client_secret: None,
                        payment_method_data: None,
                        billing: None,
                        connector_mandate_details: None,
                        network_transaction_id: None,
                    };

                    Ok(payment_method_request)
                }
            },
            None => Err(report!(errors::ApiErrorResponse::MissingRequiredField {
                field_name: "payment_method_type"
            })
            .attach_printable("PaymentMethodType Required")),
        },
        None => Err(report!(errors::ApiErrorResponse::MissingRequiredField {
            field_name: "payment_method_data"
        })
        .attach_printable("PaymentMethodData required Or Card is already saved")),
    }
}

#[cfg(all(feature = "v2", feature = "payment_methods_v2"))]
#[instrument(skip_all)]
pub async fn create_payment_method(
    state: &SessionState,
    request_state: &routes::app::ReqState,
    req: api::PaymentMethodCreate,
    merchant_account: &domain::MerchantAccount,
    key_store: &domain::MerchantKeyStore,
    profile: &domain::Profile,
) -> RouterResponse<api::PaymentMethodResponse> {
    let response = create_payment_method_core(
        state,
        request_state,
        req,
        merchant_account,
        key_store,
        profile,
    )
    .await?;

    Ok(services::ApplicationResponse::Json(response))
}

#[cfg(all(feature = "v2", feature = "payment_methods_v2"))]
#[instrument(skip_all)]
pub async fn create_payment_method_core(
    state: &SessionState,
    _request_state: &routes::app::ReqState,
    req: api::PaymentMethodCreate,
    merchant_account: &domain::MerchantAccount,
    key_store: &domain::MerchantKeyStore,
    profile: &domain::Profile,
) -> RouterResult<api::PaymentMethodResponse> {
    use common_utils::ext_traits::ValueExt;

    req.validate()?;

    let db = &*state.store;
    let merchant_id = merchant_account.get_id();
    let customer_id = req.customer_id.to_owned();
    let key_manager_state = &(state).into();

    db.find_customer_by_global_id(
        key_manager_state,
        &customer_id,
        merchant_account.get_id(),
        key_store,
        merchant_account.storage_scheme,
    )
    .await
    .to_not_found_response(errors::ApiErrorResponse::CustomerNotFound)
    .attach_printable("Customer not found for the payment method")?;

    let payment_method_billing_address = req
        .billing
        .clone()
        .async_map(|billing| cards::create_encrypted_data(key_manager_state, key_store, billing))
        .await
        .transpose()
        .change_context(errors::ApiErrorResponse::InternalServerError)
        .attach_printable("Unable to encrypt Payment method billing address")?
        .map(|encoded_address| {
            encoded_address.deserialize_inner_value(|value| value.parse_value("Address"))
        })
        .transpose()
        .change_context(errors::ApiErrorResponse::InternalServerError)
        .attach_printable("Unable to parse Payment method billing address")?;

    let payment_method_id =
        id_type::GlobalPaymentMethodId::generate(&state.conf.cell_information.id)
            .change_context(errors::ApiErrorResponse::InternalServerError)
            .attach_printable("Unable to generate GlobalPaymentMethodId")?;

    let mut payment_method = create_payment_method_for_intent(
        state,
        req.metadata.clone(),
        &customer_id,
        payment_method_id,
        merchant_id,
        key_store,
        merchant_account.storage_scheme,
        payment_method_billing_address.map(Into::into),
    )
    .await
    .attach_printable("Failed to add Payment method to DB")?;

    let payment_method_data =
        pm_types::PaymentMethodVaultingData::from(req.payment_method_data.clone());

    let payment_method_data =
        populate_bin_details_for_payment_method(state, &payment_method_data).await;

    let vaulting_result = vault_payment_method(
        state,
        &payment_method_data,
        merchant_account,
        key_store,
        None,
        &customer_id,
    )
    .await;

    let network_tokenization_resp = network_tokenize_and_vault_the_pmd(
        state,
        &payment_method_data,
        merchant_account,
        key_store,
        req.network_tokenization.clone(),
        profile.is_network_tokenization_enabled,
        &customer_id,
    )
    .await
    .map_err(|e| {
        services::logger::error!(
            "Failed to network tokenize the payment method for customer: {}. Error: {} ",
            customer_id.get_string_repr(),
            e
        );
    })
    .ok();

    let (response, payment_method) = match vaulting_result {
        Ok((vaulting_resp, fingerprint_id)) => {
            payment_method.set_payment_method_type(req.payment_method_type);
            payment_method.set_payment_method_subtype(req.payment_method_subtype);

            let pm_update = create_pm_additional_data_update(
                Some(&payment_method_data),
                state,
                key_store,
                Some(vaulting_resp.vault_id.get_string_repr().clone()),
                Some(fingerprint_id),
                &payment_method,
                None,
                network_tokenization_resp,
            )
            .await
            .attach_printable("Unable to create Payment method data")?;

            let payment_method = db
                .update_payment_method(
                    &(state.into()),
                    key_store,
                    payment_method,
                    pm_update,
                    merchant_account.storage_scheme,
                )
                .await
                .change_context(errors::ApiErrorResponse::InternalServerError)
                .attach_printable("Failed to update payment method in db")?;

            let resp = pm_transforms::generate_payment_method_response(&payment_method)?;

            Ok((resp, payment_method))
        }
        Err(e) => {
            let pm_update = storage::PaymentMethodUpdate::StatusUpdate {
                status: Some(enums::PaymentMethodStatus::Inactive),
            };

            db.update_payment_method(
                &(state.into()),
                key_store,
                payment_method,
                pm_update,
                merchant_account.storage_scheme,
            )
            .await
            .change_context(errors::ApiErrorResponse::InternalServerError)
            .attach_printable("Failed to update payment method in db")?;

            Err(e)
        }
    }?;

    Ok(response)
}

#[cfg(all(feature = "v2", feature = "payment_methods_v2"))]
#[derive(Clone, Debug)]
pub struct NetworkTokenPaymentMethodDetails {
    network_token_requestor_reference_id: String,
    network_token_locker_id: String,
    network_token_pmd: Encryptable<Secret<serde_json::Value>>,
}

#[cfg(all(feature = "v2", feature = "payment_methods_v2"))]
pub async fn network_tokenize_and_vault_the_pmd(
    state: &SessionState,
    payment_method_data: &pm_types::PaymentMethodVaultingData,
    merchant_account: &domain::MerchantAccount,
    key_store: &domain::MerchantKeyStore,
    network_tokenization: Option<common_types::payment_methods::NetworkTokenization>,
    network_tokenization_enabled_for_profile: bool,
    customer_id: &id_type::GlobalCustomerId,
) -> RouterResult<NetworkTokenPaymentMethodDetails> {
    when(!network_tokenization_enabled_for_profile, || {
        Err(report!(errors::ApiErrorResponse::NotSupported {
            message: "Network Tokenization is not enabled for this payment method".to_string()
        }))
    })?;

    let is_network_tokenization_enabled_for_pm = network_tokenization
        .as_ref()
        .map(|nt| matches!(nt.enable, common_enums::NetworkTokenizationToggle::Enable))
        .unwrap_or(false);

    let card_data = match payment_method_data {
        pm_types::PaymentMethodVaultingData::Card(data)
            if is_network_tokenization_enabled_for_pm =>
        {
            Ok(data)
        }
        _ => Err(report!(errors::ApiErrorResponse::NotSupported {
            message: "Network Tokenization is not supported for this payment method".to_string()
        })),
    }?;

    let (resp, network_token_req_ref_id) =
        network_tokenization::make_card_network_tokenization_request(state, card_data, customer_id)
            .await
            .change_context(errors::ApiErrorResponse::InternalServerError)
            .attach_printable("Failed to generate network token")?;

    let network_token_vaulting_data = pm_types::PaymentMethodVaultingData::NetworkToken(resp);
    let vaulting_resp = vault::add_payment_method_to_vault(
        state,
        merchant_account,
        &network_token_vaulting_data,
        None,
    )
    .await
    .change_context(errors::ApiErrorResponse::InternalServerError)
    .attach_printable("Failed to vault the network token data")?;

    let key_manager_state = &(state).into();
    let network_token = match network_token_vaulting_data {
        pm_types::PaymentMethodVaultingData::Card(card) => {
            payment_method_data::PaymentMethodsData::Card(
                payment_method_data::CardDetailsPaymentMethod::from(card.clone()),
            )
        }
        pm_types::PaymentMethodVaultingData::NetworkToken(network_token) => {
            payment_method_data::PaymentMethodsData::NetworkToken(
                payment_method_data::NetworkTokenDetailsPaymentMethod::from(network_token.clone()),
            )
        }
    };

    let network_token_pmd =
        cards::create_encrypted_data(key_manager_state, key_store, network_token)
            .await
            .change_context(errors::ApiErrorResponse::InternalServerError)
            .attach_printable("Unable to encrypt Payment method data")?;

    Ok(NetworkTokenPaymentMethodDetails {
        network_token_requestor_reference_id: network_token_req_ref_id,
        network_token_locker_id: vaulting_resp.vault_id.get_string_repr().clone(),
        network_token_pmd,
    })
}

#[cfg(all(feature = "v2", feature = "payment_methods_v2"))]
pub async fn populate_bin_details_for_payment_method(
    state: &SessionState,
    payment_method_data: &pm_types::PaymentMethodVaultingData,
) -> pm_types::PaymentMethodVaultingData {
    match payment_method_data {
        pm_types::PaymentMethodVaultingData::Card(card) => {
            let card_isin = card.card_number.get_card_isin();

            if card.card_issuer.is_some()
                && card.card_network.is_some()
                && card.card_type.is_some()
                && card.card_issuing_country.is_some()
            {
                pm_types::PaymentMethodVaultingData::Card(card.clone())
            } else {
                let card_info = state
                    .store
                    .get_card_info(&card_isin)
                    .await
                    .map_err(|error| services::logger::error!(card_info_error=?error))
                    .ok()
                    .flatten();

                pm_types::PaymentMethodVaultingData::Card(payment_methods::CardDetail {
                    card_number: card.card_number.clone(),
                    card_exp_month: card.card_exp_month.clone(),
                    card_exp_year: card.card_exp_year.clone(),
                    card_holder_name: card.card_holder_name.clone(),
                    nick_name: card.nick_name.clone(),
                    card_issuing_country: card_info.as_ref().and_then(|val| {
                        val.card_issuing_country
                            .as_ref()
                            .map(|c| api_enums::CountryAlpha2::from_str(c))
                            .transpose()
                            .ok()
                            .flatten()
                    }),
                    card_network: card_info.as_ref().and_then(|val| val.card_network.clone()),
                    card_issuer: card_info.as_ref().and_then(|val| val.card_issuer.clone()),
                    card_type: card_info.as_ref().and_then(|val| {
                        val.card_type
                            .as_ref()
                            .map(|c| payment_methods::CardType::from_str(c))
                            .transpose()
                            .ok()
                            .flatten()
                    }),
                    card_cvc: card.card_cvc.clone(),
                })
            }
        }
        _ => payment_method_data.clone(),
    }
}

#[cfg(all(feature = "v2", feature = "payment_methods_v2"))]
#[instrument(skip_all)]
pub async fn payment_method_intent_create(
    state: &SessionState,
    req: api::PaymentMethodIntentCreate,
    merchant_account: &domain::MerchantAccount,
    key_store: &domain::MerchantKeyStore,
) -> RouterResponse<api::PaymentMethodResponse> {
    let db = &*state.store;
    let merchant_id = merchant_account.get_id();
    let customer_id = req.customer_id.to_owned();
    let key_manager_state = &(state).into();

    db.find_customer_by_global_id(
        key_manager_state,
        &customer_id,
        merchant_account.get_id(),
        key_store,
        merchant_account.storage_scheme,
    )
    .await
    .to_not_found_response(errors::ApiErrorResponse::CustomerNotFound)
    .attach_printable("Customer not found for the payment method")?;

    let payment_method_billing_address = req
        .billing
        .clone()
        .async_map(|billing| cards::create_encrypted_data(key_manager_state, key_store, billing))
        .await
        .transpose()
        .change_context(errors::ApiErrorResponse::InternalServerError)
        .attach_printable("Unable to encrypt Payment method billing address")?
        .map(|encoded_address| {
            encoded_address.deserialize_inner_value(|value| value.parse_value("Address"))
        })
        .transpose()
        .change_context(errors::ApiErrorResponse::InternalServerError)
        .attach_printable("Unable to parse Payment method billing address")?;

    // create pm entry

    let payment_method_id =
        id_type::GlobalPaymentMethodId::generate(&state.conf.cell_information.id)
            .change_context(errors::ApiErrorResponse::InternalServerError)
            .attach_printable("Unable to generate GlobalPaymentMethodId")?;

    let payment_method = create_payment_method_for_intent(
        state,
        req.metadata.clone(),
        &customer_id,
        payment_method_id,
        merchant_id,
        key_store,
        merchant_account.storage_scheme,
        payment_method_billing_address.map(Into::into),
    )
    .await
    .attach_printable("Failed to add Payment method to DB")?;

    let resp = pm_transforms::generate_payment_method_response(&payment_method)?;

    Ok(services::ApplicationResponse::Json(resp))
}

#[cfg(feature = "v2")]
trait PerformFilteringOnEnabledPaymentMethods {
    fn perform_filtering(self) -> FilteredPaymentMethodsEnabled;
}

#[cfg(feature = "v2")]
impl PerformFilteringOnEnabledPaymentMethods
    for hyperswitch_domain_models::merchant_connector_account::FlattenedPaymentMethodsEnabled
{
    fn perform_filtering(self) -> FilteredPaymentMethodsEnabled {
        FilteredPaymentMethodsEnabled(self.payment_methods_enabled)
    }
}

#[cfg(all(feature = "v2", feature = "payment_methods_v2"))]
#[instrument(skip_all)]
pub async fn list_payment_methods_for_session(
    state: SessionState,
    merchant_account: domain::MerchantAccount,
    key_store: domain::MerchantKeyStore,
    profile: domain::Profile,
    payment_method_session_id: id_type::GlobalPaymentMethodSessionId,
) -> RouterResponse<api::PaymentMethodListResponse> {
    let key_manager_state = &(&state).into();

    let db = &*state.store;

    let payment_method_session = db
        .get_payment_methods_session(key_manager_state, &key_store, &payment_method_session_id)
        .await
        .change_context(errors::ApiErrorResponse::PaymentMethodNotFound)
        .attach_printable("Unable to find payment method")?;

    let payment_connector_accounts = db
        .list_enabled_connector_accounts_by_profile_id(
            key_manager_state,
            profile.get_id(),
            &key_store,
            common_enums::ConnectorType::PaymentProcessor,
        )
        .await
        .change_context(errors::ApiErrorResponse::InternalServerError)
        .attach_printable("error when fetching merchant connector accounts")?;

    let customer_payment_methods = list_customer_payment_method_core(
        &state,
        &merchant_account,
        &key_store,
        &payment_method_session.customer_id,
    )
    .await?;

    let response =
        hyperswitch_domain_models::merchant_connector_account::FlattenedPaymentMethodsEnabled::from_payment_connectors_list(payment_connector_accounts)
            .perform_filtering()
            .get_required_fields(RequiredFieldsInput::new(state.conf.required_fields.clone()))
            .generate_response(customer_payment_methods.customer_payment_methods);

    Ok(hyperswitch_domain_models::api::ApplicationResponse::Json(
        response,
    ))
}

#[cfg(all(feature = "v2", feature = "olap"))]
#[instrument(skip_all)]
pub async fn list_saved_payment_methods_for_customer(
    state: SessionState,
    merchant_account: domain::MerchantAccount,
    key_store: domain::MerchantKeyStore,
    customer_id: id_type::GlobalCustomerId,
) -> RouterResponse<api::CustomerPaymentMethodsListResponse> {
    let customer_payment_methods =
        list_customer_payment_method_core(&state, &merchant_account, &key_store, &customer_id)
            .await?;

    Ok(hyperswitch_domain_models::api::ApplicationResponse::Json(
        customer_payment_methods,
    ))
}

#[cfg(feature = "v2")]
/// Container for the inputs required for the required fields
struct RequiredFieldsInput {
    required_fields_config: settings::RequiredFields,
}

#[cfg(feature = "v2")]
impl RequiredFieldsInput {
    fn new(required_fields_config: settings::RequiredFields) -> Self {
        Self {
            required_fields_config,
        }
    }
}

#[cfg(feature = "v2")]
/// Container for the filtered payment methods
struct FilteredPaymentMethodsEnabled(
    Vec<hyperswitch_domain_models::merchant_connector_account::PaymentMethodsEnabledForConnector>,
);

#[cfg(feature = "v2")]
trait GetRequiredFields {
    fn get_required_fields(
        &self,
        payment_method_enabled: &hyperswitch_domain_models::merchant_connector_account::PaymentMethodsEnabledForConnector,
    ) -> Option<&settings::RequiredFieldFinal>;
}

#[cfg(feature = "v2")]
impl GetRequiredFields for settings::RequiredFields {
    fn get_required_fields(
        &self,
        payment_method_enabled: &hyperswitch_domain_models::merchant_connector_account::PaymentMethodsEnabledForConnector,
    ) -> Option<&settings::RequiredFieldFinal> {
        self.0
            .get(&payment_method_enabled.payment_method)
            .and_then(|required_fields_for_payment_method| {
                required_fields_for_payment_method.0.get(
                    &payment_method_enabled
                        .payment_methods_enabled
                        .payment_method_subtype,
                )
            })
            .map(|connector_fields| &connector_fields.fields)
            .and_then(|connector_hashmap| connector_hashmap.get(&payment_method_enabled.connector))
    }
}

#[cfg(feature = "v2")]
impl FilteredPaymentMethodsEnabled {
    fn get_required_fields(
        self,
        input: RequiredFieldsInput,
    ) -> RequiredFieldsForEnabledPaymentMethodTypes {
        let required_fields_config = input.required_fields_config;

        let required_fields_info = self
            .0
            .into_iter()
            .map(|payment_methods_enabled| {
                let required_fields =
                    required_fields_config.get_required_fields(&payment_methods_enabled);

                let required_fields = required_fields
                    .map(|required_fields| {
                        let common_required_fields = required_fields
                            .common
                            .iter()
                            .flatten()
                            .map(ToOwned::to_owned);

                        // Collect mandate required fields because this is for zero auth mandates only
                        let mandate_required_fields = required_fields
                            .mandate
                            .iter()
                            .flatten()
                            .map(ToOwned::to_owned);

                        // Combine both common and mandate required fields
                        common_required_fields
                            .chain(mandate_required_fields)
                            .collect::<Vec<_>>()
                    })
                    .unwrap_or_default();

                RequiredFieldsForEnabledPaymentMethod {
                    required_fields,
                    payment_method_type: payment_methods_enabled.payment_method,
                    payment_method_subtype: payment_methods_enabled
                        .payment_methods_enabled
                        .payment_method_subtype,
                }
            })
            .collect();

        RequiredFieldsForEnabledPaymentMethodTypes(required_fields_info)
    }
}

#[cfg(feature = "v2")]
/// Element container to hold the filtered payment methods with required fields
struct RequiredFieldsForEnabledPaymentMethod {
    required_fields: Vec<payment_methods::RequiredFieldInfo>,
    payment_method_subtype: common_enums::PaymentMethodType,
    payment_method_type: common_enums::PaymentMethod,
}

#[cfg(feature = "v2")]
/// Container to hold the filtered payment methods enabled with required fields
struct RequiredFieldsForEnabledPaymentMethodTypes(Vec<RequiredFieldsForEnabledPaymentMethod>);

#[cfg(feature = "v2")]
impl RequiredFieldsForEnabledPaymentMethodTypes {
    fn generate_response(
        self,
        customer_payment_methods: Vec<payment_methods::CustomerPaymentMethod>,
    ) -> payment_methods::PaymentMethodListResponse {
        let response_payment_methods = self
            .0
            .into_iter()
            .map(
                |payment_methods_enabled| payment_methods::ResponsePaymentMethodTypes {
                    payment_method_type: payment_methods_enabled.payment_method_type,
                    payment_method_subtype: payment_methods_enabled.payment_method_subtype,
                    required_fields: payment_methods_enabled.required_fields,
                    extra_information: None,
                },
            )
            .collect();

        payment_methods::PaymentMethodListResponse {
            payment_methods_enabled: response_payment_methods,
            customer_payment_methods,
        }
    }
}

#[cfg(all(feature = "v2", feature = "payment_methods_v2"))]
#[instrument(skip_all)]
#[allow(clippy::too_many_arguments)]
pub async fn create_payment_method_for_intent(
    state: &SessionState,
    metadata: Option<common_utils::pii::SecretSerdeValue>,
    customer_id: &id_type::GlobalCustomerId,
    payment_method_id: id_type::GlobalPaymentMethodId,
    merchant_id: &id_type::MerchantId,
    key_store: &domain::MerchantKeyStore,
    storage_scheme: enums::MerchantStorageScheme,
    payment_method_billing_address: Option<
        Encryptable<hyperswitch_domain_models::address::Address>,
    >,
) -> errors::CustomResult<domain::PaymentMethod, errors::ApiErrorResponse> {
    let db = &*state.store;

    let current_time = common_utils::date_time::now();

    let response = db
        .insert_payment_method(
            &state.into(),
            key_store,
            domain::PaymentMethod {
                customer_id: customer_id.to_owned(),
                merchant_id: merchant_id.to_owned(),
                id: payment_method_id,
                locker_id: None,
                payment_method_type: None,
                payment_method_subtype: None,
                payment_method_data: None,
                connector_mandate_details: None,
                customer_acceptance: None,
                client_secret: None,
                status: enums::PaymentMethodStatus::AwaitingData,
                network_transaction_id: None,
                created_at: current_time,
                last_modified: current_time,
                last_used_at: current_time,
                payment_method_billing_address,
                updated_by: None,
                version: domain::consts::API_VERSION,
                locker_fingerprint_id: None,
                network_token_locker_id: None,
                network_token_payment_method_data: None,
                network_token_requestor_reference_id: None,
            },
            storage_scheme,
        )
        .await
        .change_context(errors::ApiErrorResponse::InternalServerError)
        .attach_printable("Failed to add payment method in db")?;

    Ok(response)
}

#[cfg(feature = "v2")]
/// Update the connector_mandate_details of the payment method with
/// new token details for the payment
fn create_connector_token_details_update(
    token_details: payment_methods::ConnectorTokenDetails,
    payment_method: &domain::PaymentMethod,
) -> hyperswitch_domain_models::mandates::CommonMandateReference {
    let connector_id = token_details.connector_id.clone();

    let reference_record =
        hyperswitch_domain_models::mandates::ConnectorTokenReferenceRecord::foreign_from(
            token_details,
        );

    let connector_token_details = payment_method.connector_mandate_details.clone();

    match connector_token_details {
        Some(mut connector_mandate_reference) => {
            connector_mandate_reference
                .insert_payment_token_reference_record(&connector_id, reference_record);

            connector_mandate_reference
        }
        None => {
            let reference_record_hash_map =
                std::collections::HashMap::from([(connector_id, reference_record)]);
            let payments_mandate_reference =
                hyperswitch_domain_models::mandates::PaymentsTokenReference(
                    reference_record_hash_map,
                );
            hyperswitch_domain_models::mandates::CommonMandateReference {
                payments: Some(payments_mandate_reference),
                payouts: None,
            }
        }
    }
}

#[cfg(all(feature = "v2", feature = "payment_methods_v2"))]
#[allow(clippy::too_many_arguments)]
pub async fn create_pm_additional_data_update(
    payment_method_vaulting_data: Option<&pm_types::PaymentMethodVaultingData>,
    state: &SessionState,
    key_store: &domain::MerchantKeyStore,
    vault_id: Option<String>,
    vault_fingerprint_id: Option<String>,
    payment_method: &domain::PaymentMethod,
    connector_token_details: Option<payment_methods::ConnectorTokenDetails>,
    nt_data: Option<NetworkTokenPaymentMethodDetails>,
) -> RouterResult<storage::PaymentMethodUpdate> {
    let encrypted_payment_method_data = payment_method_vaulting_data
        .map(
            |payment_method_vaulting_data| match payment_method_vaulting_data {
                pm_types::PaymentMethodVaultingData::Card(card) => {
                    payment_method_data::PaymentMethodsData::Card(
                        payment_method_data::CardDetailsPaymentMethod::from(card.clone()),
                    )
                }
                pm_types::PaymentMethodVaultingData::NetworkToken(network_token) => {
                    payment_method_data::PaymentMethodsData::NetworkToken(
                        payment_method_data::NetworkTokenDetailsPaymentMethod::from(
                            network_token.clone(),
                        ),
                    )
                }
            },
        )
        .async_map(|payment_method_details| async {
            let key_manager_state = &(state).into();

            cards::create_encrypted_data(key_manager_state, key_store, payment_method_details)
                .await
                .change_context(errors::ApiErrorResponse::InternalServerError)
                .attach_printable("Unable to encrypt Payment method data")
        })
        .await
        .transpose()?
        .map(From::from);

    let connector_mandate_details_update = connector_token_details
        .map(|connector_token| {
            create_connector_token_details_update(connector_token, payment_method)
        })
        .map(From::from);

    let pm_update = storage::PaymentMethodUpdate::GenericUpdate {
        status: Some(enums::PaymentMethodStatus::Active),
        locker_id: vault_id,
        // Payment method type remains the same, only card details are updated
        payment_method_type_v2: None,
        payment_method_subtype: None,
        payment_method_data: encrypted_payment_method_data,
        network_token_requestor_reference_id: nt_data
            .clone()
            .map(|data| data.network_token_requestor_reference_id),
        network_token_locker_id: nt_data.clone().map(|data| data.network_token_locker_id),
        network_token_payment_method_data: nt_data.map(|data| data.network_token_pmd.into()),
        connector_mandate_details: connector_mandate_details_update,
        locker_fingerprint_id: vault_fingerprint_id,
    };

    Ok(pm_update)
}

#[cfg(all(feature = "v2", feature = "payment_methods_v2"))]
#[instrument(skip_all)]
pub async fn vault_payment_method(
    state: &SessionState,
    pmd: &pm_types::PaymentMethodVaultingData,
    merchant_account: &domain::MerchantAccount,
    key_store: &domain::MerchantKeyStore,
    existing_vault_id: Option<domain::VaultId>,
    customer_id: &id_type::GlobalCustomerId,
) -> RouterResult<(pm_types::AddVaultResponse, String)> {
    let db = &*state.store;

    // get fingerprint_id from vault
    let fingerprint_id_from_vault =
        vault::get_fingerprint_id_from_vault(state, pmd, customer_id.get_string_repr().to_owned())
            .await
            .change_context(errors::ApiErrorResponse::InternalServerError)
            .attach_printable("Failed to get fingerprint_id from vault")?;

    // throw back error if payment method is duplicated
    when(
        db.find_payment_method_by_fingerprint_id(
            &(state.into()),
            key_store,
            &fingerprint_id_from_vault,
        )
        .await
        .change_context(errors::ApiErrorResponse::InternalServerError)
        .attach_printable("Failed to find payment method by fingerprint_id")
        .inspect_err(|e| logger::error!("Vault Fingerprint_id error: {:?}", e))
        .is_ok(),
        || {
            Err(report!(errors::ApiErrorResponse::DuplicatePaymentMethod)
                .attach_printable("Cannot vault duplicate payment method"))
        },
    )?;

    let resp_from_vault =
        vault::add_payment_method_to_vault(state, merchant_account, pmd, existing_vault_id)
            .await
            .change_context(errors::ApiErrorResponse::InternalServerError)
            .attach_printable("Failed to add payment method in vault")?;

    Ok((resp_from_vault, fingerprint_id_from_vault))
}

// TODO: check if this function will be used for listing the customer payment methods for payments
#[allow(unused)]
#[cfg(all(
    feature = "v2",
    feature = "payment_methods_v2",
    feature = "customer_v2"
))]
fn get_pm_list_context(
    payment_method_type: enums::PaymentMethod,
    payment_method: &domain::PaymentMethod,
    is_payment_associated: bool,
) -> Result<Option<PaymentMethodListContext>, error_stack::Report<errors::ApiErrorResponse>> {
    let payment_method_data = payment_method
        .payment_method_data
        .clone()
        .map(|payment_method_data| payment_method_data.into_inner());

    let payment_method_retrieval_context = match payment_method_data {
        Some(payment_methods::PaymentMethodsData::Card(card)) => {
            Some(PaymentMethodListContext::Card {
                card_details: api::CardDetailFromLocker::from(card),
                token_data: is_payment_associated.then_some(
                    storage::PaymentTokenData::permanent_card(
                        Some(payment_method.get_id().clone()),
                        payment_method
                            .locker_id
                            .as_ref()
                            .map(|id| id.get_string_repr().to_owned())
                            .or_else(|| Some(payment_method.get_id().get_string_repr().to_owned())),
                        payment_method
                            .locker_id
                            .as_ref()
                            .map(|id| id.get_string_repr().to_owned())
                            .unwrap_or_else(|| {
                                payment_method.get_id().get_string_repr().to_owned()
                            }),
                    ),
                ),
            })
        }
        Some(payment_methods::PaymentMethodsData::BankDetails(bank_details)) => {
            let get_bank_account_token_data =
                || -> errors::CustomResult<payment_methods::BankAccountTokenData, errors::ApiErrorResponse> {
                    let connector_details = bank_details
                        .connector_details
                        .first()
                        .cloned()
                        .ok_or(errors::ApiErrorResponse::InternalServerError)
                        .attach_printable("Failed to obtain bank account connector details")?;

                    let payment_method_subtype = payment_method
                        .get_payment_method_subtype()
                        .get_required_value("payment_method_subtype")
                        .attach_printable("PaymentMethodType not found")?;

                    Ok(payment_methods::BankAccountTokenData {
                        payment_method_type: payment_method_subtype,
                        payment_method: payment_method_type,
                        connector_details,
                    })
                };

            // Retrieve the pm_auth connector details so that it can be tokenized
            let bank_account_token_data = get_bank_account_token_data()
                .inspect_err(|error| logger::error!(?error))
                .ok();
            bank_account_token_data.map(|data| {
                let token_data = storage::PaymentTokenData::AuthBankDebit(data);

                PaymentMethodListContext::Bank {
                    token_data: is_payment_associated.then_some(token_data),
                }
            })
        }
        Some(payment_methods::PaymentMethodsData::WalletDetails(_)) | None => {
            Some(PaymentMethodListContext::TemporaryToken {
                token_data: is_payment_associated.then_some(
                    storage::PaymentTokenData::temporary_generic(generate_id(
                        consts::ID_LENGTH,
                        "token",
                    )),
                ),
            })
        }
    };

    Ok(payment_method_retrieval_context)
}

#[cfg(all(feature = "v2", feature = "olap"))]
pub async fn list_customer_payment_method_core(
    state: &SessionState,
    merchant_account: &domain::MerchantAccount,
    key_store: &domain::MerchantKeyStore,
    customer_id: &id_type::GlobalCustomerId,
) -> RouterResult<api::CustomerPaymentMethodsListResponse> {
    let db = &*state.store;
    let key_manager_state = &(state).into();

    let saved_payment_methods = db
        .find_payment_method_by_global_customer_id_merchant_id_status(
            key_manager_state,
            key_store,
            customer_id,
            merchant_account.get_id(),
            common_enums::PaymentMethodStatus::Active,
            None,
            merchant_account.storage_scheme,
        )
        .await
        .to_not_found_response(errors::ApiErrorResponse::PaymentMethodNotFound)?;

    let customer_payment_methods = saved_payment_methods
        .into_iter()
        .map(ForeignTryFrom::foreign_try_from)
        .collect::<Result<Vec<api::CustomerPaymentMethod>, _>>()
        .change_context(errors::ApiErrorResponse::InternalServerError)?;

    let response = api::CustomerPaymentMethodsListResponse {
        customer_payment_methods,
    };

    Ok(response)
}

#[cfg(all(feature = "v2", feature = "payment_methods_v2"))]
#[instrument(skip_all)]
pub async fn retrieve_payment_method(
    state: SessionState,
    pm: api::PaymentMethodId,
    key_store: domain::MerchantKeyStore,
    merchant_account: domain::MerchantAccount,
) -> RouterResponse<api::PaymentMethodResponse> {
    let db = state.store.as_ref();
    let pm_id = id_type::GlobalPaymentMethodId::generate_from_string(pm.payment_method_id)
        .change_context(errors::ApiErrorResponse::InternalServerError)
        .attach_printable("Unable to generate GlobalPaymentMethodId")?;

    let payment_method = db
        .find_payment_method(
            &((&state).into()),
            &key_store,
            &pm_id,
            merchant_account.storage_scheme,
        )
        .await
        .to_not_found_response(errors::ApiErrorResponse::PaymentMethodNotFound)?;

    transformers::generate_payment_method_response(&payment_method)
        .map(services::ApplicationResponse::Json)
}

#[cfg(all(feature = "v2", feature = "payment_methods_v2"))]
#[instrument(skip_all)]
pub async fn update_payment_method(
    state: SessionState,
    merchant_account: domain::MerchantAccount,
    key_store: domain::MerchantKeyStore,
    req: api::PaymentMethodUpdate,
    payment_method_id: &id_type::GlobalPaymentMethodId,
) -> RouterResponse<api::PaymentMethodResponse> {
    let response = update_payment_method_core(
        &state,
        &merchant_account,
        &key_store,
        req,
        payment_method_id,
    )
    .await?;

    Ok(services::ApplicationResponse::Json(response))
}

#[cfg(all(feature = "v2", feature = "payment_methods_v2"))]
#[instrument(skip_all)]
pub async fn update_payment_method_core(
    state: &SessionState,
    merchant_account: &domain::MerchantAccount,
    key_store: &domain::MerchantKeyStore,
    request: api::PaymentMethodUpdate,
    payment_method_id: &id_type::GlobalPaymentMethodId,
) -> RouterResult<api::PaymentMethodResponse> {
    let db = state.store.as_ref();

    let payment_method = db
        .find_payment_method(
            &((state).into()),
            key_store,
            payment_method_id,
            merchant_account.storage_scheme,
        )
        .await
        .to_not_found_response(errors::ApiErrorResponse::PaymentMethodNotFound)?;
    let current_vault_id = payment_method.locker_id.clone();

    when(
        payment_method.status == enums::PaymentMethodStatus::AwaitingData,
        || {
            Err(errors::ApiErrorResponse::InvalidRequestData {
                message: "This Payment method is awaiting data and hence cannot be updated"
                    .to_string(),
            })
        },
    )?;

    let pmd = vault::retrieve_payment_method_from_vault(state, merchant_account, &payment_method)
        .await
        .change_context(errors::ApiErrorResponse::InternalServerError)
        .attach_printable("Failed to retrieve payment method from vault")?
        .data;

    let vault_request_data = request.payment_method_data.map(|payment_method_data| {
        pm_transforms::generate_pm_vaulting_req_from_update_request(pmd, payment_method_data)
    });

    let (vaulting_response, fingerprint_id) = match vault_request_data {
        // cannot use async map because of problems related to lifetimes
        // to overcome this, we will have to use a move closure and add some clones
        Some(ref vault_request_data) => {
            Some(
                vault_payment_method(
                    state,
                    vault_request_data,
                    merchant_account,
                    key_store,
                    // using current vault_id for now,
                    // will have to refactor this to generate new one on each vaulting later on
                    current_vault_id,
                    &payment_method.customer_id,
                )
                .await
                .attach_printable("Failed to add payment method in vault")?,
            )
        }
        None => None,
    }
    .unzip();

    let vault_id = vaulting_response
        .map(|vaulting_response| vaulting_response.vault_id.get_string_repr().clone());

    let pm_update = create_pm_additional_data_update(
        vault_request_data.as_ref(),
        state,
        key_store,
        vault_id,
        fingerprint_id,
        &payment_method,
        request.connector_token_details,
        None,
    )
    .await
    .attach_printable("Unable to create Payment method data")?;

    let payment_method = db
        .update_payment_method(
            &((state).into()),
            key_store,
            payment_method,
            pm_update,
            merchant_account.storage_scheme,
        )
        .await
        .change_context(errors::ApiErrorResponse::InternalServerError)
        .attach_printable("Failed to update payment method in db")?;

    let response = pm_transforms::generate_payment_method_response(&payment_method)?;

    // Add a PT task to handle payment_method delete from vault

    Ok(response)
}

#[cfg(all(feature = "v2", feature = "payment_methods_v2"))]
#[instrument(skip_all)]
pub async fn delete_payment_method(
    state: SessionState,
    pm_id: api::PaymentMethodId,
    key_store: domain::MerchantKeyStore,
    merchant_account: domain::MerchantAccount,
) -> RouterResponse<api::PaymentMethodDeleteResponse> {
    let db = state.store.as_ref();
    let key_manager_state = &(&state).into();

    let pm_id = id_type::GlobalPaymentMethodId::generate_from_string(pm_id.payment_method_id)
        .change_context(errors::ApiErrorResponse::InternalServerError)
        .attach_printable("Unable to generate GlobalPaymentMethodId")?;

    let payment_method = db
        .find_payment_method(
            &((&state).into()),
            &key_store,
            &pm_id,
            merchant_account.storage_scheme,
        )
        .await
        .to_not_found_response(errors::ApiErrorResponse::PaymentMethodNotFound)?;

    when(
        payment_method.status == enums::PaymentMethodStatus::Inactive,
        || Err(errors::ApiErrorResponse::PaymentMethodNotFound),
    )?;

    let vault_id = payment_method
        .locker_id
        .clone()
        .get_required_value("locker_id")
        .attach_printable("Missing locker_id in PaymentMethod")?;

    let _customer = db
        .find_customer_by_global_id(
            key_manager_state,
            &payment_method.customer_id,
            merchant_account.get_id(),
            &key_store,
            merchant_account.storage_scheme,
        )
        .await
        .to_not_found_response(errors::ApiErrorResponse::InternalServerError)
        .attach_printable("Customer not found for the payment method")?;

    // Soft delete
    let pm_update = storage::PaymentMethodUpdate::StatusUpdate {
        status: Some(enums::PaymentMethodStatus::Inactive),
    };

    db.update_payment_method(
        &((&state).into()),
        &key_store,
        payment_method,
        pm_update,
        merchant_account.storage_scheme,
    )
    .await
    .change_context(errors::ApiErrorResponse::InternalServerError)
    .attach_printable("Failed to update payment method in db")?;

    vault::delete_payment_method_data_from_vault(&state, &merchant_account, vault_id)
        .await
        .change_context(errors::ApiErrorResponse::InternalServerError)
        .attach_printable("Failed to delete payment method from vault")?;

    let response = api::PaymentMethodDeleteResponse { id: pm_id };

    Ok(services::ApplicationResponse::Json(response))
}

#[cfg(feature = "v2")]
#[async_trait::async_trait]
trait EncryptableData {
    type Output;
    async fn encrypt_data(
        &self,
        key_manager_state: &common_utils::types::keymanager::KeyManagerState,
        key_store: &domain::MerchantKeyStore,
    ) -> RouterResult<Self::Output>;
}

#[cfg(feature = "v2")]
#[async_trait::async_trait]
impl EncryptableData for payment_methods::PaymentMethodSessionRequest {
    type Output = hyperswitch_domain_models::payment_methods::DecryptedPaymentMethodSession;

    async fn encrypt_data(
        &self,
        key_manager_state: &common_utils::types::keymanager::KeyManagerState,
        key_store: &domain::MerchantKeyStore,
    ) -> RouterResult<Self::Output> {
        use common_utils::types::keymanager::ToEncryptable;

        let encrypted_billing_address = self
            .billing
            .clone()
            .map(|address| address.encode_to_value())
            .transpose()
            .change_context(errors::ApiErrorResponse::InternalServerError)
            .attach_printable("Failed to encode billing address")?
            .map(Secret::new);

        let batch_encrypted_data = domain_types::crypto_operation(
            key_manager_state,
            common_utils::type_name!(hyperswitch_domain_models::payment_methods::PaymentMethodSession),
            domain_types::CryptoOperation::BatchEncrypt(
                hyperswitch_domain_models::payment_methods::FromRequestEncryptablePaymentMethodSession::to_encryptable(
                    hyperswitch_domain_models::payment_methods::FromRequestEncryptablePaymentMethodSession {
                       billing: encrypted_billing_address,
                    },
                ),
            ),
            common_utils::types::keymanager::Identifier::Merchant(key_store.merchant_id.clone()),
            key_store.key.peek(),
        )
        .await
        .and_then(|val| val.try_into_batchoperation())
        .change_context(errors::ApiErrorResponse::InternalServerError)
        .attach_printable("Failed while encrypting payment methods session details".to_string())?;

        let encrypted_data =
        hyperswitch_domain_models::payment_methods::FromRequestEncryptablePaymentMethodSession::from_encryptable(
            batch_encrypted_data,
        )
        .change_context(errors::ApiErrorResponse::InternalServerError)
        .attach_printable("Failed while encrypting payment methods session detailss")?;

        Ok(encrypted_data)
    }
}

#[cfg(feature = "v2")]
#[async_trait::async_trait]
impl EncryptableData for payment_methods::PaymentMethodsSessionUpdateRequest {
    type Output = hyperswitch_domain_models::payment_methods::DecryptedPaymentMethodSession;

    async fn encrypt_data(
        &self,
        key_manager_state: &common_utils::types::keymanager::KeyManagerState,
        key_store: &domain::MerchantKeyStore,
    ) -> RouterResult<Self::Output> {
        use common_utils::types::keymanager::ToEncryptable;

        let encrypted_billing_address = self
            .billing
            .clone()
            .map(|address| address.encode_to_value())
            .transpose()
            .change_context(errors::ApiErrorResponse::InternalServerError)
            .attach_printable("Failed to encode billing address")?
            .map(Secret::new);

        let batch_encrypted_data = domain_types::crypto_operation(
            key_manager_state,
            common_utils::type_name!(hyperswitch_domain_models::payment_methods::PaymentMethodSession),
            domain_types::CryptoOperation::BatchEncrypt(
                hyperswitch_domain_models::payment_methods::FromRequestEncryptablePaymentMethodSession::to_encryptable(
                    hyperswitch_domain_models::payment_methods::FromRequestEncryptablePaymentMethodSession {
                       billing: encrypted_billing_address,
                    },
                ),
            ),
            common_utils::types::keymanager::Identifier::Merchant(key_store.merchant_id.clone()),
            key_store.key.peek(),
        )
        .await
        .and_then(|val| val.try_into_batchoperation())
        .change_context(errors::ApiErrorResponse::InternalServerError)
        .attach_printable("Failed while encrypting payment methods session details".to_string())?;

        let encrypted_data =
        hyperswitch_domain_models::payment_methods::FromRequestEncryptablePaymentMethodSession::from_encryptable(
            batch_encrypted_data,
        )
        .change_context(errors::ApiErrorResponse::InternalServerError)
        .attach_printable("Failed while encrypting payment methods session detailss")?;

        Ok(encrypted_data)
    }
}

#[cfg(feature = "v2")]
pub async fn payment_methods_session_create(
    state: SessionState,
    merchant_account: domain::MerchantAccount,
    key_store: domain::MerchantKeyStore,
    request: payment_methods::PaymentMethodSessionRequest,
) -> RouterResponse<payment_methods::PaymentMethodSessionResponse> {
    let db = state.store.as_ref();
    let key_manager_state = &(&state).into();

    db.find_customer_by_global_id(
        key_manager_state,
        &request.customer_id,
        merchant_account.get_id(),
        &key_store,
        merchant_account.storage_scheme,
    )
    .await
    .to_not_found_response(errors::ApiErrorResponse::CustomerNotFound)?;

    let payment_methods_session_id =
        id_type::GlobalPaymentMethodSessionId::generate(&state.conf.cell_information.id)
            .change_context(errors::ApiErrorResponse::InternalServerError)
            .attach_printable("Unable to generate GlobalPaymentMethodSessionId")?;

    let encrypted_data = request
        .encrypt_data(key_manager_state, &key_store)
        .await
        .change_context(errors::ApiErrorResponse::InternalServerError)
        .attach_printable("Failed to encrypt payment methods session data")?;

    let billing = encrypted_data
        .billing
        .as_ref()
        .map(|data| {
            data.clone()
                .deserialize_inner_value(|value| value.parse_value("Address"))
        })
        .transpose()
        .change_context(errors::ApiErrorResponse::InternalServerError)
        .attach_printable("Unable to decode billing address")?;

    // If not passed in the request, use the default value from constants
    let expires_in = request
        .expires_in
        .unwrap_or(consts::DEFAULT_PAYMENT_METHOD_SESSION_EXPIRY)
        .into();

    let expires_at = common_utils::date_time::now().saturating_add(Duration::seconds(expires_in));

    let client_secret = payment_helpers::create_client_secret(
        &state,
        merchant_account.get_id(),
        util_types::authentication::ResourceId::PaymentMethodSession(
            payment_methods_session_id.clone(),
        ),
    )
    .await
    .change_context(errors::ApiErrorResponse::InternalServerError)
    .attach_printable("Unable to create client secret")?;

    let payment_method_session_domain_model =
        hyperswitch_domain_models::payment_methods::PaymentMethodSession {
            id: payment_methods_session_id,
            customer_id: request.customer_id,
            billing,
            psp_tokenization: request.psp_tokenization,
            network_tokenization: request.network_tokenization,
            expires_at,
            return_url: request.return_url,
            associated_payment_methods: None,
            associated_payment: None,
        };

    db.insert_payment_methods_session(
        key_manager_state,
        &key_store,
        payment_method_session_domain_model.clone(),
        expires_in,
    )
    .await
    .change_context(errors::ApiErrorResponse::InternalServerError)
    .attach_printable("Failed to insert payment methods session in db")?;

    let response = transformers::generate_payment_method_session_response(
        payment_method_session_domain_model,
        client_secret.secret,
        None,
    );

    Ok(services::ApplicationResponse::Json(response))
}

#[cfg(feature = "v2")]
pub async fn payment_methods_session_update(
    state: SessionState,
    merchant_account: domain::MerchantAccount,
    key_store: domain::MerchantKeyStore,
    payment_method_session_id: id_type::GlobalPaymentMethodSessionId,
    request: payment_methods::PaymentMethodsSessionUpdateRequest,
) -> RouterResponse<payment_methods::PaymentMethodSessionResponse> {
    let db = state.store.as_ref();
    let key_manager_state = &(&state).into();

    let existing_payment_method_session_state = db
        .get_payment_methods_session(key_manager_state, &key_store, &payment_method_session_id)
        .await
        .to_not_found_response(errors::ApiErrorResponse::GenericNotFoundError {
            message: "payment methods session does not exist or has expired".to_string(),
        })
        .attach_printable("Failed to retrieve payment methods session from db")?;

    let encrypted_data = request
        .encrypt_data(key_manager_state, &key_store)
        .await
        .change_context(errors::ApiErrorResponse::InternalServerError)
        .attach_printable("Failed to encrypt payment methods session data")?;

    let billing = encrypted_data
        .billing
        .as_ref()
        .map(|data| {
            data.clone()
                .deserialize_inner_value(|value| value.parse_value("Address"))
        })
        .transpose()
        .change_context(errors::ApiErrorResponse::InternalServerError)
        .attach_printable("Unable to decode billing address")?;

    let payment_method_session_domain_model =
        hyperswitch_domain_models::payment_methods::PaymentMethodsSessionUpdateEnum::GeneralUpdate{
            billing,
            psp_tokenization: request.psp_tokenization,
            network_tokenization: request.network_tokenization,
        };

    let update_state_change = db
        .update_payment_method_session(
            key_manager_state,
            &key_store,
            &payment_method_session_id,
            payment_method_session_domain_model,
            existing_payment_method_session_state.clone(),
        )
        .await
        .change_context(errors::ApiErrorResponse::InternalServerError)
        .attach_printable("Failed to update payment methods session in db")?;

    let response = transformers::generate_payment_method_session_response(
        update_state_change,
        Secret::new("CLIENT_SECRET_REDACTED".to_string()),
        None, // TODO: send associated payments response based on the expandable param
    );

    Ok(services::ApplicationResponse::Json(response))
}
#[cfg(feature = "v2")]
pub async fn payment_methods_session_retrieve(
    state: SessionState,
    _merchant_account: domain::MerchantAccount,
    key_store: domain::MerchantKeyStore,
    payment_method_session_id: id_type::GlobalPaymentMethodSessionId,
) -> RouterResponse<payment_methods::PaymentMethodSessionResponse> {
    let db = state.store.as_ref();
    let key_manager_state = &(&state).into();

    let payment_method_session_domain_model = db
        .get_payment_methods_session(key_manager_state, &key_store, &payment_method_session_id)
        .await
        .to_not_found_response(errors::ApiErrorResponse::GenericNotFoundError {
            message: "payment methods session does not exist or has expired".to_string(),
        })
        .attach_printable("Failed to retrieve payment methods session from db")?;

    let response = transformers::generate_payment_method_session_response(
        payment_method_session_domain_model,
        Secret::new("CLIENT_SECRET_REDACTED".to_string()),
        None, // TODO: send associated payments response based on the expandable param
    );

    Ok(services::ApplicationResponse::Json(response))
}

#[cfg(feature = "v2")]
pub async fn payment_methods_session_update_payment_method(
    state: SessionState,
    merchant_account: domain::MerchantAccount,
    key_store: domain::MerchantKeyStore,
    payment_method_session_id: id_type::GlobalPaymentMethodSessionId,
    request: payment_methods::PaymentMethodSessionUpdateSavedPaymentMethod,
) -> RouterResponse<payment_methods::PaymentMethodResponse> {
    let db = state.store.as_ref();
    let key_manager_state = &(&state).into();

    // Validate if the session still exists
    db.get_payment_methods_session(key_manager_state, &key_store, &payment_method_session_id)
        .await
        .to_not_found_response(errors::ApiErrorResponse::GenericNotFoundError {
            message: "payment methods session does not exist or has expired".to_string(),
        })
        .attach_printable("Failed to retrieve payment methods session from db")?;

    let payment_method_update_request = request.payment_method_update_request;

    let updated_payment_method = update_payment_method_core(
        &state,
        &merchant_account,
        &key_store,
        payment_method_update_request,
        &request.payment_method_id,
    )
    .await
    .attach_printable("Failed to update saved payment method")?;

    Ok(services::ApplicationResponse::Json(updated_payment_method))
}

#[cfg(feature = "v2")]
fn construct_zero_auth_payments_request(
    confirm_request: &payment_methods::PaymentMethodSessionConfirmRequest,
    payment_method_session: &hyperswitch_domain_models::payment_methods::PaymentMethodSession,
    payment_method: &payment_methods::PaymentMethodResponse,
) -> RouterResult<api_models::payments::PaymentsRequest> {
    use api_models::payments;

    Ok(payments::PaymentsRequest {
        amount_details: payments::AmountDetails::new_for_zero_auth_payment(
            common_enums::Currency::USD,
        ),
        payment_method_data: confirm_request.payment_method_data.clone(),
        payment_method_type: confirm_request.payment_method_type,
        payment_method_subtype: confirm_request.payment_method_subtype,
        customer_id: Some(payment_method_session.customer_id.clone()),
        customer_present: Some(enums::PresenceOfCustomerDuringPayment::Present),
        setup_future_usage: Some(common_enums::FutureUsage::OffSession),
        payment_method_id: Some(payment_method.id.clone()),
        merchant_reference_id: None,
        routing_algorithm_id: None,
        capture_method: None,
        authentication_type: None,
        // We have already passed payment method billing address
        billing: None,
        shipping: None,
        description: None,
        return_url: payment_method_session.return_url.clone(),
        apply_mit_exemption: None,
        statement_descriptor: None,
        order_details: None,
        allowed_payment_method_types: None,
        metadata: None,
        connector_metadata: None,
        feature_metadata: None,
        payment_link_enabled: None,
        payment_link_config: None,
        request_incremental_authorization: None,
        session_expiry: None,
        frm_metadata: None,
        request_external_three_ds_authentication: None,
        customer_acceptance: None,
        browser_info: None,
    })
}

#[cfg(feature = "v2")]
async fn create_zero_auth_payment(
    state: SessionState,
    req_state: routes::app::ReqState,
    merchant_account: domain::MerchantAccount,
    profile: domain::Profile,
    key_store: domain::MerchantKeyStore,
    request: api_models::payments::PaymentsRequest,
) -> RouterResult<api_models::payments::PaymentsResponse> {
    let response = Box::pin(payments_core::payments_create_and_confirm_intent(
        state,
        req_state,
        merchant_account,
        profile,
        key_store,
        request,
        hyperswitch_domain_models::payments::HeaderPayload::default(),
        None,
    ))
    .await?;

    logger::info!(associated_payments_response=?response);

    response
        .get_json_body()
        .change_context(errors::ApiErrorResponse::InternalServerError)
        .attach_printable("Unexpected response from payments core")
}

#[cfg(feature = "v2")]
pub async fn payment_methods_session_confirm(
    state: SessionState,
    req_state: routes::app::ReqState,
    merchant_account: domain::MerchantAccount,
    key_store: domain::MerchantKeyStore,
    profile: domain::Profile,
    payment_method_session_id: id_type::GlobalPaymentMethodSessionId,
    request: payment_methods::PaymentMethodSessionConfirmRequest,
) -> RouterResponse<payment_methods::PaymentMethodSessionResponse> {
    let db: &dyn StorageInterface = state.store.as_ref();
    let key_manager_state = &(&state).into();

    // Validate if the session still exists
    let payment_method_session = db
        .get_payment_methods_session(key_manager_state, &key_store, &payment_method_session_id)
        .await
        .to_not_found_response(errors::ApiErrorResponse::GenericNotFoundError {
            message: "payment methods session does not exist or has expired".to_string(),
        })
        .attach_printable("Failed to retrieve payment methods session from db")?;

    let payment_method_session_billing = payment_method_session
        .billing
        .clone()
        .map(|billing| billing.into_inner())
        .map(From::from);

    // Unify the billing address that we receive from the session and from the confirm request
    let unified_billing_address = request
        .payment_method_data
        .billing
        .clone()
        .map(|payment_method_billing| {
            payment_method_billing.unify_address(payment_method_session_billing.as_ref())
        })
        .or_else(|| payment_method_session_billing.clone());

    let create_payment_method_request = get_payment_method_create_request(
        request
            .payment_method_data
            .payment_method_data
            .as_ref()
            .get_required_value("payment_method_data")?,
        request.payment_method_type,
        request.payment_method_subtype,
        payment_method_session.customer_id.clone(),
        unified_billing_address.as_ref(),
        Some(&payment_method_session),
    )
    .attach_printable("Failed to create payment method request")?;

    let payment_method = create_payment_method_core(
        &state,
        &req_state,
        create_payment_method_request,
        &merchant_account,
        &key_store,
        &profile,
    )
    .await?;

    let payments_response = match &payment_method_session.psp_tokenization {
        Some(common_types::payment_methods::PspTokenization {
            tokenization_type: common_enums::TokenizationType::MultiUse,
            ..
        }) => {
            let zero_auth_request = construct_zero_auth_payments_request(
                &request,
                &payment_method_session,
                &payment_method,
            )?;
            let payments_response = Box::pin(create_zero_auth_payment(
                state.clone(),
                req_state,
                merchant_account.clone(),
                profile.clone(),
                key_store.clone(),
                zero_auth_request,
            ))
            .await?;

            Some(payments_response)
        }
        Some(common_types::payment_methods::PspTokenization {
            tokenization_type: common_enums::TokenizationType::SingleUse,
            ..
        }) => {
            todo!("single use tokenization are not implemented")
        }
        None => None,
    };

    //TODO: update the payment method session with the payment id and payment method id
    let payment_method_session_response = transformers::generate_payment_method_session_response(
        payment_method_session,
        Secret::new("CLIENT_SECRET_REDACTED".to_string()),
        payments_response,
    );

    Ok(services::ApplicationResponse::Json(
        payment_method_session_response,
    ))
}

#[cfg(all(feature = "v2", feature = "payment_methods_v2"))]
impl pm_types::SavedPMLPaymentsInfo {
    pub async fn form_payments_info(
        payment_intent: PaymentIntent,
        merchant_account: &domain::MerchantAccount,
        profile: domain::Profile,
        db: &dyn StorageInterface,
        key_manager_state: &util_types::keymanager::KeyManagerState,
        key_store: &domain::MerchantKeyStore,
    ) -> RouterResult<Self> {
        let collect_cvv_during_payment = profile.should_collect_cvv_during_payment;

        let off_session_payment_flag = matches!(
            payment_intent.setup_future_usage,
            common_enums::FutureUsage::OffSession
        );

        let is_connector_agnostic_mit_enabled =
            profile.is_connector_agnostic_mit_enabled.unwrap_or(false);

        Ok(Self {
            payment_intent,
            profile,
            collect_cvv_during_payment,
            off_session_payment_flag,
            is_connector_agnostic_mit_enabled,
        })
    }

    pub async fn perform_payment_ops(
        &self,
        state: &SessionState,
        parent_payment_method_token: Option<String>,
        pma: &api::CustomerPaymentMethod,
        pm_list_context: PaymentMethodListContext,
    ) -> RouterResult<()> {
        let token = parent_payment_method_token
            .as_ref()
            .get_required_value("parent_payment_method_token")?;
        let token_data = pm_list_context
            .get_token_data()
            .get_required_value("PaymentTokenData")?;

        let intent_fulfillment_time = self
            .profile
            .get_order_fulfillment_time()
            .unwrap_or(common_utils::consts::DEFAULT_INTENT_FULFILLMENT_TIME);

        pm_routes::ParentPaymentMethodToken::create_key_for_token((token, pma.payment_method_type))
            .insert(intent_fulfillment_time, token_data, state)
            .await?;

        Ok(())
    }
}<|MERGE_RESOLUTION|>--- conflicted
+++ resolved
@@ -692,76 +692,6 @@
     payment_method_session: Option<&domain::payment_methods::PaymentMethodSession>,
 ) -> RouterResult<payment_methods::PaymentMethodCreate> {
     match payment_method_data {
-<<<<<<< HEAD
-        Some(pm_data) => match payment_method_type {
-            Some(payment_method_type) => match pm_data {
-                domain::PaymentMethodData::Card(card) => {
-                    let card_detail = payment_methods::CardDetail {
-                        card_number: card.card_number.clone(),
-                        card_exp_month: card.card_exp_month.clone(),
-                        card_exp_year: card.card_exp_year.clone(),
-                        card_holder_name: billing_name
-                            .map(|name| {
-                                common_utils::types::NameType::try_from(name).map_err(|_| {
-                                    errors::ApiErrorResponse::InvalidDataValue {
-                                        field_name: "card_holder_name",
-                                    }
-                                })
-                            })
-                            .transpose()?,
-                        nick_name: card.nick_name.clone(),
-                        card_issuing_country: card
-                            .card_issuing_country
-                            .as_ref()
-                            .map(|c| api_enums::CountryAlpha2::from_str(c))
-                            .transpose()
-                            .ok()
-                            .flatten(),
-                        card_network: card.card_network.clone(),
-                        card_issuer: card.card_issuer.clone(),
-                        card_type: card
-                            .card_type
-                            .as_ref()
-                            .map(|c| payment_methods::CardType::from_str(c))
-                            .transpose()
-                            .ok()
-                            .flatten(),
-                    };
-                    let payment_method_request = payment_methods::PaymentMethodCreate {
-                        payment_method_type,
-                        payment_method_subtype: payment_method_subtype
-                            .get_required_value("payment_method_subtype")
-                            .change_context(errors::ApiErrorResponse::MissingRequiredField {
-                                field_name: "payment_method_data",
-                            })?,
-                        metadata: None,
-                        customer_id: customer_id
-                            .clone()
-                            .get_required_value("customer_id")
-                            .change_context(errors::ApiErrorResponse::MissingRequiredField {
-                                field_name: "customer_id",
-                            })?,
-                        payment_method_data: payment_methods::PaymentMethodCreateData::Card(
-                            card_detail,
-                        ),
-                        billing: None,
-                        network_tokenization: None,
-                    };
-                    Ok(payment_method_request)
-                }
-                _ => Err(report!(errors::ApiErrorResponse::MissingRequiredField {
-                    field_name: "payment_method_data"
-                })
-                .attach_printable("Payment method data is incorrect")),
-            },
-            None => Err(report!(errors::ApiErrorResponse::MissingRequiredField {
-                field_name: "payment_method_type"
-            })
-            .attach_printable("PaymentMethodType Required")),
-        },
-        None => Err(report!(errors::ApiErrorResponse::MissingRequiredField {
-            field_name: "payment_method_data"
-=======
         api_models::payments::PaymentMethodData::Card(card) => {
             let card_detail = payment_methods::CardDetail {
                 card_number: card.card_number.clone(),
@@ -803,7 +733,6 @@
         }
         _ => Err(report!(errors::ApiErrorResponse::UnprocessableEntity {
             message: "only card payment methods are supported for tokenization".to_string()
->>>>>>> b71571d1
         })
         .attach_printable("Payment method data is incorrect")),
     }
