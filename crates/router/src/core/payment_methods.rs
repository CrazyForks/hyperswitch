pub mod cards;
#[cfg(all(
    any(feature = "v1", feature = "v2"),
    not(feature = "payment_methods_v2")
))]
pub mod migration;
pub mod network_tokenization;
pub mod surcharge_decision_configs;
#[cfg(all(
    any(feature = "v1", feature = "v2"),
    not(feature = "payment_methods_v2")
))]
pub mod tokenize;
pub mod transformers;
pub mod utils;
mod validator;
pub mod vault;
use std::borrow::Cow;
#[cfg(all(any(feature = "v1", feature = "v2"), not(feature = "customer_v2")))]
use std::collections::HashSet;
#[cfg(all(feature = "v2", feature = "payment_methods_v2"))]
use std::str::FromStr;

#[cfg(all(feature = "v2", feature = "payment_methods_v2"))]
pub use api_models::enums as api_enums;
pub use api_models::enums::Connector;
use api_models::payment_methods;
#[cfg(feature = "payouts")]
pub use api_models::{enums::PayoutConnectors, payouts as payout_types};
#[cfg(all(any(feature = "v1", feature = "v2"), not(feature = "customer_v2")))]
use common_utils::ext_traits::{Encode, OptionExt};
use common_utils::{consts::DEFAULT_LOCALE, id_type};
#[cfg(all(feature = "v2", feature = "payment_methods_v2"))]
use common_utils::{
    crypto::Encryptable,
    errors,
    errors::CustomResult,
    ext_traits::{AsyncExt, Encode, ValueExt},
    fp_utils::when,
    generate_id, types as util_types,
};
use diesel_models::{
    enums, GenericLinkNew, PaymentMethodCollectLink, PaymentMethodCollectLinkData,
};
use error_stack::{report, ResultExt};
#[cfg(all(any(feature = "v1", feature = "v2"), not(feature = "customer_v2")))]
use hyperswitch_domain_models::api::{GenericLinks, GenericLinksData};
#[cfg(all(
    feature = "v2",
    feature = "payment_methods_v2",
    feature = "customer_v2"
))]
use hyperswitch_domain_models::mandates::CommonMandateReference;
#[cfg(all(feature = "v2", feature = "payment_methods_v2"))]
use hyperswitch_domain_models::payment_method_data;
use hyperswitch_domain_models::payments::{
    payment_attempt::PaymentAttempt, PaymentIntent, VaultData,
};
use masking::{PeekInterface, Secret};
use router_env::{instrument, tracing};
use time::Duration;

#[cfg(feature = "v2")]
use super::payments::tokenization;
use super::{
    errors::{RouterResponse, StorageErrorExt},
    pm_auth,
};
#[cfg(all(feature = "v2", feature = "payment_methods_v2"))]
use crate::{
    configs::settings,
    core::{payment_methods::transformers as pm_transforms, payments as payments_core},
    db::errors::ConnectorErrorExt,
    errors::{NetworkTokenizationError, StorageError},
    headers, logger,
    routes::{self, payment_methods as pm_routes},
    services::encryption,
    types::{
        self,
        api::{self, payment_methods::PaymentMethodCreateExt},
        domain::types as domain_types,
        payment_methods as pm_types,
        storage::{ephemeral_key, PaymentMethodListContext},
        transformers::{ForeignFrom, ForeignTryFrom},
        Tokenizable,
    },
    utils::ext_traits::OptionExt,
};
use crate::{
    consts,
    core::{
<<<<<<< HEAD
        errors::{RouterResult,ProcessTrackerError},
=======
        errors::{self as other_errors, ProcessTrackerError, RouterResult},
>>>>>>> 9b10b3bd
        payments::helpers as payment_helpers,
    },
    errors::ApiErrorResponse,
    routes::{app::StorageInterface, SessionState},
    services,
    types::{
        domain,
        storage::{self, enums as storage_enums},
    },
};

const PAYMENT_METHOD_STATUS_UPDATE_TASK: &str = "PAYMENT_METHOD_STATUS_UPDATE";
const PAYMENT_METHOD_STATUS_TAG: &str = "PAYMENT_METHOD_STATUS";

#[instrument(skip_all)]
pub async fn retrieve_payment_method_core(
    pm_data: &Option<domain::PaymentMethodData>,
    state: &SessionState,
    payment_intent: &PaymentIntent,
    payment_attempt: &PaymentAttempt,
    merchant_key_store: &domain::MerchantKeyStore,
    business_profile: Option<&domain::Profile>,
) -> RouterResult<(Option<domain::PaymentMethodData>, Option<String>)> {
    match pm_data {
        pm_opt @ Some(pm @ domain::PaymentMethodData::Card(_)) => {
            let payment_token = payment_helpers::store_payment_method_data_in_vault(
                state,
                payment_attempt,
                payment_intent,
                enums::PaymentMethod::Card,
                pm,
                merchant_key_store,
                business_profile,
            )
            .await?;
            Ok((pm_opt.to_owned(), payment_token))
        }
        pm_opt @ Some(pm @ domain::PaymentMethodData::BankDebit(_)) => {
            let payment_token = payment_helpers::store_payment_method_data_in_vault(
                state,
                payment_attempt,
                payment_intent,
                enums::PaymentMethod::BankDebit,
                pm,
                merchant_key_store,
                business_profile,
            )
            .await?;

            Ok((pm_opt.to_owned(), payment_token))
        }
        pm @ Some(domain::PaymentMethodData::PayLater(_)) => Ok((pm.to_owned(), None)),
        pm @ Some(domain::PaymentMethodData::Crypto(_)) => Ok((pm.to_owned(), None)),
        pm @ Some(domain::PaymentMethodData::Upi(_)) => Ok((pm.to_owned(), None)),
        pm @ Some(domain::PaymentMethodData::Voucher(_)) => Ok((pm.to_owned(), None)),
        pm @ Some(domain::PaymentMethodData::Reward) => Ok((pm.to_owned(), None)),
        pm @ Some(domain::PaymentMethodData::RealTimePayment(_)) => Ok((pm.to_owned(), None)),
        pm @ Some(domain::PaymentMethodData::CardRedirect(_)) => Ok((pm.to_owned(), None)),
        pm @ Some(domain::PaymentMethodData::GiftCard(_)) => Ok((pm.to_owned(), None)),
        pm @ Some(domain::PaymentMethodData::OpenBanking(_)) => Ok((pm.to_owned(), None)),
        pm @ Some(domain::PaymentMethodData::MobilePayment(_)) => Ok((pm.to_owned(), None)),
        pm @ Some(domain::PaymentMethodData::NetworkToken(_)) => Ok((pm.to_owned(), None)),
        pm_opt @ Some(pm @ domain::PaymentMethodData::BankTransfer(_)) => {
            let payment_token = payment_helpers::store_payment_method_data_in_vault(
                state,
                payment_attempt,
                payment_intent,
                enums::PaymentMethod::BankTransfer,
                pm,
                merchant_key_store,
                business_profile,
            )
            .await?;

            Ok((pm_opt.to_owned(), payment_token))
        }
        pm_opt @ Some(pm @ domain::PaymentMethodData::Wallet(_)) => {
            let payment_token = payment_helpers::store_payment_method_data_in_vault(
                state,
                payment_attempt,
                payment_intent,
                enums::PaymentMethod::Wallet,
                pm,
                merchant_key_store,
                business_profile,
            )
            .await?;

            Ok((pm_opt.to_owned(), payment_token))
        }
        pm_opt @ Some(pm @ domain::PaymentMethodData::BankRedirect(_)) => {
            let payment_token = payment_helpers::store_payment_method_data_in_vault(
                state,
                payment_attempt,
                payment_intent,
                enums::PaymentMethod::BankRedirect,
                pm,
                merchant_key_store,
                business_profile,
            )
            .await?;

            Ok((pm_opt.to_owned(), payment_token))
        }
        _ => Ok((None, None)),
    }
}

pub async fn initiate_pm_collect_link(
    state: SessionState,
    merchant_account: domain::MerchantAccount,
    key_store: domain::MerchantKeyStore,
    req: payment_methods::PaymentMethodCollectLinkRequest,
) -> RouterResponse<payment_methods::PaymentMethodCollectLinkResponse> {
    // Validate request and initiate flow
    let pm_collect_link_data =
        validator::validate_request_and_initiate_payment_method_collect_link(
            &state,
            &merchant_account,
            &key_store,
            &req,
        )
        .await?;

    // Create DB entrie
    let pm_collect_link = create_pm_collect_db_entry(
        &state,
        &merchant_account,
        &pm_collect_link_data,
        req.return_url.clone(),
    )
    .await?;
    let customer_id = id_type::CustomerId::try_from(Cow::from(pm_collect_link.primary_reference))
        .change_context(ApiErrorResponse::InvalidDataValue {
        field_name: "customer_id",
    })?;

    // Return response
    let url = pm_collect_link.url.peek();
    let response = payment_methods::PaymentMethodCollectLinkResponse {
        pm_collect_link_id: pm_collect_link.link_id,
        customer_id,
        expiry: pm_collect_link.expiry,
        link: url::Url::parse(url)
            .change_context(ApiErrorResponse::InternalServerError)
            .attach_printable_lazy(|| {
                format!("Failed to parse the payment method collect link - {}", url)
            })?
            .into(),
        return_url: pm_collect_link.return_url,
        ui_config: pm_collect_link.link_data.ui_config,
        enabled_payment_methods: pm_collect_link.link_data.enabled_payment_methods,
    };
    Ok(services::ApplicationResponse::Json(response))
}

pub async fn create_pm_collect_db_entry(
    state: &SessionState,
    merchant_account: &domain::MerchantAccount,
    pm_collect_link_data: &PaymentMethodCollectLinkData,
    return_url: Option<String>,
) -> RouterResult<PaymentMethodCollectLink> {
    let db: &dyn StorageInterface = &*state.store;

    let link_data = serde_json::to_value(pm_collect_link_data)
        .map_err(|_| report!(ApiErrorResponse::InternalServerError))
        .attach_printable("Failed to convert PaymentMethodCollectLinkData to Value")?;

    let pm_collect_link = GenericLinkNew {
        link_id: pm_collect_link_data.pm_collect_link_id.to_string(),
        primary_reference: pm_collect_link_data
            .customer_id
            .get_string_repr()
            .to_string(),
        merchant_id: merchant_account.get_id().to_owned(),
        link_type: common_enums::GenericLinkType::PaymentMethodCollect,
        link_data,
        url: pm_collect_link_data.link.clone(),
        return_url,
        expiry: common_utils::date_time::now()
            + Duration::seconds(pm_collect_link_data.session_expiry.into()),
        ..Default::default()
    };

    db.insert_pm_collect_link(pm_collect_link)
        .await
        .to_duplicate_response(ApiErrorResponse::GenericDuplicateError {
            message: "payment method collect link already exists".to_string(),
        })
}

#[cfg(all(feature = "v2", feature = "customer_v2"))]
pub async fn render_pm_collect_link(
    _state: SessionState,
    _merchant_account: domain::MerchantAccount,
    _key_store: domain::MerchantKeyStore,
    _req: payment_methods::PaymentMethodCollectLinkRenderRequest,
) -> RouterResponse<services::GenericLinkFormData> {
    todo!()
}

#[cfg(all(any(feature = "v1", feature = "v2"), not(feature = "customer_v2")))]
pub async fn render_pm_collect_link(
    state: SessionState,
    merchant_account: domain::MerchantAccount,
    key_store: domain::MerchantKeyStore,
    req: payment_methods::PaymentMethodCollectLinkRenderRequest,
) -> RouterResponse<services::GenericLinkFormData> {
    let db: &dyn StorageInterface = &*state.store;

    // Fetch pm collect link
    let pm_collect_link = db
        .find_pm_collect_link_by_link_id(&req.pm_collect_link_id)
        .await
        .to_not_found_response(ApiErrorResponse::GenericNotFoundError {
            message: "payment method collect link not found".to_string(),
        })?;

    // Check status and return form data accordingly
    let has_expired = common_utils::date_time::now() > pm_collect_link.expiry;
    let status = pm_collect_link.link_status;
    let link_data = pm_collect_link.link_data;
    let default_config = &state.conf.generic_link.payment_method_collect;
    let default_ui_config = default_config.ui_config.clone();
    let ui_config_data = common_utils::link_utils::GenericLinkUiConfigFormData {
        merchant_name: link_data
            .ui_config
            .merchant_name
            .unwrap_or(default_ui_config.merchant_name),
        logo: link_data.ui_config.logo.unwrap_or(default_ui_config.logo),
        theme: link_data
            .ui_config
            .theme
            .clone()
            .unwrap_or(default_ui_config.theme.clone()),
    };
    match status {
        common_utils::link_utils::PaymentMethodCollectStatus::Initiated => {
            // if expired, send back expired status page
            if has_expired {
                let expired_link_data = services::GenericExpiredLinkData {
                    title: "Payment collect link has expired".to_string(),
                    message: "This payment collect link has expired.".to_string(),
                    theme: link_data.ui_config.theme.unwrap_or(default_ui_config.theme),
                };
                Ok(services::ApplicationResponse::GenericLinkForm(Box::new(
                    GenericLinks {
                        allowed_domains: HashSet::from([]),
                        data: GenericLinksData::ExpiredLink(expired_link_data),
                        locale: DEFAULT_LOCALE.to_string(),
                    },
                )))

            // else, send back form link
            } else {
                let customer_id = id_type::CustomerId::try_from(Cow::from(
                    pm_collect_link.primary_reference.clone(),
                ))
                .change_context(ApiErrorResponse::InvalidDataValue {
                    field_name: "customer_id",
                })?;
                // Fetch customer

                let customer = db
                    .find_customer_by_customer_id_merchant_id(
                        &(&state).into(),
                        &customer_id,
                        &req.merchant_id,
                        &key_store,
                        merchant_account.storage_scheme,
                    )
                    .await
                    .change_context(ApiErrorResponse::InvalidRequestData {
                        message: format!(
                            "Customer [{}] not found for link_id - {}",
                            pm_collect_link.primary_reference, pm_collect_link.link_id
                        ),
                    })
                    .attach_printable(format!(
                        "customer [{}] not found",
                        pm_collect_link.primary_reference
                    ))?;

                let js_data = payment_methods::PaymentMethodCollectLinkDetails {
                    publishable_key: Secret::new(merchant_account.publishable_key),
                    client_secret: link_data.client_secret.clone(),
                    pm_collect_link_id: pm_collect_link.link_id,
                    customer_id: customer.customer_id,
                    session_expiry: pm_collect_link.expiry,
                    return_url: pm_collect_link.return_url,
                    ui_config: ui_config_data,
                    enabled_payment_methods: link_data.enabled_payment_methods,
                };

                let serialized_css_content = String::new();

                let serialized_js_content = format!(
                    "window.__PM_COLLECT_DETAILS = {}",
                    js_data
                        .encode_to_string_of_json()
                        .change_context(ApiErrorResponse::InternalServerError)
                        .attach_printable("Failed to serialize PaymentMethodCollectLinkDetails")?
                );

                let generic_form_data = services::GenericLinkFormData {
                    js_data: serialized_js_content,
                    css_data: serialized_css_content,
                    sdk_url: default_config.sdk_url.to_string(),
                    html_meta_tags: String::new(),
                };
                Ok(services::ApplicationResponse::GenericLinkForm(Box::new(
                    GenericLinks {
                        allowed_domains: HashSet::from([]),
                        data: GenericLinksData::PaymentMethodCollect(generic_form_data),
                        locale: DEFAULT_LOCALE.to_string(),
                    },
                )))
            }
        }

        // Send back status page
        status => {
            let js_data = payment_methods::PaymentMethodCollectLinkStatusDetails {
                pm_collect_link_id: pm_collect_link.link_id,
                customer_id: link_data.customer_id,
                session_expiry: pm_collect_link.expiry,
                return_url: pm_collect_link
                    .return_url
                    .as_ref()
                    .map(|url| url::Url::parse(url))
                    .transpose()
                    .change_context(ApiErrorResponse::InternalServerError)
                    .attach_printable(
                        "Failed to parse return URL for payment method collect's status link",
                    )?,
                ui_config: ui_config_data,
                status,
            };

            let serialized_css_content = String::new();

            let serialized_js_content = format!(
                "window.__PM_COLLECT_DETAILS = {}",
                js_data
                    .encode_to_string_of_json()
                    .change_context(ApiErrorResponse::InternalServerError)
                    .attach_printable(
                        "Failed to serialize PaymentMethodCollectLinkStatusDetails"
                    )?
            );

            let generic_status_data = services::GenericLinkStatusData {
                js_data: serialized_js_content,
                css_data: serialized_css_content,
            };
            Ok(services::ApplicationResponse::GenericLinkForm(Box::new(
                GenericLinks {
                    allowed_domains: HashSet::from([]),
                    data: GenericLinksData::PaymentMethodCollectStatus(generic_status_data),
                    locale: DEFAULT_LOCALE.to_string(),
                },
            )))
        }
    }
}

fn generate_task_id_for_payment_method_status_update_workflow(
    key_id: &str,
    runner: storage::ProcessTrackerRunner,
    task: &str,
) -> String {
    format!("{runner}_{task}_{key_id}")
}

#[cfg(all(
    any(feature = "v1", feature = "v2"),
    not(feature = "payment_methods_v2")
))]
pub async fn add_payment_method_status_update_task(
    db: &dyn StorageInterface,
    payment_method: &domain::PaymentMethod,
    prev_status: enums::PaymentMethodStatus,
    curr_status: enums::PaymentMethodStatus,
    merchant_id: &id_type::MerchantId,
) -> Result<(), ProcessTrackerError> {
    let created_at = payment_method.created_at;
    let schedule_time =
        created_at.saturating_add(Duration::seconds(consts::DEFAULT_SESSION_EXPIRY));

    let tracking_data = storage::PaymentMethodStatusTrackingData {
        payment_method_id: payment_method.get_id().clone(),
        prev_status,
        curr_status,
        merchant_id: merchant_id.to_owned(),
    };

    let runner = storage::ProcessTrackerRunner::PaymentMethodStatusUpdateWorkflow;
    let task = PAYMENT_METHOD_STATUS_UPDATE_TASK;
    let tag = [PAYMENT_METHOD_STATUS_TAG];

    let process_tracker_id = generate_task_id_for_payment_method_status_update_workflow(
        payment_method.get_id().as_str(),
        runner,
        task,
    );
    let process_tracker_entry = storage::ProcessTrackerNew::new(
        process_tracker_id,
        task,
        runner,
        tag,
        tracking_data,
        None,
        schedule_time,
        hyperswitch_domain_models::consts::API_VERSION,
    )
    .change_context(ApiErrorResponse::InternalServerError)
    .attach_printable("Failed to construct PAYMENT_METHOD_STATUS_UPDATE process tracker task")?;

    db
        .insert_process(process_tracker_entry)
        .await
        .change_context(ApiErrorResponse::InternalServerError)
        .attach_printable_lazy(|| {
            format!(
                "Failed while inserting PAYMENT_METHOD_STATUS_UPDATE reminder to process_tracker for payment_method_id: {}",
                payment_method.get_id().clone()
            )
        })?;

    Ok(())
}

#[cfg(feature = "v2")]
#[allow(clippy::too_many_arguments)]
#[instrument(skip_all)]
pub async fn retrieve_payment_method_with_token(
    _state: &SessionState,
    _merchant_key_store: &domain::MerchantKeyStore,
    _token_data: &storage::PaymentTokenData,
    _payment_intent: &PaymentIntent,
    _card_token_data: Option<&domain::CardToken>,
    _customer: &Option<domain::Customer>,
    _storage_scheme: common_enums::enums::MerchantStorageScheme,
    _mandate_id: Option<api_models::payments::MandateIds>,
    _payment_method_info: Option<domain::PaymentMethod>,
    _business_profile: &domain::Profile,
) -> RouterResult<storage::PaymentMethodDataWithId> {
    todo!()
}

#[cfg(all(
    any(feature = "v1", feature = "v2"),
    not(feature = "payment_methods_v2")
))]
#[instrument(skip_all)]
#[allow(clippy::too_many_arguments)]
pub async fn retrieve_payment_method_with_token(
    state: &SessionState,
    merchant_key_store: &domain::MerchantKeyStore,
    token_data: &storage::PaymentTokenData,
    payment_intent: &PaymentIntent,
    payment_attempt: &PaymentAttempt,
    card_token_data: Option<&domain::CardToken>,
    customer: &Option<domain::Customer>,
    storage_scheme: common_enums::enums::MerchantStorageScheme,
    mandate_id: Option<api_models::payments::MandateIds>,
    payment_method_info: Option<domain::PaymentMethod>,
    business_profile: &domain::Profile,
    should_retry_with_pan: bool,
    vault_data: Option<&VaultData>,
) -> RouterResult<storage::PaymentMethodDataWithId> {
    let token = match token_data {
        storage::PaymentTokenData::TemporaryGeneric(generic_token) => {
            payment_helpers::retrieve_payment_method_with_temporary_token(
                state,
                &generic_token.token,
                payment_intent,
                payment_attempt,
                merchant_key_store,
                card_token_data,
            )
            .await?
            .map(
                |(payment_method_data, payment_method)| storage::PaymentMethodDataWithId {
                    payment_method_data: Some(payment_method_data),
                    payment_method: Some(payment_method),
                    payment_method_id: None,
                },
            )
            .unwrap_or_default()
        }

        storage::PaymentTokenData::Temporary(generic_token) => {
            payment_helpers::retrieve_payment_method_with_temporary_token(
                state,
                &generic_token.token,
                payment_intent,
                payment_attempt,
                merchant_key_store,
                card_token_data,
            )
            .await?
            .map(
                |(payment_method_data, payment_method)| storage::PaymentMethodDataWithId {
                    payment_method_data: Some(payment_method_data),
                    payment_method: Some(payment_method),
                    payment_method_id: None,
                },
            )
            .unwrap_or_default()
        }

        storage::PaymentTokenData::Permanent(card_token) => {
            payment_helpers::retrieve_payment_method_data_with_permanent_token(
                state,
                card_token.locker_id.as_ref().unwrap_or(&card_token.token),
                card_token
                    .payment_method_id
                    .as_ref()
                    .unwrap_or(&card_token.token),
                payment_intent,
                card_token_data,
                merchant_key_store,
                storage_scheme,
                mandate_id,
                payment_method_info
                    .get_required_value("PaymentMethod")
                    .change_context(ApiErrorResponse::InternalServerError)
                    .attach_printable("PaymentMethod not found")?,
                business_profile,
                payment_attempt.connector.clone(),
                should_retry_with_pan,
                vault_data,
            )
            .await
            .map(|card| Some((card, enums::PaymentMethod::Card)))?
            .map(
                |(payment_method_data, payment_method)| storage::PaymentMethodDataWithId {
                    payment_method_data: Some(payment_method_data),
                    payment_method: Some(payment_method),
                    payment_method_id: Some(
                        card_token
                            .payment_method_id
                            .as_ref()
                            .unwrap_or(&card_token.token)
                            .to_string(),
                    ),
                },
            )
            .unwrap_or_default()
        }

        storage::PaymentTokenData::PermanentCard(card_token) => {
            payment_helpers::retrieve_payment_method_data_with_permanent_token(
                state,
                card_token.locker_id.as_ref().unwrap_or(&card_token.token),
                card_token
                    .payment_method_id
                    .as_ref()
                    .unwrap_or(&card_token.token),
                payment_intent,
                card_token_data,
                merchant_key_store,
                storage_scheme,
                mandate_id,
                payment_method_info
                    .get_required_value("PaymentMethod")
                    .change_context(ApiErrorResponse::InternalServerError)
                    .attach_printable("PaymentMethod not found")?,
                business_profile,
                payment_attempt.connector.clone(),
                should_retry_with_pan,
                vault_data,
            )
            .await
            .map(|card| Some((card, enums::PaymentMethod::Card)))?
            .map(
                |(payment_method_data, payment_method)| storage::PaymentMethodDataWithId {
                    payment_method_data: Some(payment_method_data),
                    payment_method: Some(payment_method),
                    payment_method_id: Some(
                        card_token
                            .payment_method_id
                            .as_ref()
                            .unwrap_or(&card_token.token)
                            .to_string(),
                    ),
                },
            )
            .unwrap_or_default()
        }

        storage::PaymentTokenData::AuthBankDebit(auth_token) => {
            pm_auth::retrieve_payment_method_from_auth_service(
                state,
                merchant_key_store,
                auth_token,
                payment_intent,
                customer,
            )
            .await?
            .map(
                |(payment_method_data, payment_method)| storage::PaymentMethodDataWithId {
                    payment_method_data: Some(payment_method_data),
                    payment_method: Some(payment_method),
                    payment_method_id: None,
                },
            )
            .unwrap_or_default()
        }

        storage::PaymentTokenData::WalletToken(_) => storage::PaymentMethodDataWithId {
            payment_method: None,
            payment_method_data: None,
            payment_method_id: None,
        },
    };
    Ok(token)
}

#[cfg(all(feature = "v2", feature = "payment_methods_v2"))]
#[instrument(skip_all)]
pub(crate) fn get_payment_method_create_request(
    payment_method_data: &api_models::payments::PaymentMethodData,
    payment_method_type: storage_enums::PaymentMethod,
    payment_method_subtype: Option<storage_enums::PaymentMethodType>,
    customer_id: id_type::GlobalCustomerId,
    billing_address: Option<&api_models::payments::Address>,
    payment_method_session: Option<&domain::payment_methods::PaymentMethodSession>,
) -> RouterResult<payment_methods::PaymentMethodCreate> {
    match payment_method_data {
        api_models::payments::PaymentMethodData::Card(card) => {
            let card_detail = payment_methods::CardDetail {
                card_number: card.card_number.clone(),
                card_exp_month: card.card_exp_month.clone(),
                card_exp_year: card.card_exp_year.clone(),
                card_holder_name: card.card_holder_name.clone(),
                nick_name: card.nick_name.clone(),
                card_issuing_country: card
                    .card_issuing_country
                    .as_ref()
                    .map(|c| api_enums::CountryAlpha2::from_str(c))
                    .transpose()
                    .ok()
                    .flatten(),
                card_network: card.card_network.clone(),
                card_issuer: card.card_issuer.clone(),
                card_type: card
                    .card_type
                    .as_ref()
                    .map(|c| payment_methods::CardType::from_str(c))
                    .transpose()
                    .ok()
                    .flatten(),
                card_cvc: Some(card.card_cvc.clone()),
            };
            let payment_method_request = payment_methods::PaymentMethodCreate {
                payment_method_type,
                payment_method_subtype,
                metadata: None,
                customer_id: customer_id.clone(),
                payment_method_data: payment_methods::PaymentMethodCreateData::Card(card_detail),
                billing: billing_address.map(ToOwned::to_owned),
                psp_tokenization: payment_method_session
                    .and_then(|pm_session| pm_session.psp_tokenization.clone()),
                network_tokenization: payment_method_session
                    .and_then(|pm_session| pm_session.network_tokenization.clone()),
            };
            Ok(payment_method_request)
        }
        _ => Err(report!(ApiErrorResponse::UnprocessableEntity {
            message: "only card payment methods are supported for tokenization".to_string()
        })
        .attach_printable("Payment method data is incorrect")),
    }
}

#[cfg(all(
    any(feature = "v1", feature = "v2"),
    not(feature = "payment_methods_v2")
))]
#[instrument(skip_all)]
pub(crate) async fn get_payment_method_create_request(
    payment_method_data: Option<&domain::PaymentMethodData>,
    payment_method: Option<storage_enums::PaymentMethod>,
    payment_method_type: Option<storage_enums::PaymentMethodType>,
    customer_id: &Option<id_type::CustomerId>,
    billing_name: Option<Secret<String>>,
    payment_method_billing_address: Option<&hyperswitch_domain_models::address::Address>,
) -> RouterResult<payment_methods::PaymentMethodCreate> {
    match payment_method_data {
        Some(pm_data) => match payment_method {
            Some(payment_method) => match pm_data {
                domain::PaymentMethodData::Card(card) => {
                    let card_detail = payment_methods::CardDetail {
                        card_number: card.card_number.clone(),
                        card_exp_month: card.card_exp_month.clone(),
                        card_exp_year: card.card_exp_year.clone(),
                        card_holder_name: billing_name,
                        nick_name: card.nick_name.clone(),
                        card_issuing_country: card.card_issuing_country.clone(),
                        card_network: card.card_network.clone(),
                        card_issuer: card.card_issuer.clone(),
                        card_type: card.card_type.clone(),
                    };
                    let payment_method_request = payment_methods::PaymentMethodCreate {
                        payment_method: Some(payment_method),
                        payment_method_type,
                        payment_method_issuer: card.card_issuer.clone(),
                        payment_method_issuer_code: None,
                        #[cfg(feature = "payouts")]
                        bank_transfer: None,
                        #[cfg(feature = "payouts")]
                        wallet: None,
                        card: Some(card_detail),
                        metadata: None,
                        customer_id: customer_id.clone(),
                        card_network: card
                            .card_network
                            .as_ref()
                            .map(|card_network| card_network.to_string()),
                        client_secret: None,
                        payment_method_data: None,
                        //TODO: why are we using api model in router internally
                        billing: payment_method_billing_address.cloned().map(From::from),
                        connector_mandate_details: None,
                        network_transaction_id: None,
                    };
                    Ok(payment_method_request)
                }
                _ => {
                    let payment_method_request = payment_methods::PaymentMethodCreate {
                        payment_method: Some(payment_method),
                        payment_method_type,
                        payment_method_issuer: None,
                        payment_method_issuer_code: None,
                        #[cfg(feature = "payouts")]
                        bank_transfer: None,
                        #[cfg(feature = "payouts")]
                        wallet: None,
                        card: None,
                        metadata: None,
                        customer_id: customer_id.clone(),
                        card_network: None,
                        client_secret: None,
                        payment_method_data: None,
                        billing: None,
                        connector_mandate_details: None,
                        network_transaction_id: None,
                    };

                    Ok(payment_method_request)
                }
            },
            None => Err(report!(ApiErrorResponse::MissingRequiredField {
                field_name: "payment_method_type"
            })
            .attach_printable("PaymentMethodType Required")),
        },
        None => Err(report!(ApiErrorResponse::MissingRequiredField {
            field_name: "payment_method_data"
        })
        .attach_printable("PaymentMethodData required Or Card is already saved")),
    }
}

#[cfg(all(feature = "v2", feature = "payment_methods_v2"))]
#[instrument(skip_all)]
pub async fn create_payment_method(
    state: &SessionState,
    request_state: &routes::app::ReqState,
    req: api::PaymentMethodCreate,
    merchant_account: &domain::MerchantAccount,
    key_store: &domain::MerchantKeyStore,
    profile: &domain::Profile,
) -> RouterResponse<api::PaymentMethodResponse> {
    let response = create_payment_method_core(
        state,
        request_state,
        req,
        merchant_account,
        key_store,
        profile,
    )
    .await?;

    Ok(services::ApplicationResponse::Json(response))
}

#[cfg(all(feature = "v2", feature = "payment_methods_v2"))]
#[instrument(skip_all)]
pub async fn create_payment_method_core(
    state: &SessionState,
    _request_state: &routes::app::ReqState,
    req: api::PaymentMethodCreate,
    merchant_account: &domain::MerchantAccount,
    key_store: &domain::MerchantKeyStore,
    profile: &domain::Profile,
) -> RouterResult<api::PaymentMethodResponse> {
    use common_utils::ext_traits::ValueExt;

    req.validate()?;

    let db = &*state.store;
    let merchant_id = merchant_account.get_id();
    let customer_id = req.customer_id.to_owned();
    let key_manager_state = &(state).into();

    db.find_customer_by_global_id(
        key_manager_state,
        &customer_id,
        merchant_account.get_id(),
        key_store,
        merchant_account.storage_scheme,
    )
    .await
    .to_not_found_response(ApiErrorResponse::CustomerNotFound)
    .attach_printable("Customer not found for the payment method")?;

    let payment_method_billing_address = req
        .billing
        .clone()
        .async_map(|billing| cards::create_encrypted_data(key_manager_state, key_store, billing))
        .await
        .transpose()
        .change_context(ApiErrorResponse::InternalServerError)
        .attach_printable("Unable to encrypt Payment method billing address")?
        .map(|encoded_address| {
            encoded_address.deserialize_inner_value(|value| value.parse_value("Address"))
        })
        .transpose()
        .change_context(ApiErrorResponse::InternalServerError)
        .attach_printable("Unable to parse Payment method billing address")?;

    let payment_method_id =
        id_type::GlobalPaymentMethodId::generate(&state.conf.cell_information.id)
            .change_context(ApiErrorResponse::InternalServerError)
            .attach_printable("Unable to generate GlobalPaymentMethodId")?;

    let payment_method = create_payment_method_for_intent(
        state,
        req.metadata.clone(),
        &customer_id,
        payment_method_id,
        merchant_id,
        key_store,
        merchant_account.storage_scheme,
        payment_method_billing_address,
    )
    .await
    .attach_printable("Failed to add Payment method to DB")?;

    let payment_method_data = domain::PaymentMethodVaultingData::from(req.payment_method_data)
        .populate_bin_details_for_payment_method(state)
        .await;

    let vaulting_result = vault_payment_method(
        state,
        &payment_method_data,
        merchant_account,
        key_store,
        None,
        &customer_id,
    )
    .await;

    let network_tokenization_resp = network_tokenize_and_vault_the_pmd(
        state,
        &payment_method_data,
        merchant_account,
        key_store,
        req.network_tokenization.clone(),
        profile.is_network_tokenization_enabled,
        &customer_id,
    )
    .await;

    let (response, payment_method) = match vaulting_result {
        Ok((vaulting_resp, fingerprint_id)) => {
            let pm_update = create_pm_additional_data_update(
                Some(&payment_method_data),
                state,
                key_store,
                Some(vaulting_resp.vault_id.get_string_repr().clone()),
                Some(fingerprint_id),
                &payment_method,
                None,
                network_tokenization_resp,
                Some(req.payment_method_type),
                req.payment_method_subtype,
            )
            .await
            .attach_printable("Unable to create Payment method data")?;

            let payment_method = db
                .update_payment_method(
                    &(state.into()),
                    key_store,
                    payment_method,
                    pm_update,
                    merchant_account.storage_scheme,
                )
                .await
                .change_context(ApiErrorResponse::InternalServerError)
                .attach_printable("Failed to update payment method in db")?;

            let resp = pm_transforms::generate_payment_method_response(&payment_method, None)?;

            Ok((resp, payment_method))
        }
        Err(e) => {
            let pm_update = storage::PaymentMethodUpdate::StatusUpdate {
                status: Some(enums::PaymentMethodStatus::Inactive),
            };

            db.update_payment_method(
                &(state.into()),
                key_store,
                payment_method,
                pm_update,
                merchant_account.storage_scheme,
            )
            .await
            .change_context(ApiErrorResponse::InternalServerError)
            .attach_printable("Failed to update payment method in db")?;

            Err(e)
        }
    }?;

    Ok(response)
}

#[cfg(all(feature = "v2", feature = "payment_methods_v2"))]
#[derive(Clone, Debug)]
pub struct NetworkTokenPaymentMethodDetails {
    network_token_requestor_reference_id: String,
    network_token_locker_id: String,
    network_token_pmd: Encryptable<Secret<serde_json::Value>>,
}

#[cfg(all(feature = "v2", feature = "payment_methods_v2"))]
pub async fn network_tokenize_and_vault_the_pmd(
    state: &SessionState,
    payment_method_data: &domain::PaymentMethodVaultingData,
    merchant_account: &domain::MerchantAccount,
    key_store: &domain::MerchantKeyStore,
    network_tokenization: Option<common_types::payment_methods::NetworkTokenization>,
    network_tokenization_enabled_for_profile: bool,
    customer_id: &id_type::GlobalCustomerId,
) -> Option<NetworkTokenPaymentMethodDetails> {
    let network_token_pm_details_result: CustomResult<
        NetworkTokenPaymentMethodDetails,
        NetworkTokenizationError,
    > = async {
        when(!network_tokenization_enabled_for_profile, || {
            Err(report!(
                NetworkTokenizationError::NetworkTokenizationNotEnabledForProfile
            ))
        })?;

        let is_network_tokenization_enabled_for_pm = network_tokenization
            .as_ref()
            .map(|nt| matches!(nt.enable, common_enums::NetworkTokenizationToggle::Enable))
            .unwrap_or(false);

        let card_data = payment_method_data
            .get_card()
            .and_then(|card| is_network_tokenization_enabled_for_pm.then_some(card))
            .ok_or_else(|| {
                report!(NetworkTokenizationError::NotSupported {
                    message: "Payment method".to_string(),
                })
            })?;

        let (resp, network_token_req_ref_id) =
            network_tokenization::make_card_network_tokenization_request(
                state,
                card_data,
                customer_id,
            )
            .await?;

        let network_token_vaulting_data = domain::PaymentMethodVaultingData::NetworkToken(resp);
        let vaulting_resp = vault::add_payment_method_to_vault(
            state,
            merchant_account,
            &network_token_vaulting_data,
            None,
        )
        .await
        .change_context(NetworkTokenizationError::SaveNetworkTokenFailed)
        .attach_printable("Failed to vault network token")?;

        let key_manager_state = &(state).into();
        let network_token_pmd = cards::create_encrypted_data(
            key_manager_state,
            key_store,
            network_token_vaulting_data.get_payment_methods_data(),
        )
        .await
        .change_context(NetworkTokenizationError::NetworkTokenDetailsEncryptionFailed)
        .attach_printable("Failed to encrypt PaymentMethodsData")?;

        Ok(NetworkTokenPaymentMethodDetails {
            network_token_requestor_reference_id: network_token_req_ref_id,
            network_token_locker_id: vaulting_resp.vault_id.get_string_repr().clone(),
            network_token_pmd,
        })
    }
    .await;
    network_token_pm_details_result.ok()
}

#[cfg(all(feature = "v2", feature = "payment_methods_v2"))]
pub async fn populate_bin_details_for_payment_method(
    state: &SessionState,
    payment_method_data: &domain::PaymentMethodVaultingData,
) -> domain::PaymentMethodVaultingData {
    match payment_method_data {
        domain::PaymentMethodVaultingData::Card(card) => {
            let card_isin = card.card_number.get_card_isin();

            if card.card_issuer.is_some()
                && card.card_network.is_some()
                && card.card_type.is_some()
                && card.card_issuing_country.is_some()
            {
                domain::PaymentMethodVaultingData::Card(card.clone())
            } else {
                let card_info = state
                    .store
                    .get_card_info(&card_isin)
                    .await
                    .map_err(|error| services::logger::error!(card_info_error=?error))
                    .ok()
                    .flatten();

                domain::PaymentMethodVaultingData::Card(payment_methods::CardDetail {
                    card_number: card.card_number.clone(),
                    card_exp_month: card.card_exp_month.clone(),
                    card_exp_year: card.card_exp_year.clone(),
                    card_holder_name: card.card_holder_name.clone(),
                    nick_name: card.nick_name.clone(),
                    card_issuing_country: card_info.as_ref().and_then(|val| {
                        val.card_issuing_country
                            .as_ref()
                            .map(|c| api_enums::CountryAlpha2::from_str(c))
                            .transpose()
                            .ok()
                            .flatten()
                    }),
                    card_network: card_info.as_ref().and_then(|val| val.card_network.clone()),
                    card_issuer: card_info.as_ref().and_then(|val| val.card_issuer.clone()),
                    card_type: card_info.as_ref().and_then(|val| {
                        val.card_type
                            .as_ref()
                            .map(|c| payment_methods::CardType::from_str(c))
                            .transpose()
                            .ok()
                            .flatten()
                    }),
                    card_cvc: card.card_cvc.clone(),
                })
            }
        }
        _ => payment_method_data.clone(),
    }
}
#[cfg(all(feature = "v2", feature = "payment_methods_v2"))]
#[async_trait::async_trait]
pub trait PaymentMethodExt {
    async fn populate_bin_details_for_payment_method(&self, state: &SessionState) -> Self;
}

#[cfg(all(feature = "v2", feature = "payment_methods_v2"))]
#[async_trait::async_trait]
impl PaymentMethodExt for domain::PaymentMethodVaultingData {
    async fn populate_bin_details_for_payment_method(&self, state: &SessionState) -> Self {
        match self {
            Self::Card(card) => {
                let card_isin = card.card_number.get_card_isin();

                if card.card_issuer.is_some()
                    && card.card_network.is_some()
                    && card.card_type.is_some()
                    && card.card_issuing_country.is_some()
                {
                    Self::Card(card.clone())
                } else {
                    let card_info = state
                        .store
                        .get_card_info(&card_isin)
                        .await
                        .map_err(|error| services::logger::error!(card_info_error=?error))
                        .ok()
                        .flatten();

                    Self::Card(payment_methods::CardDetail {
                        card_number: card.card_number.clone(),
                        card_exp_month: card.card_exp_month.clone(),
                        card_exp_year: card.card_exp_year.clone(),
                        card_holder_name: card.card_holder_name.clone(),
                        nick_name: card.nick_name.clone(),
                        card_issuing_country: card_info.as_ref().and_then(|val| {
                            val.card_issuing_country
                                .as_ref()
                                .map(|c| api_enums::CountryAlpha2::from_str(c))
                                .transpose()
                                .ok()
                                .flatten()
                        }),
                        card_network: card_info.as_ref().and_then(|val| val.card_network.clone()),
                        card_issuer: card_info.as_ref().and_then(|val| val.card_issuer.clone()),
                        card_type: card_info.as_ref().and_then(|val| {
                            val.card_type
                                .as_ref()
                                .map(|c| payment_methods::CardType::from_str(c))
                                .transpose()
                                .ok()
                                .flatten()
                        }),
                        card_cvc: card.card_cvc.clone(),
                    })
                }
            }
            _ => self.clone(),
        }
    }
}

#[cfg(all(feature = "v2", feature = "payment_methods_v2"))]
#[instrument(skip_all)]
pub async fn payment_method_intent_create(
    state: &SessionState,
    req: api::PaymentMethodIntentCreate,
    merchant_account: &domain::MerchantAccount,
    key_store: &domain::MerchantKeyStore,
) -> RouterResponse<api::PaymentMethodResponse> {
    let db = &*state.store;
    let merchant_id = merchant_account.get_id();
    let customer_id = req.customer_id.to_owned();
    let key_manager_state = &(state).into();

    db.find_customer_by_global_id(
        key_manager_state,
        &customer_id,
        merchant_account.get_id(),
        key_store,
        merchant_account.storage_scheme,
    )
    .await
    .to_not_found_response(ApiErrorResponse::CustomerNotFound)
    .attach_printable("Customer not found for the payment method")?;

    let payment_method_billing_address = req
        .billing
        .clone()
        .async_map(|billing| cards::create_encrypted_data(key_manager_state, key_store, billing))
        .await
        .transpose()
        .change_context(ApiErrorResponse::InternalServerError)
        .attach_printable("Unable to encrypt Payment method billing address")?
        .map(|encoded_address| {
            encoded_address.deserialize_inner_value(|value| value.parse_value("Address"))
        })
        .transpose()
        .change_context(ApiErrorResponse::InternalServerError)
        .attach_printable("Unable to parse Payment method billing address")?;

    // create pm entry

    let payment_method_id =
        id_type::GlobalPaymentMethodId::generate(&state.conf.cell_information.id)
            .change_context(ApiErrorResponse::InternalServerError)
            .attach_printable("Unable to generate GlobalPaymentMethodId")?;

    let payment_method = create_payment_method_for_intent(
        state,
        req.metadata.clone(),
        &customer_id,
        payment_method_id,
        merchant_id,
        key_store,
        merchant_account.storage_scheme,
        payment_method_billing_address,
    )
    .await
    .attach_printable("Failed to add Payment method to DB")?;

    let resp = pm_transforms::generate_payment_method_response(&payment_method, None)?;

    Ok(services::ApplicationResponse::Json(resp))
}

#[cfg(feature = "v2")]
trait PerformFilteringOnEnabledPaymentMethods {
    fn perform_filtering(self) -> FilteredPaymentMethodsEnabled;
}

#[cfg(feature = "v2")]
impl PerformFilteringOnEnabledPaymentMethods
    for hyperswitch_domain_models::merchant_connector_account::FlattenedPaymentMethodsEnabled
{
    fn perform_filtering(self) -> FilteredPaymentMethodsEnabled {
        FilteredPaymentMethodsEnabled(self.payment_methods_enabled)
    }
}

#[cfg(all(feature = "v2", feature = "payment_methods_v2"))]
#[instrument(skip_all)]
pub async fn list_payment_methods_for_session(
    state: SessionState,
    merchant_account: domain::MerchantAccount,
    key_store: domain::MerchantKeyStore,
    profile: domain::Profile,
    payment_method_session_id: id_type::GlobalPaymentMethodSessionId,
) -> RouterResponse<api::PaymentMethodListResponse> {
    let key_manager_state = &(&state).into();

    let db = &*state.store;

    let payment_method_session = db
        .get_payment_methods_session(key_manager_state, &key_store, &payment_method_session_id)
        .await
        .change_context(ApiErrorResponse::PaymentMethodNotFound)
        .attach_printable("Unable to find payment method")?;

    let payment_connector_accounts = db
        .list_enabled_connector_accounts_by_profile_id(
            key_manager_state,
            profile.get_id(),
            &key_store,
            common_enums::ConnectorType::PaymentProcessor,
        )
        .await
        .change_context(ApiErrorResponse::InternalServerError)
        .attach_printable("error when fetching merchant connector accounts")?;

    let customer_payment_methods = list_customer_payment_method_core(
        &state,
        &merchant_account,
        &key_store,
        &payment_method_session.customer_id,
    )
    .await?;

    let response =
        hyperswitch_domain_models::merchant_connector_account::FlattenedPaymentMethodsEnabled::from_payment_connectors_list(payment_connector_accounts)
            .perform_filtering()
            .get_required_fields(RequiredFieldsInput::new(state.conf.required_fields.clone()))
            .generate_response(customer_payment_methods.customer_payment_methods);

    Ok(hyperswitch_domain_models::api::ApplicationResponse::Json(
        response,
    ))
}

#[cfg(all(feature = "v2", feature = "olap"))]
#[instrument(skip_all)]
pub async fn list_saved_payment_methods_for_customer(
    state: SessionState,
    merchant_account: domain::MerchantAccount,
    key_store: domain::MerchantKeyStore,
    customer_id: id_type::GlobalCustomerId,
) -> RouterResponse<api::CustomerPaymentMethodsListResponse> {
    let customer_payment_methods =
        list_customer_payment_method_core(&state, &merchant_account, &key_store, &customer_id)
            .await?;

    Ok(hyperswitch_domain_models::api::ApplicationResponse::Json(
        customer_payment_methods,
    ))
}

#[cfg(all(feature = "v2", feature = "olap"))]
#[instrument(skip_all)]
pub async fn get_total_saved_payment_methods_for_merchant(
    state: SessionState,
    merchant_account: domain::MerchantAccount,
) -> RouterResponse<api::TotalPaymentMethodCountResponse> {
    let total_payment_method_count =
        get_total_payment_method_count_core(&state, &merchant_account).await?;

    Ok(hyperswitch_domain_models::api::ApplicationResponse::Json(
        total_payment_method_count,
    ))
}

#[cfg(feature = "v2")]
/// Container for the inputs required for the required fields
struct RequiredFieldsInput {
    required_fields_config: settings::RequiredFields,
}

#[cfg(feature = "v2")]
impl RequiredFieldsInput {
    fn new(required_fields_config: settings::RequiredFields) -> Self {
        Self {
            required_fields_config,
        }
    }
}

#[cfg(feature = "v2")]
/// Container for the filtered payment methods
struct FilteredPaymentMethodsEnabled(
    Vec<hyperswitch_domain_models::merchant_connector_account::PaymentMethodsEnabledForConnector>,
);

#[cfg(feature = "v2")]
trait GetRequiredFields {
    fn get_required_fields(
        &self,
        payment_method_enabled: &hyperswitch_domain_models::merchant_connector_account::PaymentMethodsEnabledForConnector,
    ) -> Option<&settings::RequiredFieldFinal>;
}

#[cfg(feature = "v2")]
impl GetRequiredFields for settings::RequiredFields {
    fn get_required_fields(
        &self,
        payment_method_enabled: &hyperswitch_domain_models::merchant_connector_account::PaymentMethodsEnabledForConnector,
    ) -> Option<&settings::RequiredFieldFinal> {
        self.0
            .get(&payment_method_enabled.payment_method)
            .and_then(|required_fields_for_payment_method| {
                required_fields_for_payment_method.0.get(
                    &payment_method_enabled
                        .payment_methods_enabled
                        .payment_method_subtype,
                )
            })
            .map(|connector_fields| &connector_fields.fields)
            .and_then(|connector_hashmap| connector_hashmap.get(&payment_method_enabled.connector))
    }
}

#[cfg(feature = "v2")]
impl FilteredPaymentMethodsEnabled {
    fn get_required_fields(
        self,
        input: RequiredFieldsInput,
    ) -> RequiredFieldsForEnabledPaymentMethodTypes {
        let required_fields_config = input.required_fields_config;

        let required_fields_info = self
            .0
            .into_iter()
            .map(|payment_methods_enabled| {
                let required_fields =
                    required_fields_config.get_required_fields(&payment_methods_enabled);

                let required_fields = required_fields
                    .map(|required_fields| {
                        let common_required_fields = required_fields
                            .common
                            .iter()
                            .flatten()
                            .map(ToOwned::to_owned);

                        // Collect mandate required fields because this is for zero auth mandates only
                        let mandate_required_fields = required_fields
                            .mandate
                            .iter()
                            .flatten()
                            .map(ToOwned::to_owned);

                        // Combine both common and mandate required fields
                        common_required_fields
                            .chain(mandate_required_fields)
                            .collect::<Vec<_>>()
                    })
                    .unwrap_or_default();

                RequiredFieldsForEnabledPaymentMethod {
                    required_fields,
                    payment_method_type: payment_methods_enabled.payment_method,
                    payment_method_subtype: payment_methods_enabled
                        .payment_methods_enabled
                        .payment_method_subtype,
                }
            })
            .collect();

        RequiredFieldsForEnabledPaymentMethodTypes(required_fields_info)
    }
}

#[cfg(feature = "v2")]
/// Element container to hold the filtered payment methods with required fields
struct RequiredFieldsForEnabledPaymentMethod {
    required_fields: Vec<payment_methods::RequiredFieldInfo>,
    payment_method_subtype: common_enums::PaymentMethodType,
    payment_method_type: common_enums::PaymentMethod,
}

#[cfg(feature = "v2")]
/// Container to hold the filtered payment methods enabled with required fields
struct RequiredFieldsForEnabledPaymentMethodTypes(Vec<RequiredFieldsForEnabledPaymentMethod>);

#[cfg(feature = "v2")]
impl RequiredFieldsForEnabledPaymentMethodTypes {
    fn generate_response(
        self,
        customer_payment_methods: Vec<payment_methods::CustomerPaymentMethod>,
    ) -> payment_methods::PaymentMethodListResponse {
        let response_payment_methods = self
            .0
            .into_iter()
            .map(
                |payment_methods_enabled| payment_methods::ResponsePaymentMethodTypes {
                    payment_method_type: payment_methods_enabled.payment_method_type,
                    payment_method_subtype: payment_methods_enabled.payment_method_subtype,
                    required_fields: payment_methods_enabled.required_fields,
                    extra_information: None,
                },
            )
            .collect();

        payment_methods::PaymentMethodListResponse {
            payment_methods_enabled: response_payment_methods,
            customer_payment_methods,
        }
    }
}

#[cfg(all(feature = "v2", feature = "payment_methods_v2"))]
#[instrument(skip_all)]
#[allow(clippy::too_many_arguments)]
pub async fn create_payment_method_for_intent(
    state: &SessionState,
    metadata: Option<common_utils::pii::SecretSerdeValue>,
    customer_id: &id_type::GlobalCustomerId,
    payment_method_id: id_type::GlobalPaymentMethodId,
    merchant_id: &id_type::MerchantId,
    key_store: &domain::MerchantKeyStore,
    storage_scheme: enums::MerchantStorageScheme,
    payment_method_billing_address: Option<
        Encryptable<hyperswitch_domain_models::address::Address>,
    >,
) -> CustomResult<domain::PaymentMethod, ApiErrorResponse> {
    let db = &*state.store;

    let current_time = common_utils::date_time::now();

    let response = db
        .insert_payment_method(
            &state.into(),
            key_store,
            domain::PaymentMethod {
                customer_id: customer_id.to_owned(),
                merchant_id: merchant_id.to_owned(),
                id: payment_method_id,
                locker_id: None,
                payment_method_type: None,
                payment_method_subtype: None,
                payment_method_data: None,
                connector_mandate_details: None,
                customer_acceptance: None,
                client_secret: None,
                status: enums::PaymentMethodStatus::AwaitingData,
                network_transaction_id: None,
                created_at: current_time,
                last_modified: current_time,
                last_used_at: current_time,
                payment_method_billing_address,
                updated_by: None,
                version: domain::consts::API_VERSION,
                locker_fingerprint_id: None,
                network_token_locker_id: None,
                network_token_payment_method_data: None,
                network_token_requestor_reference_id: None,
            },
            storage_scheme,
        )
        .await
        .change_context(ApiErrorResponse::InternalServerError)
        .attach_printable("Failed to add payment method in db")?;

    Ok(response)
}

#[cfg(feature = "v2")]
/// Update the connector_mandate_details of the payment method with
/// new token details for the payment
fn create_connector_token_details_update(
    token_details: payment_methods::ConnectorTokenDetails,
    payment_method: &domain::PaymentMethod,
) -> hyperswitch_domain_models::mandates::CommonMandateReference {
    let connector_id = token_details.connector_id.clone();

    let reference_record =
        hyperswitch_domain_models::mandates::ConnectorTokenReferenceRecord::foreign_from(
            token_details,
        );

    let connector_token_details = payment_method.connector_mandate_details.clone();

    match connector_token_details {
        Some(mut connector_mandate_reference) => {
            connector_mandate_reference
                .insert_payment_token_reference_record(&connector_id, reference_record);

            connector_mandate_reference
        }
        None => {
            let reference_record_hash_map =
                std::collections::HashMap::from([(connector_id, reference_record)]);
            let payments_mandate_reference =
                hyperswitch_domain_models::mandates::PaymentsTokenReference(
                    reference_record_hash_map,
                );
            hyperswitch_domain_models::mandates::CommonMandateReference {
                payments: Some(payments_mandate_reference),
                payouts: None,
            }
        }
    }
}

#[cfg(all(feature = "v2", feature = "payment_methods_v2"))]
#[allow(clippy::too_many_arguments)]
pub async fn create_pm_additional_data_update(
    pmd: Option<&domain::PaymentMethodVaultingData>,
    state: &SessionState,
    key_store: &domain::MerchantKeyStore,
    vault_id: Option<String>,
    vault_fingerprint_id: Option<String>,
    payment_method: &domain::PaymentMethod,
    connector_token_details: Option<payment_methods::ConnectorTokenDetails>,
    nt_data: Option<NetworkTokenPaymentMethodDetails>,
    payment_method_type: Option<common_enums::PaymentMethod>,
    payment_method_subtype: Option<common_enums::PaymentMethodType>,
) -> RouterResult<storage::PaymentMethodUpdate> {
    let encrypted_payment_method_data = pmd
        .map(
            |payment_method_vaulting_data| match payment_method_vaulting_data {
                domain::PaymentMethodVaultingData::Card(card) => {
                    payment_method_data::PaymentMethodsData::Card(
                        payment_method_data::CardDetailsPaymentMethod::from(card.clone()),
                    )
                }
                domain::PaymentMethodVaultingData::NetworkToken(network_token) => {
                    payment_method_data::PaymentMethodsData::NetworkToken(
                        payment_method_data::NetworkTokenDetailsPaymentMethod::from(
                            network_token.clone(),
                        ),
                    )
                }
            },
        )
        .async_map(|payment_method_details| async {
            let key_manager_state = &(state).into();

            cards::create_encrypted_data(key_manager_state, key_store, payment_method_details)
                .await
                .change_context(ApiErrorResponse::InternalServerError)
                .attach_printable("Unable to encrypt Payment method data")
        })
        .await
        .transpose()?
        .map(From::from);

    let connector_mandate_details_update = connector_token_details
        .map(|connector_token| {
            create_connector_token_details_update(connector_token, payment_method)
        })
        .map(From::from);

    let pm_update = storage::PaymentMethodUpdate::GenericUpdate {
        status: Some(enums::PaymentMethodStatus::Active),
        locker_id: vault_id,
        payment_method_type_v2: payment_method_type,
        payment_method_subtype,
        payment_method_data: encrypted_payment_method_data,
        network_token_requestor_reference_id: nt_data
            .clone()
            .map(|data| data.network_token_requestor_reference_id),
        network_token_locker_id: nt_data.clone().map(|data| data.network_token_locker_id),
        network_token_payment_method_data: nt_data.map(|data| data.network_token_pmd.into()),
        connector_mandate_details: connector_mandate_details_update,
        locker_fingerprint_id: vault_fingerprint_id,
    };

    Ok(pm_update)
}

#[cfg(all(feature = "v2", feature = "payment_methods_v2"))]
#[instrument(skip_all)]
pub async fn vault_payment_method(
    state: &SessionState,
    pmd: &domain::PaymentMethodVaultingData,
    merchant_account: &domain::MerchantAccount,
    key_store: &domain::MerchantKeyStore,
    existing_vault_id: Option<domain::VaultId>,
    customer_id: &id_type::GlobalCustomerId,
) -> RouterResult<(pm_types::AddVaultResponse, String)> {
    let db = &*state.store;

    // get fingerprint_id from vault
    let fingerprint_id_from_vault =
        vault::get_fingerprint_id_from_vault(state, pmd, customer_id.get_string_repr().to_owned())
            .await
            .change_context(ApiErrorResponse::InternalServerError)
            .attach_printable("Failed to get fingerprint_id from vault")?;

    // throw back error if payment method is duplicated
    when(
        db.find_payment_method_by_fingerprint_id(
            &(state.into()),
            key_store,
            &fingerprint_id_from_vault,
        )
        .await
        .change_context(ApiErrorResponse::InternalServerError)
        .attach_printable("Failed to find payment method by fingerprint_id")
        .inspect_err(|e| logger::error!("Vault Fingerprint_id error: {:?}", e))
        .is_ok(),
        || {
            Err(report!(ApiErrorResponse::DuplicatePaymentMethod)
                .attach_printable("Cannot vault duplicate payment method"))
        },
    )?;

    let resp_from_vault =
        vault::add_payment_method_to_vault(state, merchant_account, pmd, existing_vault_id)
            .await
            .change_context(ApiErrorResponse::InternalServerError)
            .attach_printable("Failed to add payment method in vault")?;

    Ok((resp_from_vault, fingerprint_id_from_vault))
}

// TODO: check if this function will be used for listing the customer payment methods for payments
#[allow(unused)]
#[cfg(all(
    feature = "v2",
    feature = "payment_methods_v2",
    feature = "customer_v2"
))]
fn get_pm_list_context(
    payment_method_type: enums::PaymentMethod,
    payment_method: &domain::PaymentMethod,
    is_payment_associated: bool,
) -> Result<Option<PaymentMethodListContext>, error_stack::Report<ApiErrorResponse>> {
    let payment_method_data = payment_method
        .payment_method_data
        .clone()
        .map(|payment_method_data| payment_method_data.into_inner());

    let payment_method_retrieval_context = match payment_method_data {
        Some(payment_methods::PaymentMethodsData::Card(card)) => {
            Some(PaymentMethodListContext::Card {
                card_details: api::CardDetailFromLocker::from(card),
                token_data: is_payment_associated.then_some(
                    storage::PaymentTokenData::permanent_card(
                        Some(payment_method.get_id().clone()),
                        payment_method
                            .locker_id
                            .as_ref()
                            .map(|id| id.get_string_repr().to_owned())
                            .or_else(|| Some(payment_method.get_id().get_string_repr().to_owned())),
                        payment_method
                            .locker_id
                            .as_ref()
                            .map(|id| id.get_string_repr().to_owned())
                            .unwrap_or_else(|| {
                                payment_method.get_id().get_string_repr().to_owned()
                            }),
                    ),
                ),
            })
        }
        Some(payment_methods::PaymentMethodsData::BankDetails(bank_details)) => {
            let get_bank_account_token_data =
                || -> CustomResult<payment_methods::BankAccountTokenData, ApiErrorResponse> {
                    let connector_details = bank_details
                        .connector_details
                        .first()
                        .cloned()
                        .ok_or(ApiErrorResponse::InternalServerError)
                        .attach_printable("Failed to obtain bank account connector details")?;

                    let payment_method_subtype = payment_method
                        .get_payment_method_subtype()
                        .get_required_value("payment_method_subtype")
                        .attach_printable("PaymentMethodType not found")?;

                    Ok(payment_methods::BankAccountTokenData {
                        payment_method_type: payment_method_subtype,
                        payment_method: payment_method_type,
                        connector_details,
                    })
                };

            // Retrieve the pm_auth connector details so that it can be tokenized
            let bank_account_token_data = get_bank_account_token_data()
                .inspect_err(|error| logger::error!(?error))
                .ok();
            bank_account_token_data.map(|data| {
                let token_data = storage::PaymentTokenData::AuthBankDebit(data);

                PaymentMethodListContext::Bank {
                    token_data: is_payment_associated.then_some(token_data),
                }
            })
        }
        Some(payment_methods::PaymentMethodsData::WalletDetails(_)) | None => {
            Some(PaymentMethodListContext::TemporaryToken {
                token_data: is_payment_associated.then_some(
                    storage::PaymentTokenData::temporary_generic(generate_id(
                        consts::ID_LENGTH,
                        "token",
                    )),
                ),
            })
        }
    };

    Ok(payment_method_retrieval_context)
}

#[cfg(all(feature = "v2", feature = "olap"))]
pub async fn list_customer_payment_method_core(
    state: &SessionState,
    merchant_account: &domain::MerchantAccount,
    key_store: &domain::MerchantKeyStore,
    customer_id: &id_type::GlobalCustomerId,
) -> RouterResult<api::CustomerPaymentMethodsListResponse> {
    let db = &*state.store;
    let key_manager_state = &(state).into();

    let saved_payment_methods = db
        .find_payment_method_by_global_customer_id_merchant_id_status(
            key_manager_state,
            key_store,
            customer_id,
            merchant_account.get_id(),
            common_enums::PaymentMethodStatus::Active,
            None,
            merchant_account.storage_scheme,
        )
        .await
        .to_not_found_response(ApiErrorResponse::PaymentMethodNotFound)?;

    let customer_payment_methods = saved_payment_methods
        .into_iter()
        .map(ForeignTryFrom::foreign_try_from)
        .collect::<Result<Vec<api::CustomerPaymentMethod>, _>>()
        .change_context(ApiErrorResponse::InternalServerError)?;

    let response = api::CustomerPaymentMethodsListResponse {
        customer_payment_methods,
    };

    Ok(response)
}

#[cfg(all(feature = "v2", feature = "olap"))]
pub async fn get_total_payment_method_count_core(
    state: &SessionState,
    merchant_account: &domain::MerchantAccount,
) -> RouterResult<api::TotalPaymentMethodCountResponse> {
    let db = &*state.store;

    let total_count = db
        .get_payment_method_count_by_merchant_id_status(
            merchant_account.get_id(),
            common_enums::PaymentMethodStatus::Active,
        )
        .await
        .change_context(ApiErrorResponse::InternalServerError)
        .attach_printable("Unable to get total payment method count")?;

    let response = api::TotalPaymentMethodCountResponse { total_count };

    Ok(response)
}

#[cfg(all(feature = "v2", feature = "payment_methods_v2"))]
#[instrument(skip_all)]
pub async fn retrieve_payment_method(
    state: SessionState,
    pm: api::PaymentMethodId,
    key_store: domain::MerchantKeyStore,
    merchant_account: domain::MerchantAccount,
) -> RouterResponse<api::PaymentMethodResponse> {
    let db = state.store.as_ref();
    let pm_id = id_type::GlobalPaymentMethodId::generate_from_string(pm.payment_method_id)
        .change_context(ApiErrorResponse::InternalServerError)
        .attach_printable("Unable to generate GlobalPaymentMethodId")?;

    let payment_method = db
        .find_payment_method(
            &((&state).into()),
            &key_store,
            &pm_id,
            merchant_account.storage_scheme,
        )
        .await
        .to_not_found_response(ApiErrorResponse::PaymentMethodNotFound)?;

    let payment_method_in_cache = get_single_use_token_from_store(
        &state.clone(),
        payment_method_data::SingleUseTokenKey::store_key(&pm_id.clone()),
    )
    .await
    .change_context(ApiErrorResponse::PaymentMethodNotFound)
    .attach_printable("Unable to find payment method")?;

    transformers::generate_payment_method_response(&payment_method, Some(&payment_method_in_cache))
        .map(services::ApplicationResponse::Json)
}

#[cfg(all(feature = "v2", feature = "payment_methods_v2"))]
#[instrument(skip_all)]
pub async fn update_payment_method(
    state: SessionState,
    merchant_account: domain::MerchantAccount,
    key_store: domain::MerchantKeyStore,
    req: api::PaymentMethodUpdate,
    payment_method_id: &id_type::GlobalPaymentMethodId,
) -> RouterResponse<api::PaymentMethodResponse> {
    let response = update_payment_method_core(
        &state,
        &merchant_account,
        &key_store,
        req,
        payment_method_id,
    )
    .await?;

    Ok(services::ApplicationResponse::Json(response))
}

#[cfg(all(feature = "v2", feature = "payment_methods_v2"))]
#[instrument(skip_all)]
pub async fn update_payment_method_core(
    state: &SessionState,
    merchant_account: &domain::MerchantAccount,
    key_store: &domain::MerchantKeyStore,
    request: api::PaymentMethodUpdate,
    payment_method_id: &id_type::GlobalPaymentMethodId,
) -> RouterResult<api::PaymentMethodResponse> {
    let db = state.store.as_ref();

    let payment_method = db
        .find_payment_method(
            &((state).into()),
            key_store,
            payment_method_id,
            merchant_account.storage_scheme,
        )
        .await
        .to_not_found_response(ApiErrorResponse::PaymentMethodNotFound)?;
    let current_vault_id = payment_method.locker_id.clone();

    when(
        payment_method.status == enums::PaymentMethodStatus::AwaitingData,
        || {
            Err(ApiErrorResponse::InvalidRequestData {
                message: "This Payment method is awaiting data and hence cannot be updated"
                    .to_string(),
            })
        },
    )?;

    let pmd: domain::PaymentMethodVaultingData =
        vault::retrieve_payment_method_from_vault(state, merchant_account, &payment_method)
            .await
            .change_context(ApiErrorResponse::InternalServerError)
            .attach_printable("Failed to retrieve payment method from vault")?
            .data;

    let vault_request_data = request.payment_method_data.map(|payment_method_data| {
        pm_transforms::generate_pm_vaulting_req_from_update_request(pmd, payment_method_data)
    });

    let (vaulting_response, fingerprint_id) = match vault_request_data {
        // cannot use async map because of problems related to lifetimes
        // to overcome this, we will have to use a move closure and add some clones
        Some(ref vault_request_data) => {
            Some(
                vault_payment_method(
                    state,
                    vault_request_data,
                    merchant_account,
                    key_store,
                    // using current vault_id for now,
                    // will have to refactor this to generate new one on each vaulting later on
                    current_vault_id,
                    &payment_method.customer_id,
                )
                .await
                .attach_printable("Failed to add payment method in vault")?,
            )
        }
        None => None,
    }
    .unzip();

    let vault_id = vaulting_response
        .map(|vaulting_response| vaulting_response.vault_id.get_string_repr().clone());

    let pm_update = create_pm_additional_data_update(
        vault_request_data.as_ref(),
        state,
        key_store,
        vault_id,
        fingerprint_id,
        &payment_method,
        request.connector_token_details,
        None,
        None,
        None,
    )
    .await
    .attach_printable("Unable to create Payment method data")?;

    let payment_method = db
        .update_payment_method(
            &((state).into()),
            key_store,
            payment_method,
            pm_update,
            merchant_account.storage_scheme,
        )
        .await
        .change_context(ApiErrorResponse::InternalServerError)
        .attach_printable("Failed to update payment method in db")?;

    let response = pm_transforms::generate_payment_method_response(&payment_method, None)?;

    // Add a PT task to handle payment_method delete from vault

    Ok(response)
}

#[cfg(all(feature = "v2", feature = "payment_methods_v2"))]
#[instrument(skip_all)]
pub async fn delete_payment_method(
    state: SessionState,
    pm_id: api::PaymentMethodId,
    key_store: domain::MerchantKeyStore,
    merchant_account: domain::MerchantAccount,
) -> RouterResponse<api::PaymentMethodDeleteResponse> {
    let db = state.store.as_ref();
    let key_manager_state = &(&state).into();

    let pm_id = id_type::GlobalPaymentMethodId::generate_from_string(pm_id.payment_method_id)
        .change_context(ApiErrorResponse::InternalServerError)
        .attach_printable("Unable to generate GlobalPaymentMethodId")?;

    let payment_method = db
        .find_payment_method(
            &((&state).into()),
            &key_store,
            &pm_id,
            merchant_account.storage_scheme,
        )
        .await
        .to_not_found_response(ApiErrorResponse::PaymentMethodNotFound)?;

    when(
        payment_method.status == enums::PaymentMethodStatus::Inactive,
        || Err(ApiErrorResponse::PaymentMethodNotFound),
    )?;

    let vault_id = payment_method
        .locker_id
        .clone()
        .get_required_value("locker_id")
        .attach_printable("Missing locker_id in PaymentMethod")?;

    let _customer = db
        .find_customer_by_global_id(
            key_manager_state,
            &payment_method.customer_id,
            merchant_account.get_id(),
            &key_store,
            merchant_account.storage_scheme,
        )
        .await
        .to_not_found_response(ApiErrorResponse::InternalServerError)
        .attach_printable("Customer not found for the payment method")?;

    // Soft delete
    let pm_update = storage::PaymentMethodUpdate::StatusUpdate {
        status: Some(enums::PaymentMethodStatus::Inactive),
    };

    db.update_payment_method(
        &((&state).into()),
        &key_store,
        payment_method,
        pm_update,
        merchant_account.storage_scheme,
    )
    .await
    .change_context(ApiErrorResponse::InternalServerError)
    .attach_printable("Failed to update payment method in db")?;

    vault::delete_payment_method_data_from_vault(&state, &merchant_account, vault_id)
        .await
        .change_context(ApiErrorResponse::InternalServerError)
        .attach_printable("Failed to delete payment method from vault")?;

    let response = api::PaymentMethodDeleteResponse { id: pm_id };

    Ok(services::ApplicationResponse::Json(response))
}

#[cfg(feature = "v2")]
#[async_trait::async_trait]
trait EncryptableData {
    type Output;
    async fn encrypt_data(
        &self,
        key_manager_state: &common_utils::types::keymanager::KeyManagerState,
        key_store: &domain::MerchantKeyStore,
    ) -> RouterResult<Self::Output>;
}

#[cfg(feature = "v2")]
#[async_trait::async_trait]
impl EncryptableData for payment_methods::PaymentMethodSessionRequest {
    type Output = hyperswitch_domain_models::payment_methods::DecryptedPaymentMethodSession;

    async fn encrypt_data(
        &self,
        key_manager_state: &common_utils::types::keymanager::KeyManagerState,
        key_store: &domain::MerchantKeyStore,
    ) -> RouterResult<Self::Output> {
        use common_utils::types::keymanager::ToEncryptable;

        let encrypted_billing_address = self
            .billing
            .clone()
            .map(|address| address.encode_to_value())
            .transpose()
            .change_context(ApiErrorResponse::InternalServerError)
            .attach_printable("Failed to encode billing address")?
            .map(Secret::new);

        let batch_encrypted_data = domain_types::crypto_operation(
            key_manager_state,
            common_utils::type_name!(hyperswitch_domain_models::payment_methods::PaymentMethodSession),
            domain_types::CryptoOperation::BatchEncrypt(
                hyperswitch_domain_models::payment_methods::FromRequestEncryptablePaymentMethodSession::to_encryptable(
                    hyperswitch_domain_models::payment_methods::FromRequestEncryptablePaymentMethodSession {
                       billing: encrypted_billing_address,
                    },
                ),
            ),
            common_utils::types::keymanager::Identifier::Merchant(key_store.merchant_id.clone()),
            key_store.key.peek(),
        )
        .await
        .and_then(|val| val.try_into_batchoperation())
        .change_context(ApiErrorResponse::InternalServerError)
        .attach_printable("Failed while encrypting payment methods session details".to_string())?;

        let encrypted_data =
        hyperswitch_domain_models::payment_methods::FromRequestEncryptablePaymentMethodSession::from_encryptable(
            batch_encrypted_data,
        )
        .change_context(ApiErrorResponse::InternalServerError)
        .attach_printable("Failed while encrypting payment methods session detailss")?;

        Ok(encrypted_data)
    }
}

#[cfg(feature = "v2")]
#[async_trait::async_trait]
impl EncryptableData for payment_methods::PaymentMethodsSessionUpdateRequest {
    type Output = hyperswitch_domain_models::payment_methods::DecryptedPaymentMethodSession;

    async fn encrypt_data(
        &self,
        key_manager_state: &common_utils::types::keymanager::KeyManagerState,
        key_store: &domain::MerchantKeyStore,
    ) -> RouterResult<Self::Output> {
        use common_utils::types::keymanager::ToEncryptable;

        let encrypted_billing_address = self
            .billing
            .clone()
            .map(|address| address.encode_to_value())
            .transpose()
            .change_context(ApiErrorResponse::InternalServerError)
            .attach_printable("Failed to encode billing address")?
            .map(Secret::new);

        let batch_encrypted_data = domain_types::crypto_operation(
            key_manager_state,
            common_utils::type_name!(hyperswitch_domain_models::payment_methods::PaymentMethodSession),
            domain_types::CryptoOperation::BatchEncrypt(
                hyperswitch_domain_models::payment_methods::FromRequestEncryptablePaymentMethodSession::to_encryptable(
                    hyperswitch_domain_models::payment_methods::FromRequestEncryptablePaymentMethodSession {
                       billing: encrypted_billing_address,
                    },
                ),
            ),
            common_utils::types::keymanager::Identifier::Merchant(key_store.merchant_id.clone()),
            key_store.key.peek(),
        )
        .await
        .and_then(|val| val.try_into_batchoperation())
        .change_context(ApiErrorResponse::InternalServerError)
        .attach_printable("Failed while encrypting payment methods session details".to_string())?;

        let encrypted_data =
        hyperswitch_domain_models::payment_methods::FromRequestEncryptablePaymentMethodSession::from_encryptable(
            batch_encrypted_data,
        )
        .change_context(ApiErrorResponse::InternalServerError)
        .attach_printable("Failed while encrypting payment methods session detailss")?;

        Ok(encrypted_data)
    }
}

#[cfg(feature = "v2")]
pub async fn payment_methods_session_create(
    state: SessionState,
    merchant_account: domain::MerchantAccount,
    key_store: domain::MerchantKeyStore,
    request: payment_methods::PaymentMethodSessionRequest,
) -> RouterResponse<payment_methods::PaymentMethodSessionResponse> {
    let db = state.store.as_ref();
    let key_manager_state = &(&state).into();

    db.find_customer_by_global_id(
        key_manager_state,
        &request.customer_id,
        merchant_account.get_id(),
        &key_store,
        merchant_account.storage_scheme,
    )
    .await
    .to_not_found_response(ApiErrorResponse::CustomerNotFound)?;

    let payment_methods_session_id =
        id_type::GlobalPaymentMethodSessionId::generate(&state.conf.cell_information.id)
            .change_context(ApiErrorResponse::InternalServerError)
            .attach_printable("Unable to generate GlobalPaymentMethodSessionId")?;

    let encrypted_data = request
        .encrypt_data(key_manager_state, &key_store)
        .await
        .change_context(ApiErrorResponse::InternalServerError)
        .attach_printable("Failed to encrypt payment methods session data")?;

    let billing = encrypted_data
        .billing
        .as_ref()
        .map(|data| {
            data.clone()
                .deserialize_inner_value(|value| value.parse_value("Address"))
        })
        .transpose()
        .change_context(ApiErrorResponse::InternalServerError)
        .attach_printable("Unable to decode billing address")?;

    // If not passed in the request, use the default value from constants
    let expires_in = request
        .expires_in
        .unwrap_or(consts::DEFAULT_PAYMENT_METHOD_SESSION_EXPIRY)
        .into();

    let expires_at = common_utils::date_time::now().saturating_add(Duration::seconds(expires_in));

    let client_secret = payment_helpers::create_client_secret(
        &state,
        merchant_account.get_id(),
        util_types::authentication::ResourceId::PaymentMethodSession(
            payment_methods_session_id.clone(),
        ),
    )
    .await
    .change_context(ApiErrorResponse::InternalServerError)
    .attach_printable("Unable to create client secret")?;

    let payment_method_session_domain_model =
        hyperswitch_domain_models::payment_methods::PaymentMethodSession {
            id: payment_methods_session_id,
            customer_id: request.customer_id,
            billing,
            psp_tokenization: request.psp_tokenization,
            network_tokenization: request.network_tokenization,
            expires_at,
            return_url: request.return_url,
            associated_payment_methods: None,
            associated_payment: None,
        };

    db.insert_payment_methods_session(
        key_manager_state,
        &key_store,
        payment_method_session_domain_model.clone(),
        expires_in,
    )
    .await
    .change_context(ApiErrorResponse::InternalServerError)
    .attach_printable("Failed to insert payment methods session in db")?;

    let response = transformers::generate_payment_method_session_response(
        payment_method_session_domain_model,
        client_secret.secret,
        None,
    );

    Ok(services::ApplicationResponse::Json(response))
}

#[cfg(feature = "v2")]
pub async fn payment_methods_session_update(
    state: SessionState,
    merchant_account: domain::MerchantAccount,
    key_store: domain::MerchantKeyStore,
    payment_method_session_id: id_type::GlobalPaymentMethodSessionId,
    request: payment_methods::PaymentMethodsSessionUpdateRequest,
) -> RouterResponse<payment_methods::PaymentMethodSessionResponse> {
    let db = state.store.as_ref();
    let key_manager_state = &(&state).into();

    let existing_payment_method_session_state = db
        .get_payment_methods_session(key_manager_state, &key_store, &payment_method_session_id)
        .await
        .to_not_found_response(ApiErrorResponse::GenericNotFoundError {
            message: "payment methods session does not exist or has expired".to_string(),
        })
        .attach_printable("Failed to retrieve payment methods session from db")?;

    let encrypted_data = request
        .encrypt_data(key_manager_state, &key_store)
        .await
        .change_context(ApiErrorResponse::InternalServerError)
        .attach_printable("Failed to encrypt payment methods session data")?;

    let billing = encrypted_data
        .billing
        .as_ref()
        .map(|data| {
            data.clone()
                .deserialize_inner_value(|value| value.parse_value("Address"))
        })
        .transpose()
        .change_context(ApiErrorResponse::InternalServerError)
        .attach_printable("Unable to decode billing address")?;

    let payment_method_session_domain_model =
        hyperswitch_domain_models::payment_methods::PaymentMethodsSessionUpdateEnum::GeneralUpdate{
            billing,
            psp_tokenization: request.psp_tokenization,
            network_tokenization: request.network_tokenization,
        };

    let update_state_change = db
        .update_payment_method_session(
            key_manager_state,
            &key_store,
            &payment_method_session_id,
            payment_method_session_domain_model,
            existing_payment_method_session_state.clone(),
        )
        .await
        .change_context(ApiErrorResponse::InternalServerError)
        .attach_printable("Failed to update payment methods session in db")?;

    let response = transformers::generate_payment_method_session_response(
        update_state_change,
        Secret::new("CLIENT_SECRET_REDACTED".to_string()),
        None, // TODO: send associated payments response based on the expandable param
    );

    Ok(services::ApplicationResponse::Json(response))
}
#[cfg(feature = "v2")]
pub async fn payment_methods_session_retrieve(
    state: SessionState,
    _merchant_account: domain::MerchantAccount,
    key_store: domain::MerchantKeyStore,
    payment_method_session_id: id_type::GlobalPaymentMethodSessionId,
) -> RouterResponse<payment_methods::PaymentMethodSessionResponse> {
    let db = state.store.as_ref();
    let key_manager_state = &(&state).into();

    let payment_method_session_domain_model = db
        .get_payment_methods_session(key_manager_state, &key_store, &payment_method_session_id)
        .await
        .to_not_found_response(ApiErrorResponse::GenericNotFoundError {
            message: "payment methods session does not exist or has expired".to_string(),
        })
        .attach_printable("Failed to retrieve payment methods session from db")?;

    let response = transformers::generate_payment_method_session_response(
        payment_method_session_domain_model,
        Secret::new("CLIENT_SECRET_REDACTED".to_string()),
        None, // TODO: send associated payments response based on the expandable param
    );

    Ok(services::ApplicationResponse::Json(response))
}

#[cfg(feature = "v2")]
pub async fn payment_methods_session_update_payment_method(
    state: SessionState,
    merchant_account: domain::MerchantAccount,
    key_store: domain::MerchantKeyStore,
    payment_method_session_id: id_type::GlobalPaymentMethodSessionId,
    request: payment_methods::PaymentMethodSessionUpdateSavedPaymentMethod,
) -> RouterResponse<payment_methods::PaymentMethodResponse> {
    let db = state.store.as_ref();
    let key_manager_state = &(&state).into();

    // Validate if the session still exists
    db.get_payment_methods_session(key_manager_state, &key_store, &payment_method_session_id)
        .await
        .to_not_found_response(ApiErrorResponse::GenericNotFoundError {
            message: "payment methods session does not exist or has expired".to_string(),
        })
        .attach_printable("Failed to retrieve payment methods session from db")?;

    let payment_method_update_request = request.payment_method_update_request;

    let updated_payment_method = update_payment_method_core(
        &state,
        &merchant_account,
        &key_store,
        payment_method_update_request,
        &request.payment_method_id,
    )
    .await
    .attach_printable("Failed to update saved payment method")?;

    Ok(services::ApplicationResponse::Json(updated_payment_method))
}

#[cfg(feature = "v2")]
fn construct_zero_auth_payments_request(
    confirm_request: &payment_methods::PaymentMethodSessionConfirmRequest,
    payment_method_session: &hyperswitch_domain_models::payment_methods::PaymentMethodSession,
    payment_method: &payment_methods::PaymentMethodResponse,
) -> RouterResult<api_models::payments::PaymentsRequest> {
    use api_models::payments;

    Ok(payments::PaymentsRequest {
        amount_details: payments::AmountDetails::new_for_zero_auth_payment(
            common_enums::Currency::USD,
        ),
        payment_method_data: confirm_request.payment_method_data.clone(),
        payment_method_type: confirm_request.payment_method_type,
        payment_method_subtype: confirm_request.payment_method_subtype,
        customer_id: Some(payment_method_session.customer_id.clone()),
        customer_present: Some(enums::PresenceOfCustomerDuringPayment::Present),
        setup_future_usage: Some(common_enums::FutureUsage::OffSession),
        payment_method_id: Some(payment_method.id.clone()),
        merchant_reference_id: None,
        routing_algorithm_id: None,
        capture_method: None,
        authentication_type: None,
        // We have already passed payment method billing address
        billing: None,
        shipping: None,
        description: None,
        return_url: payment_method_session.return_url.clone(),
        apply_mit_exemption: None,
        statement_descriptor: None,
        order_details: None,
        allowed_payment_method_types: None,
        metadata: None,
        connector_metadata: None,
        feature_metadata: None,
        payment_link_enabled: None,
        payment_link_config: None,
        request_incremental_authorization: None,
        session_expiry: None,
        frm_metadata: None,
        request_external_three_ds_authentication: None,
        customer_acceptance: None,
        browser_info: None,
    })
}

#[cfg(feature = "v2")]
async fn create_zero_auth_payment(
    state: SessionState,
    req_state: routes::app::ReqState,
    merchant_account: domain::MerchantAccount,
    profile: domain::Profile,
    key_store: domain::MerchantKeyStore,
    request: api_models::payments::PaymentsRequest,
) -> RouterResult<api_models::payments::PaymentsResponse> {
    let response = Box::pin(payments_core::payments_create_and_confirm_intent(
        state,
        req_state,
        merchant_account,
        profile,
        key_store,
        request,
        hyperswitch_domain_models::payments::HeaderPayload::default(),
        None,
    ))
    .await?;

    logger::info!(associated_payments_response=?response);

    response
        .get_json_body()
        .change_context(ApiErrorResponse::InternalServerError)
        .attach_printable("Unexpected response from payments core")
}

#[cfg(feature = "v2")]
pub async fn payment_methods_session_confirm(
    state: SessionState,
    req_state: routes::app::ReqState,
    merchant_account: domain::MerchantAccount,
    key_store: domain::MerchantKeyStore,
    profile: domain::Profile,
    payment_method_session_id: id_type::GlobalPaymentMethodSessionId,
    request: payment_methods::PaymentMethodSessionConfirmRequest,
) -> RouterResponse<payment_methods::PaymentMethodSessionResponse> {
    let db: &dyn StorageInterface = state.store.as_ref();
    let key_manager_state = &(&state).into();

    // Validate if the session still exists
    let payment_method_session = db
        .get_payment_methods_session(key_manager_state, &key_store, &payment_method_session_id)
        .await
        .to_not_found_response(ApiErrorResponse::GenericNotFoundError {
            message: "payment methods session does not exist or has expired".to_string(),
        })
        .attach_printable("Failed to retrieve payment methods session from db")?;

    let payment_method_session_billing = payment_method_session
        .billing
        .clone()
        .map(|billing| billing.into_inner())
        .map(From::from);

    // Unify the billing address that we receive from the session and from the confirm request
    let unified_billing_address = request
        .payment_method_data
        .billing
        .clone()
        .map(|payment_method_billing| {
            payment_method_billing.unify_address(payment_method_session_billing.as_ref())
        })
        .or_else(|| payment_method_session_billing.clone());

    let create_payment_method_request = get_payment_method_create_request(
        request
            .payment_method_data
            .payment_method_data
            .as_ref()
            .get_required_value("payment_method_data")?,
        request.payment_method_type,
        request.payment_method_subtype,
        payment_method_session.customer_id.clone(),
        unified_billing_address.as_ref(),
        Some(&payment_method_session),
    )
    .attach_printable("Failed to create payment method request")?;

    let payment_method = create_payment_method_core(
        &state,
        &req_state,
        create_payment_method_request.clone(),
        &merchant_account,
        &key_store,
        &profile,
    )
    .await?;

    let payments_response = match &payment_method_session.psp_tokenization {
        Some(common_types::payment_methods::PspTokenization {
            tokenization_type: common_enums::TokenizationType::MultiUse,
            ..
        }) => {
            let zero_auth_request = construct_zero_auth_payments_request(
                &request,
                &payment_method_session,
                &payment_method,
            )?;
            let payments_response = Box::pin(create_zero_auth_payment(
                state.clone(),
                req_state,
                merchant_account.clone(),
                profile.clone(),
                key_store.clone(),
                zero_auth_request,
            ))
            .await?;

            Some(payments_response)
        }
        Some(common_types::payment_methods::PspTokenization {
            tokenization_type: common_enums::TokenizationType::SingleUse,
            ..
        }) => {
            Box::pin(create_single_use_tokenization_flow(
                state.clone(),
                req_state.clone(),
                merchant_account.clone(),
                profile.clone(),
                key_store.clone(),
                &create_payment_method_request.clone(),
                &payment_method,
                &payment_method_session,
            ))
            .await?;
            None
        }
        None => None,
    };

    //TODO: update the payment method session with the payment id and payment method id
    let payment_method_session_response = transformers::generate_payment_method_session_response(
        payment_method_session,
        Secret::new("CLIENT_SECRET_REDACTED".to_string()),
        payments_response,
    );

    Ok(services::ApplicationResponse::Json(
        payment_method_session_response,
    ))
}

#[cfg(all(feature = "v2", feature = "payment_methods_v2"))]
impl pm_types::SavedPMLPaymentsInfo {
    pub async fn form_payments_info(
        payment_intent: PaymentIntent,
        merchant_account: &domain::MerchantAccount,
        profile: domain::Profile,
        db: &dyn StorageInterface,
        key_manager_state: &util_types::keymanager::KeyManagerState,
        key_store: &domain::MerchantKeyStore,
    ) -> RouterResult<Self> {
        let collect_cvv_during_payment = profile.should_collect_cvv_during_payment;

        let off_session_payment_flag = matches!(
            payment_intent.setup_future_usage,
            common_enums::FutureUsage::OffSession
        );

        let is_connector_agnostic_mit_enabled =
            profile.is_connector_agnostic_mit_enabled.unwrap_or(false);

        Ok(Self {
            payment_intent,
            profile,
            collect_cvv_during_payment,
            off_session_payment_flag,
            is_connector_agnostic_mit_enabled,
        })
    }

    pub async fn perform_payment_ops(
        &self,
        state: &SessionState,
        parent_payment_method_token: Option<String>,
        pma: &api::CustomerPaymentMethod,
        pm_list_context: PaymentMethodListContext,
    ) -> RouterResult<()> {
        let token = parent_payment_method_token
            .as_ref()
            .get_required_value("parent_payment_method_token")?;
        let token_data = pm_list_context
            .get_token_data()
            .get_required_value("PaymentTokenData")?;

        let intent_fulfillment_time = self
            .profile
            .get_order_fulfillment_time()
            .unwrap_or(common_utils::consts::DEFAULT_INTENT_FULFILLMENT_TIME);

        pm_routes::ParentPaymentMethodToken::create_key_for_token((token, pma.payment_method_type))
            .insert(intent_fulfillment_time, token_data, state)
            .await?;

        Ok(())
    }
}

#[cfg(all(feature = "v2", feature = "payment_methods_v2"))]
#[allow(clippy::too_many_arguments)]
async fn create_single_use_tokenization_flow(
    state: SessionState,
    req_state: routes::app::ReqState,
    merchant_account: domain::MerchantAccount,
    profile: domain::Profile,
    key_store: domain::MerchantKeyStore,
    payment_method_create_request: &payment_methods::PaymentMethodCreate,
    payment_method: &api::PaymentMethodResponse,
    payment_method_session: &domain::payment_methods::PaymentMethodSession,
) -> RouterResult<()> {
    let customer_id = payment_method_create_request.customer_id.to_owned();
    let connector_id = payment_method_create_request
        .get_tokenize_connector_id()
        .change_context(ApiErrorResponse::MissingRequiredField {
            field_name: "psp_tokenization.connector_id",
        })
        .attach_printable("Failed to get tokenize connector id")?;

    let db = &state.store;

    let merchant_connector_account_details = db
        .find_merchant_connector_account_by_id(&(&state).into(), &connector_id, &key_store)
        .await
        .to_not_found_response(ApiErrorResponse::MerchantConnectorAccountNotFound {
            id: connector_id.get_string_repr().to_owned(),
        })
        .attach_printable("error while fetching merchant_connector_account from connector_id")?;
    let auth_type = merchant_connector_account_details
        .get_connector_account_details()
        .change_context(ApiErrorResponse::InternalServerError)
        .attach_printable("Failed while parsing value for ConnectorAuthType")?;

    let payment_method_data_request = types::PaymentMethodTokenizationData {
        payment_method_data: payment_method_data::PaymentMethodData::try_from(
            payment_method_create_request.payment_method_data.clone(),
        )
        .change_context(ApiErrorResponse::MissingRequiredField {
            field_name: "card_cvc",
        })
        .attach_printable(
            "Failed to convert type from Payment Method Create Data to Payment Method Data",
        )?,
        browser_info: None,
        currency: api_models::enums::Currency::default(),
        amount: None,
    };

    let payment_method_session_address = types::PaymentAddress::new(
        None,
        payment_method_session
            .billing
            .clone()
            .map(|address| address.into_inner()),
        None,
        None,
    );

    let mut router_data =
        types::RouterData::<api::PaymentMethodToken, _, types::PaymentsResponseData> {
            flow: std::marker::PhantomData,
            merchant_id: merchant_account.get_id().clone(),
            customer_id: None,
            connector_customer: None,
            connector: merchant_connector_account_details
                .connector_name
                .to_string(),
            payment_id: consts::IRRELEVANT_PAYMENT_INTENT_ID.to_string(), //Static
            attempt_id: consts::IRRELEVANT_PAYMENT_ATTEMPT_ID.to_string(), //Static
            tenant_id: state.tenant.tenant_id.clone(),
            status: common_enums::enums::AttemptStatus::default(),
            payment_method: common_enums::enums::PaymentMethod::Card,
            connector_auth_type: auth_type,
            description: None,
            address: payment_method_session_address,
            auth_type: common_enums::enums::AuthenticationType::default(),
            connector_meta_data: None,
            connector_wallets_details: None,
            amount_captured: None,
            access_token: None,
            session_token: None,
            reference_id: None,
            payment_method_token: None,
            recurring_mandate_payment_data: None,
            preprocessing_id: None,
            payment_method_balance: None,
            connector_api_version: None,
            request: payment_method_data_request.clone(),
            response: Err(hyperswitch_domain_models::router_data::ErrorResponse::default()),
            connector_request_reference_id: payment_method_session.id.get_string_repr().to_string(),
            #[cfg(feature = "payouts")]
            payout_method_data: None,
            #[cfg(feature = "payouts")]
            quote_id: None,
            test_mode: None,
            connector_http_status_code: None,
            external_latency: None,
            apple_pay_flow: None,
            frm_metadata: None,
            dispute_id: None,
            refund_id: None,
            connector_response: None,
            payment_method_status: None,
            minor_amount_captured: None,
            integrity_check: Ok(()),
            additional_merchant_data: None,
            header_payload: None,
            connector_mandate_request_reference_id: None,
            authentication_id: None,
            psd2_sca_exemption_type: None,
        };

    let payment_method_token_response = tokenization::add_token_for_payment_method(
        &mut router_data,
        payment_method_data_request.clone(),
        state.clone(),
        &merchant_connector_account_details.clone(),
    )
    .await?;

    let token_response = payment_method_token_response.token.map_err(|err| {
        ApiErrorResponse::ExternalConnectorError {
            code: err.code,
            message: err.message,
            connector: (merchant_connector_account_details.clone())
                .connector_name
                .to_string(),
            status_code: err.status_code,
            reason: err.reason,
        }
    })?;

    let value = payment_method_data::PaymentMethodTokenSingleUse::get_single_use_token_from_payment_method_token(
                                                       token_response.clone().into(),
                                                connector_id.clone()
                                            );

    let key = payment_method_data::SingleUseTokenKey::store_key(&payment_method.id);

    add_single_use_token_to_store(&state, key, value)
        .await
        .change_context(ApiErrorResponse::InternalServerError)
        .attach_printable("Failed to store single use token")?;

    Ok(())
}

#[cfg(all(feature = "v2", feature = "payment_methods_v2"))]
async fn add_single_use_token_to_store(
    state: &SessionState,
    key: payment_method_data::SingleUseTokenKey,
    value: payment_method_data::PaymentMethodTokenSingleUse,
) -> CustomResult<(), StorageError> {
    let redis_connection = state
        .store
        .get_redis_conn()
        .map_err(Into::<StorageError>::into)?;

    redis_connection
        .serialize_and_set_key_with_expiry(
            &payment_method_data::SingleUseTokenKey::get_store_key(&key).into(),
            value,
            consts::DEFAULT_PAYMENT_METHOD_STORE_TTL,
        )
        .await
        .change_context(StorageError::KVError)
        .attach_printable("Failed to insert payment method token to redis")?;
    Ok(())
}

#[cfg(all(feature = "v2", feature = "payment_methods_v2"))]
async fn get_single_use_token_from_store(
    state: &SessionState,
    key: payment_method_data::SingleUseTokenKey,
) -> CustomResult<payment_method_data::PaymentMethodTokenSingleUse, StorageError> {
    let redis_connection = state
        .store
        .get_redis_conn()
        .map_err(Into::<StorageError>::into)?;
    // .attach_printable("Failed to get redis connection")?;

    redis_connection
        .get_and_deserialize_key::<payment_method_data::PaymentMethodTokenSingleUse>(
            &payment_method_data::SingleUseTokenKey::get_store_key(&key).into(),
            "PaymentMethodTokenSingleUse",
        )
        .await
        .change_context(StorageError::KVError)
        .attach_printable("Failed to get payment method token from redis")
}<|MERGE_RESOLUTION|>--- conflicted
+++ resolved
@@ -89,11 +89,7 @@
 use crate::{
     consts,
     core::{
-<<<<<<< HEAD
         errors::{RouterResult,ProcessTrackerError},
-=======
-        errors::{self as other_errors, ProcessTrackerError, RouterResult},
->>>>>>> 9b10b3bd
         payments::helpers as payment_helpers,
     },
     errors::ApiErrorResponse,
