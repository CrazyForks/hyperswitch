pub mod cards;
#[cfg(all(
    any(feature = "v1", feature = "v2"),
    not(feature = "payment_methods_v2")
))]
pub mod migration;
pub mod network_tokenization;
pub mod surcharge_decision_configs;
#[cfg(all(
    any(feature = "v1", feature = "v2"),
    not(feature = "payment_methods_v2")
))]
pub mod tokenize;
pub mod transformers;
pub mod utils;
mod validator;
pub mod vault;
use std::borrow::Cow;
#[cfg(all(any(feature = "v1", feature = "v2"), not(feature = "customer_v2")))]
use std::collections::HashSet;
#[cfg(all(feature = "v2", feature = "payment_methods_v2"))]
use std::str::FromStr;

#[cfg(all(feature = "v2", feature = "payment_methods_v2"))]
pub use api_models::enums as api_enums;
pub use api_models::enums::Connector;
use api_models::payment_methods;
#[cfg(feature = "payouts")]
pub use api_models::{enums::PayoutConnectors, payouts as payout_types};
#[cfg(all(any(feature = "v1", feature = "v2"), not(feature = "customer_v2")))]
use common_utils::ext_traits::{Encode, OptionExt};
use common_utils::{consts::DEFAULT_LOCALE, id_type};
#[cfg(all(feature = "v2", feature = "payment_methods_v2"))]
use common_utils::{
    crypto::Encryptable,
    errors::CustomResult,
    ext_traits::{AsyncExt, Encode, ValueExt},
    fp_utils::when,
    generate_id, types as util_types,
};
use diesel_models::{
    enums, GenericLinkNew, PaymentMethodCollectLink, PaymentMethodCollectLinkData,
};
use error_stack::{report, ResultExt};
#[cfg(all(any(feature = "v1", feature = "v2"), not(feature = "customer_v2")))]
use hyperswitch_domain_models::api::{GenericLinks, GenericLinksData};
#[cfg(all(
    feature = "v2",
    feature = "payment_methods_v2",
    feature = "customer_v2"
))]
use hyperswitch_domain_models::mandates::CommonMandateReference;
#[cfg(all(feature = "v2", feature = "payment_methods_v2"))]
use hyperswitch_domain_models::payment_method_data;
use hyperswitch_domain_models::payments::{
    payment_attempt::PaymentAttempt, PaymentIntent, VaultData,
};
use masking::{PeekInterface, Secret};
use router_env::{instrument, tracing};
use time::Duration;

#[cfg(feature = "v2")]
use super::payments::tokenization;
use super::{
    errors::{RouterResponse, StorageErrorExt},
    pm_auth,
};
#[cfg(all(feature = "v2", feature = "payment_methods_v2"))]
use crate::{
    configs::settings,
    core::{payment_methods::transformers as pm_transforms, payments as payments_core},
    db::errors::ConnectorErrorExt,
    headers, logger,
    routes::{self, payment_methods as pm_routes},
    services::encryption,
    types::{
        self,
        api::{self, payment_methods::PaymentMethodCreateExt},
        domain::types as domain_types,
        payment_methods as pm_types,
        storage::{ephemeral_key, PaymentMethodListContext},
        transformers::{ForeignFrom, ForeignTryFrom},
        Tokenizable,
    },
    utils::ext_traits::OptionExt,
};
use crate::{
    consts,
    core::{
        errors::{ProcessTrackerError, RouterResult},
        payments::helpers as payment_helpers,
    },
    errors,
    routes::{app::StorageInterface, SessionState},
    services,
    types::{
        domain,
        storage::{self, enums as storage_enums},
    },
};

const PAYMENT_METHOD_STATUS_UPDATE_TASK: &str = "PAYMENT_METHOD_STATUS_UPDATE";
const PAYMENT_METHOD_STATUS_TAG: &str = "PAYMENT_METHOD_STATUS";

#[instrument(skip_all)]
pub async fn retrieve_payment_method_core(
    pm_data: &Option<domain::PaymentMethodData>,
    state: &SessionState,
    payment_intent: &PaymentIntent,
    payment_attempt: &PaymentAttempt,
    merchant_key_store: &domain::MerchantKeyStore,
    business_profile: Option<&domain::Profile>,
) -> RouterResult<(Option<domain::PaymentMethodData>, Option<String>)> {
    match pm_data {
        pm_opt @ Some(pm @ domain::PaymentMethodData::Card(_)) => {
            let payment_token = payment_helpers::store_payment_method_data_in_vault(
                state,
                payment_attempt,
                payment_intent,
                enums::PaymentMethod::Card,
                pm,
                merchant_key_store,
                business_profile,
            )
            .await?;
            Ok((pm_opt.to_owned(), payment_token))
        }
        pm_opt @ Some(pm @ domain::PaymentMethodData::BankDebit(_)) => {
            let payment_token = payment_helpers::store_payment_method_data_in_vault(
                state,
                payment_attempt,
                payment_intent,
                enums::PaymentMethod::BankDebit,
                pm,
                merchant_key_store,
                business_profile,
            )
            .await?;

            Ok((pm_opt.to_owned(), payment_token))
        }
        pm @ Some(domain::PaymentMethodData::PayLater(_)) => Ok((pm.to_owned(), None)),
        pm @ Some(domain::PaymentMethodData::Crypto(_)) => Ok((pm.to_owned(), None)),
        pm @ Some(domain::PaymentMethodData::Upi(_)) => Ok((pm.to_owned(), None)),
        pm @ Some(domain::PaymentMethodData::Voucher(_)) => Ok((pm.to_owned(), None)),
        pm @ Some(domain::PaymentMethodData::Reward) => Ok((pm.to_owned(), None)),
        pm @ Some(domain::PaymentMethodData::RealTimePayment(_)) => Ok((pm.to_owned(), None)),
        pm @ Some(domain::PaymentMethodData::CardRedirect(_)) => Ok((pm.to_owned(), None)),
        pm @ Some(domain::PaymentMethodData::GiftCard(_)) => Ok((pm.to_owned(), None)),
        pm @ Some(domain::PaymentMethodData::OpenBanking(_)) => Ok((pm.to_owned(), None)),
        pm @ Some(domain::PaymentMethodData::MobilePayment(_)) => Ok((pm.to_owned(), None)),
        pm @ Some(domain::PaymentMethodData::NetworkToken(_)) => Ok((pm.to_owned(), None)),
        pm_opt @ Some(pm @ domain::PaymentMethodData::BankTransfer(_)) => {
            let payment_token = payment_helpers::store_payment_method_data_in_vault(
                state,
                payment_attempt,
                payment_intent,
                enums::PaymentMethod::BankTransfer,
                pm,
                merchant_key_store,
                business_profile,
            )
            .await?;

            Ok((pm_opt.to_owned(), payment_token))
        }
        pm_opt @ Some(pm @ domain::PaymentMethodData::Wallet(_)) => {
            let payment_token = payment_helpers::store_payment_method_data_in_vault(
                state,
                payment_attempt,
                payment_intent,
                enums::PaymentMethod::Wallet,
                pm,
                merchant_key_store,
                business_profile,
            )
            .await?;

            Ok((pm_opt.to_owned(), payment_token))
        }
        pm_opt @ Some(pm @ domain::PaymentMethodData::BankRedirect(_)) => {
            let payment_token = payment_helpers::store_payment_method_data_in_vault(
                state,
                payment_attempt,
                payment_intent,
                enums::PaymentMethod::BankRedirect,
                pm,
                merchant_key_store,
                business_profile,
            )
            .await?;

            Ok((pm_opt.to_owned(), payment_token))
        }
        _ => Ok((None, None)),
    }
}

pub async fn initiate_pm_collect_link(
    state: SessionState,
    merchant_account: domain::MerchantAccount,
    key_store: domain::MerchantKeyStore,
    req: payment_methods::PaymentMethodCollectLinkRequest,
) -> RouterResponse<payment_methods::PaymentMethodCollectLinkResponse> {
    // Validate request and initiate flow
    let pm_collect_link_data =
        validator::validate_request_and_initiate_payment_method_collect_link(
            &state,
            &merchant_account,
            &key_store,
            &req,
        )
        .await?;

    // Create DB entrie
    let pm_collect_link = create_pm_collect_db_entry(
        &state,
        &merchant_account,
        &pm_collect_link_data,
        req.return_url.clone(),
    )
    .await?;
    let customer_id = id_type::CustomerId::try_from(Cow::from(pm_collect_link.primary_reference))
        .change_context(errors::ApiErrorResponse::InvalidDataValue {
        field_name: "customer_id",
    })?;

    // Return response
    let url = pm_collect_link.url.peek();
    let response = payment_methods::PaymentMethodCollectLinkResponse {
        pm_collect_link_id: pm_collect_link.link_id,
        customer_id,
        expiry: pm_collect_link.expiry,
        link: url::Url::parse(url)
            .change_context(errors::ApiErrorResponse::InternalServerError)
            .attach_printable_lazy(|| {
                format!("Failed to parse the payment method collect link - {}", url)
            })?
            .into(),
        return_url: pm_collect_link.return_url,
        ui_config: pm_collect_link.link_data.ui_config,
        enabled_payment_methods: pm_collect_link.link_data.enabled_payment_methods,
    };
    Ok(services::ApplicationResponse::Json(response))
}

pub async fn create_pm_collect_db_entry(
    state: &SessionState,
    merchant_account: &domain::MerchantAccount,
    pm_collect_link_data: &PaymentMethodCollectLinkData,
    return_url: Option<String>,
) -> RouterResult<PaymentMethodCollectLink> {
    let db: &dyn StorageInterface = &*state.store;

    let link_data = serde_json::to_value(pm_collect_link_data)
        .map_err(|_| report!(errors::ApiErrorResponse::InternalServerError))
        .attach_printable("Failed to convert PaymentMethodCollectLinkData to Value")?;

    let pm_collect_link = GenericLinkNew {
        link_id: pm_collect_link_data.pm_collect_link_id.to_string(),
        primary_reference: pm_collect_link_data
            .customer_id
            .get_string_repr()
            .to_string(),
        merchant_id: merchant_account.get_id().to_owned(),
        link_type: common_enums::GenericLinkType::PaymentMethodCollect,
        link_data,
        url: pm_collect_link_data.link.clone(),
        return_url,
        expiry: common_utils::date_time::now()
            + Duration::seconds(pm_collect_link_data.session_expiry.into()),
        ..Default::default()
    };

    db.insert_pm_collect_link(pm_collect_link)
        .await
        .to_duplicate_response(errors::ApiErrorResponse::GenericDuplicateError {
            message: "payment method collect link already exists".to_string(),
        })
}

#[cfg(all(feature = "v2", feature = "customer_v2"))]
pub async fn render_pm_collect_link(
    _state: SessionState,
    _merchant_account: domain::MerchantAccount,
    _key_store: domain::MerchantKeyStore,
    _req: payment_methods::PaymentMethodCollectLinkRenderRequest,
) -> RouterResponse<services::GenericLinkFormData> {
    todo!()
}

#[cfg(all(any(feature = "v1", feature = "v2"), not(feature = "customer_v2")))]
pub async fn render_pm_collect_link(
    state: SessionState,
    merchant_account: domain::MerchantAccount,
    key_store: domain::MerchantKeyStore,
    req: payment_methods::PaymentMethodCollectLinkRenderRequest,
) -> RouterResponse<services::GenericLinkFormData> {
    let db: &dyn StorageInterface = &*state.store;

    // Fetch pm collect link
    let pm_collect_link = db
        .find_pm_collect_link_by_link_id(&req.pm_collect_link_id)
        .await
        .to_not_found_response(errors::ApiErrorResponse::GenericNotFoundError {
            message: "payment method collect link not found".to_string(),
        })?;

    // Check status and return form data accordingly
    let has_expired = common_utils::date_time::now() > pm_collect_link.expiry;
    let status = pm_collect_link.link_status;
    let link_data = pm_collect_link.link_data;
    let default_config = &state.conf.generic_link.payment_method_collect;
    let default_ui_config = default_config.ui_config.clone();
    let ui_config_data = common_utils::link_utils::GenericLinkUiConfigFormData {
        merchant_name: link_data
            .ui_config
            .merchant_name
            .unwrap_or(default_ui_config.merchant_name),
        logo: link_data.ui_config.logo.unwrap_or(default_ui_config.logo),
        theme: link_data
            .ui_config
            .theme
            .clone()
            .unwrap_or(default_ui_config.theme.clone()),
    };
    match status {
        common_utils::link_utils::PaymentMethodCollectStatus::Initiated => {
            // if expired, send back expired status page
            if has_expired {
                let expired_link_data = services::GenericExpiredLinkData {
                    title: "Payment collect link has expired".to_string(),
                    message: "This payment collect link has expired.".to_string(),
                    theme: link_data.ui_config.theme.unwrap_or(default_ui_config.theme),
                };
                Ok(services::ApplicationResponse::GenericLinkForm(Box::new(
                    GenericLinks {
                        allowed_domains: HashSet::from([]),
                        data: GenericLinksData::ExpiredLink(expired_link_data),
                        locale: DEFAULT_LOCALE.to_string(),
                    },
                )))

            // else, send back form link
            } else {
                let customer_id = id_type::CustomerId::try_from(Cow::from(
                    pm_collect_link.primary_reference.clone(),
                ))
                .change_context(errors::ApiErrorResponse::InvalidDataValue {
                    field_name: "customer_id",
                })?;
                // Fetch customer

                let customer = db
                    .find_customer_by_customer_id_merchant_id(
                        &(&state).into(),
                        &customer_id,
                        &req.merchant_id,
                        &key_store,
                        merchant_account.storage_scheme,
                    )
                    .await
                    .change_context(errors::ApiErrorResponse::InvalidRequestData {
                        message: format!(
                            "Customer [{}] not found for link_id - {}",
                            pm_collect_link.primary_reference, pm_collect_link.link_id
                        ),
                    })
                    .attach_printable(format!(
                        "customer [{}] not found",
                        pm_collect_link.primary_reference
                    ))?;

                let js_data = payment_methods::PaymentMethodCollectLinkDetails {
                    publishable_key: Secret::new(merchant_account.publishable_key),
                    client_secret: link_data.client_secret.clone(),
                    pm_collect_link_id: pm_collect_link.link_id,
                    customer_id: customer.customer_id,
                    session_expiry: pm_collect_link.expiry,
                    return_url: pm_collect_link.return_url,
                    ui_config: ui_config_data,
                    enabled_payment_methods: link_data.enabled_payment_methods,
                };

                let serialized_css_content = String::new();

                let serialized_js_content = format!(
                    "window.__PM_COLLECT_DETAILS = {}",
                    js_data
                        .encode_to_string_of_json()
                        .change_context(errors::ApiErrorResponse::InternalServerError)
                        .attach_printable("Failed to serialize PaymentMethodCollectLinkDetails")?
                );

                let generic_form_data = services::GenericLinkFormData {
                    js_data: serialized_js_content,
                    css_data: serialized_css_content,
                    sdk_url: default_config.sdk_url.to_string(),
                    html_meta_tags: String::new(),
                };
                Ok(services::ApplicationResponse::GenericLinkForm(Box::new(
                    GenericLinks {
                        allowed_domains: HashSet::from([]),
                        data: GenericLinksData::PaymentMethodCollect(generic_form_data),
                        locale: DEFAULT_LOCALE.to_string(),
                    },
                )))
            }
        }

        // Send back status page
        status => {
            let js_data = payment_methods::PaymentMethodCollectLinkStatusDetails {
                pm_collect_link_id: pm_collect_link.link_id,
                customer_id: link_data.customer_id,
                session_expiry: pm_collect_link.expiry,
                return_url: pm_collect_link
                    .return_url
                    .as_ref()
                    .map(|url| url::Url::parse(url))
                    .transpose()
                    .change_context(errors::ApiErrorResponse::InternalServerError)
                    .attach_printable(
                        "Failed to parse return URL for payment method collect's status link",
                    )?,
                ui_config: ui_config_data,
                status,
            };

            let serialized_css_content = String::new();

            let serialized_js_content = format!(
                "window.__PM_COLLECT_DETAILS = {}",
                js_data
                    .encode_to_string_of_json()
                    .change_context(errors::ApiErrorResponse::InternalServerError)
                    .attach_printable(
                        "Failed to serialize PaymentMethodCollectLinkStatusDetails"
                    )?
            );

            let generic_status_data = services::GenericLinkStatusData {
                js_data: serialized_js_content,
                css_data: serialized_css_content,
            };
            Ok(services::ApplicationResponse::GenericLinkForm(Box::new(
                GenericLinks {
                    allowed_domains: HashSet::from([]),
                    data: GenericLinksData::PaymentMethodCollectStatus(generic_status_data),
                    locale: DEFAULT_LOCALE.to_string(),
                },
            )))
        }
    }
}

fn generate_task_id_for_payment_method_status_update_workflow(
    key_id: &str,
    runner: storage::ProcessTrackerRunner,
    task: &str,
) -> String {
    format!("{runner}_{task}_{key_id}")
}

#[cfg(all(
    any(feature = "v1", feature = "v2"),
    not(feature = "payment_methods_v2")
))]
pub async fn add_payment_method_status_update_task(
    db: &dyn StorageInterface,
    payment_method: &domain::PaymentMethod,
    prev_status: enums::PaymentMethodStatus,
    curr_status: enums::PaymentMethodStatus,
    merchant_id: &id_type::MerchantId,
) -> Result<(), ProcessTrackerError> {
    let created_at = payment_method.created_at;
    let schedule_time =
        created_at.saturating_add(Duration::seconds(consts::DEFAULT_SESSION_EXPIRY));

    let tracking_data = storage::PaymentMethodStatusTrackingData {
        payment_method_id: payment_method.get_id().clone(),
        prev_status,
        curr_status,
        merchant_id: merchant_id.to_owned(),
    };

    let runner = storage::ProcessTrackerRunner::PaymentMethodStatusUpdateWorkflow;
    let task = PAYMENT_METHOD_STATUS_UPDATE_TASK;
    let tag = [PAYMENT_METHOD_STATUS_TAG];

    let process_tracker_id = generate_task_id_for_payment_method_status_update_workflow(
        payment_method.get_id().as_str(),
        runner,
        task,
    );
    let process_tracker_entry = storage::ProcessTrackerNew::new(
        process_tracker_id,
        task,
        runner,
        tag,
        tracking_data,
        None,
        schedule_time,
        hyperswitch_domain_models::consts::API_VERSION,
    )
    .change_context(errors::ApiErrorResponse::InternalServerError)
    .attach_printable("Failed to construct PAYMENT_METHOD_STATUS_UPDATE process tracker task")?;

    db
        .insert_process(process_tracker_entry)
        .await
        .change_context(errors::ApiErrorResponse::InternalServerError)
        .attach_printable_lazy(|| {
            format!(
                "Failed while inserting PAYMENT_METHOD_STATUS_UPDATE reminder to process_tracker for payment_method_id: {}",
                payment_method.get_id().clone()
            )
        })?;

    Ok(())
}

#[cfg(feature = "v2")]
#[allow(clippy::too_many_arguments)]
#[instrument(skip_all)]
pub async fn retrieve_payment_method_with_token(
    _state: &SessionState,
    _merchant_key_store: &domain::MerchantKeyStore,
    _token_data: &storage::PaymentTokenData,
    _payment_intent: &PaymentIntent,
    _card_token_data: Option<&domain::CardToken>,
    _customer: &Option<domain::Customer>,
    _storage_scheme: common_enums::enums::MerchantStorageScheme,
    _mandate_id: Option<api_models::payments::MandateIds>,
    _payment_method_info: Option<domain::PaymentMethod>,
    _business_profile: &domain::Profile,
) -> RouterResult<storage::PaymentMethodDataWithId> {
    todo!()
}

#[cfg(all(
    any(feature = "v1", feature = "v2"),
    not(feature = "payment_methods_v2")
))]
#[instrument(skip_all)]
#[allow(clippy::too_many_arguments)]
pub async fn retrieve_payment_method_with_token(
    state: &SessionState,
    merchant_key_store: &domain::MerchantKeyStore,
    token_data: &storage::PaymentTokenData,
    payment_intent: &PaymentIntent,
    payment_attempt: &PaymentAttempt,
    card_token_data: Option<&domain::CardToken>,
    customer: &Option<domain::Customer>,
    storage_scheme: common_enums::enums::MerchantStorageScheme,
    mandate_id: Option<api_models::payments::MandateIds>,
    payment_method_info: Option<domain::PaymentMethod>,
    business_profile: &domain::Profile,
    should_retry_with_pan: bool,
    vault_data: Option<&VaultData>,
) -> RouterResult<storage::PaymentMethodDataWithId> {
    let token = match token_data {
        storage::PaymentTokenData::TemporaryGeneric(generic_token) => {
            payment_helpers::retrieve_payment_method_with_temporary_token(
                state,
                &generic_token.token,
                payment_intent,
                payment_attempt,
                merchant_key_store,
                card_token_data,
            )
            .await?
            .map(
                |(payment_method_data, payment_method)| storage::PaymentMethodDataWithId {
                    payment_method_data: Some(payment_method_data),
                    payment_method: Some(payment_method),
                    payment_method_id: None,
                },
            )
            .unwrap_or_default()
        }

        storage::PaymentTokenData::Temporary(generic_token) => {
            payment_helpers::retrieve_payment_method_with_temporary_token(
                state,
                &generic_token.token,
                payment_intent,
                payment_attempt,
                merchant_key_store,
                card_token_data,
            )
            .await?
            .map(
                |(payment_method_data, payment_method)| storage::PaymentMethodDataWithId {
                    payment_method_data: Some(payment_method_data),
                    payment_method: Some(payment_method),
                    payment_method_id: None,
                },
            )
            .unwrap_or_default()
        }

        storage::PaymentTokenData::Permanent(card_token) => {
            payment_helpers::retrieve_payment_method_data_with_permanent_token(
                state,
                card_token.locker_id.as_ref().unwrap_or(&card_token.token),
                card_token
                    .payment_method_id
                    .as_ref()
                    .unwrap_or(&card_token.token),
                payment_intent,
                card_token_data,
                merchant_key_store,
                storage_scheme,
                mandate_id,
                payment_method_info
                    .get_required_value("PaymentMethod")
                    .change_context(errors::ApiErrorResponse::InternalServerError)
                    .attach_printable("PaymentMethod not found")?,
                business_profile,
                payment_attempt.connector.clone(),
                should_retry_with_pan,
                vault_data,
            )
            .await
            .map(|card| Some((card, enums::PaymentMethod::Card)))?
            .map(
                |(payment_method_data, payment_method)| storage::PaymentMethodDataWithId {
                    payment_method_data: Some(payment_method_data),
                    payment_method: Some(payment_method),
                    payment_method_id: Some(
                        card_token
                            .payment_method_id
                            .as_ref()
                            .unwrap_or(&card_token.token)
                            .to_string(),
                    ),
                },
            )
            .unwrap_or_default()
        }

        storage::PaymentTokenData::PermanentCard(card_token) => {
            payment_helpers::retrieve_payment_method_data_with_permanent_token(
                state,
                card_token.locker_id.as_ref().unwrap_or(&card_token.token),
                card_token
                    .payment_method_id
                    .as_ref()
                    .unwrap_or(&card_token.token),
                payment_intent,
                card_token_data,
                merchant_key_store,
                storage_scheme,
                mandate_id,
                payment_method_info
                    .get_required_value("PaymentMethod")
                    .change_context(errors::ApiErrorResponse::InternalServerError)
                    .attach_printable("PaymentMethod not found")?,
                business_profile,
                payment_attempt.connector.clone(),
                should_retry_with_pan,
                vault_data,
            )
            .await
            .map(|card| Some((card, enums::PaymentMethod::Card)))?
            .map(
                |(payment_method_data, payment_method)| storage::PaymentMethodDataWithId {
                    payment_method_data: Some(payment_method_data),
                    payment_method: Some(payment_method),
                    payment_method_id: Some(
                        card_token
                            .payment_method_id
                            .as_ref()
                            .unwrap_or(&card_token.token)
                            .to_string(),
                    ),
                },
            )
            .unwrap_or_default()
        }

        storage::PaymentTokenData::AuthBankDebit(auth_token) => {
            pm_auth::retrieve_payment_method_from_auth_service(
                state,
                merchant_key_store,
                auth_token,
                payment_intent,
                customer,
            )
            .await?
            .map(
                |(payment_method_data, payment_method)| storage::PaymentMethodDataWithId {
                    payment_method_data: Some(payment_method_data),
                    payment_method: Some(payment_method),
                    payment_method_id: None,
                },
            )
            .unwrap_or_default()
        }

        storage::PaymentTokenData::WalletToken(_) => storage::PaymentMethodDataWithId {
            payment_method: None,
            payment_method_data: None,
            payment_method_id: None,
        },
    };
    Ok(token)
}

#[cfg(all(feature = "v2", feature = "payment_methods_v2"))]
#[instrument(skip_all)]
pub(crate) fn get_payment_method_create_request(
    payment_method_data: &api_models::payments::PaymentMethodData,
    payment_method_type: storage_enums::PaymentMethod,
    payment_method_subtype: Option<storage_enums::PaymentMethodType>,
    customer_id: id_type::GlobalCustomerId,
    billing_address: Option<&api_models::payments::Address>,
    payment_method_session: Option<&domain::payment_methods::PaymentMethodSession>,
) -> RouterResult<payment_methods::PaymentMethodCreate> {
    match payment_method_data {
        api_models::payments::PaymentMethodData::Card(card) => {
            let card_detail = payment_methods::CardDetail {
                card_number: card.card_number.clone(),
                card_exp_month: card.card_exp_month.clone(),
                card_exp_year: card.card_exp_year.clone(),
                card_holder_name: card.card_holder_name.clone(),
                nick_name: card.nick_name.clone(),
                card_issuing_country: card
                    .card_issuing_country
                    .as_ref()
                    .map(|c| api_enums::CountryAlpha2::from_str(c))
                    .transpose()
                    .ok()
                    .flatten(),
                card_network: card.card_network.clone(),
                card_issuer: card.card_issuer.clone(),
                card_type: card
                    .card_type
                    .as_ref()
                    .map(|c| payment_methods::CardType::from_str(c))
                    .transpose()
                    .ok()
                    .flatten(),
                card_cvc: Some(card.card_cvc.clone()),
            };
            let payment_method_request = payment_methods::PaymentMethodCreate {
                payment_method_type,
                payment_method_subtype,
                metadata: None,
                customer_id: customer_id.clone(),
                payment_method_data: payment_methods::PaymentMethodCreateData::Card(card_detail),
                billing: billing_address.map(ToOwned::to_owned),
                psp_tokenization: payment_method_session
                    .and_then(|pm_session| pm_session.psp_tokenization.clone()),
                network_tokenization: payment_method_session
                    .and_then(|pm_session| pm_session.network_tokenization.clone()),
            };
            Ok(payment_method_request)
        }
        _ => Err(report!(errors::ApiErrorResponse::UnprocessableEntity {
            message: "only card payment methods are supported for tokenization".to_string()
        })
        .attach_printable("Payment method data is incorrect")),
    }
}

#[cfg(all(
    any(feature = "v1", feature = "v2"),
    not(feature = "payment_methods_v2")
))]
#[instrument(skip_all)]
pub(crate) async fn get_payment_method_create_request(
    payment_method_data: Option<&domain::PaymentMethodData>,
    payment_method: Option<storage_enums::PaymentMethod>,
    payment_method_type: Option<storage_enums::PaymentMethodType>,
    customer_id: &Option<id_type::CustomerId>,
    billing_name: Option<Secret<String>>,
    payment_method_billing_address: Option<&hyperswitch_domain_models::address::Address>,
) -> RouterResult<payment_methods::PaymentMethodCreate> {
    match payment_method_data {
        Some(pm_data) => match payment_method {
            Some(payment_method) => match pm_data {
                domain::PaymentMethodData::Card(card) => {
                    let card_detail = payment_methods::CardDetail {
                        card_number: card.card_number.clone(),
                        card_exp_month: card.card_exp_month.clone(),
                        card_exp_year: card.card_exp_year.clone(),
                        card_holder_name: billing_name,
                        nick_name: card.nick_name.clone(),
                        card_issuing_country: card.card_issuing_country.clone(),
                        card_network: card.card_network.clone(),
                        card_issuer: card.card_issuer.clone(),
                        card_type: card.card_type.clone(),
                    };
                    let payment_method_request = payment_methods::PaymentMethodCreate {
                        payment_method: Some(payment_method),
                        payment_method_type,
                        payment_method_issuer: card.card_issuer.clone(),
                        payment_method_issuer_code: None,
                        #[cfg(feature = "payouts")]
                        bank_transfer: None,
                        #[cfg(feature = "payouts")]
                        wallet: None,
                        card: Some(card_detail),
                        metadata: None,
                        customer_id: customer_id.clone(),
                        card_network: card
                            .card_network
                            .as_ref()
                            .map(|card_network| card_network.to_string()),
                        client_secret: None,
                        payment_method_data: None,
                        //TODO: why are we using api model in router internally
                        billing: payment_method_billing_address.cloned().map(From::from),
                        connector_mandate_details: None,
                        network_transaction_id: None,
                    };
                    Ok(payment_method_request)
                }
                _ => {
                    let payment_method_request = payment_methods::PaymentMethodCreate {
                        payment_method: Some(payment_method),
                        payment_method_type,
                        payment_method_issuer: None,
                        payment_method_issuer_code: None,
                        #[cfg(feature = "payouts")]
                        bank_transfer: None,
                        #[cfg(feature = "payouts")]
                        wallet: None,
                        card: None,
                        metadata: None,
                        customer_id: customer_id.clone(),
                        card_network: None,
                        client_secret: None,
                        payment_method_data: None,
                        billing: None,
                        connector_mandate_details: None,
                        network_transaction_id: None,
                    };

                    Ok(payment_method_request)
                }
            },
            None => Err(report!(errors::ApiErrorResponse::MissingRequiredField {
                field_name: "payment_method_type"
            })
            .attach_printable("PaymentMethodType Required")),
        },
        None => Err(report!(errors::ApiErrorResponse::MissingRequiredField {
            field_name: "payment_method_data"
        })
        .attach_printable("PaymentMethodData required Or Card is already saved")),
    }
}

#[cfg(all(feature = "v2", feature = "payment_methods_v2"))]
#[instrument(skip_all)]
pub async fn create_payment_method(
    state: &SessionState,
    request_state: &routes::app::ReqState,
    req: api::PaymentMethodCreate,
    merchant_account: &domain::MerchantAccount,
    key_store: &domain::MerchantKeyStore,
    profile: &domain::Profile,
) -> RouterResponse<api::PaymentMethodResponse> {
    let response = create_payment_method_core(
        state,
        request_state,
        req,
        merchant_account,
        key_store,
        profile,
    )
    .await?;

    Ok(services::ApplicationResponse::Json(response))
}

#[cfg(all(feature = "v2", feature = "payment_methods_v2"))]
#[instrument(skip_all)]
pub async fn create_payment_method_core(
    state: &SessionState,
    _request_state: &routes::app::ReqState,
    req: api::PaymentMethodCreate,
    merchant_account: &domain::MerchantAccount,
    key_store: &domain::MerchantKeyStore,
    profile: &domain::Profile,
) -> RouterResult<api::PaymentMethodResponse> {
    use common_utils::ext_traits::ValueExt;

    req.validate()?;

    let db = &*state.store;
    let merchant_id = merchant_account.get_id();
    let customer_id = req.customer_id.to_owned();
    let key_manager_state = &(state).into();

    db.find_customer_by_global_id(
        key_manager_state,
        &customer_id,
        merchant_account.get_id(),
        key_store,
        merchant_account.storage_scheme,
    )
    .await
    .to_not_found_response(errors::ApiErrorResponse::CustomerNotFound)
    .attach_printable("Customer not found for the payment method")?;

    let payment_method_billing_address = req
        .billing
        .clone()
        .async_map(|billing| cards::create_encrypted_data(key_manager_state, key_store, billing))
        .await
        .transpose()
        .change_context(errors::ApiErrorResponse::InternalServerError)
        .attach_printable("Unable to encrypt Payment method billing address")?
        .map(|encoded_address| {
            encoded_address.deserialize_inner_value(|value| value.parse_value("Address"))
        })
        .transpose()
        .change_context(errors::ApiErrorResponse::InternalServerError)
        .attach_printable("Unable to parse Payment method billing address")?;

    let payment_method_id =
        id_type::GlobalPaymentMethodId::generate(&state.conf.cell_information.id)
            .change_context(errors::ApiErrorResponse::InternalServerError)
            .attach_printable("Unable to generate GlobalPaymentMethodId")?;

    let payment_method = create_payment_method_for_intent(
        state,
        req.metadata.clone(),
        &customer_id,
        payment_method_id,
        merchant_id,
        key_store,
        merchant_account.storage_scheme,
        payment_method_billing_address,
    )
    .await
    .attach_printable("Failed to add Payment method to DB")?;

    let payment_method_data = domain::PaymentMethodVaultingData::from(req.payment_method_data)
        .populate_bin_details_for_payment_method(state)
        .await;

    let vaulting_result = vault_payment_method(
        state,
        &payment_method_data,
        merchant_account,
        key_store,
        None,
        &customer_id,
    )
    .await;

    let network_tokenization_resp = network_tokenize_and_vault_the_pmd(
        state,
        &payment_method_data,
        merchant_account,
        key_store,
        req.network_tokenization.clone(),
        profile.is_network_tokenization_enabled,
        &customer_id,
    )
    .await;

    let (response, payment_method) = match vaulting_result {
        Ok((vaulting_resp, fingerprint_id)) => {
            let pm_update = create_pm_additional_data_update(
                Some(&payment_method_data),
                state,
                key_store,
                Some(vaulting_resp.vault_id.get_string_repr().clone()),
                Some(fingerprint_id),
                &payment_method,
                None,
                network_tokenization_resp,
                Some(req.payment_method_type),
                req.payment_method_subtype,
            )
            .await
            .attach_printable("Unable to create Payment method data")?;

            let payment_method = db
                .update_payment_method(
                    &(state.into()),
                    key_store,
                    payment_method,
                    pm_update,
                    merchant_account.storage_scheme,
                )
                .await
                .change_context(errors::ApiErrorResponse::InternalServerError)
                .attach_printable("Failed to update payment method in db")?;

            let resp = pm_transforms::generate_payment_method_response(&payment_method, &None)?;

            Ok((resp, payment_method))
        }
        Err(e) => {
            let pm_update = storage::PaymentMethodUpdate::StatusUpdate {
                status: Some(enums::PaymentMethodStatus::Inactive),
            };

            db.update_payment_method(
                &(state.into()),
                key_store,
                payment_method,
                pm_update,
                merchant_account.storage_scheme,
            )
            .await
            .change_context(errors::ApiErrorResponse::InternalServerError)
            .attach_printable("Failed to update payment method in db")?;

            Err(e)
        }
    }?;

    Ok(response)
}

#[cfg(all(feature = "v2", feature = "payment_methods_v2"))]
#[derive(Clone, Debug)]
pub struct NetworkTokenPaymentMethodDetails {
    network_token_requestor_reference_id: String,
    network_token_locker_id: String,
    network_token_pmd: Encryptable<Secret<serde_json::Value>>,
}

#[cfg(all(feature = "v2", feature = "payment_methods_v2"))]
pub async fn network_tokenize_and_vault_the_pmd(
    state: &SessionState,
    payment_method_data: &domain::PaymentMethodVaultingData,
    merchant_account: &domain::MerchantAccount,
    key_store: &domain::MerchantKeyStore,
    network_tokenization: Option<common_types::payment_methods::NetworkTokenization>,
    network_tokenization_enabled_for_profile: bool,
    customer_id: &id_type::GlobalCustomerId,
) -> Option<NetworkTokenPaymentMethodDetails> {
    let network_token_pm_details_result: CustomResult<
        NetworkTokenPaymentMethodDetails,
        errors::NetworkTokenizationError,
    > = async {
        when(!network_tokenization_enabled_for_profile, || {
            Err(report!(
                errors::NetworkTokenizationError::NetworkTokenizationNotEnabledForProfile
            ))
        })?;

        let is_network_tokenization_enabled_for_pm = network_tokenization
            .as_ref()
            .map(|nt| matches!(nt.enable, common_enums::NetworkTokenizationToggle::Enable))
            .unwrap_or(false);

        let card_data = payment_method_data
            .get_card()
            .and_then(|card| is_network_tokenization_enabled_for_pm.then_some(card))
            .ok_or_else(|| {
                report!(errors::NetworkTokenizationError::NotSupported {
                    message: "Payment method".to_string(),
                })
            })?;

        let (resp, network_token_req_ref_id) =
            network_tokenization::make_card_network_tokenization_request(
                state,
                card_data,
                customer_id,
            )
            .await?;

        let network_token_vaulting_data = domain::PaymentMethodVaultingData::NetworkToken(resp);
        let vaulting_resp = vault::add_payment_method_to_vault(
            state,
            merchant_account,
            &network_token_vaulting_data,
            None,
        )
        .await
        .change_context(errors::NetworkTokenizationError::SaveNetworkTokenFailed)
        .attach_printable("Failed to vault network token")?;

        let key_manager_state = &(state).into();
        let network_token_pmd = cards::create_encrypted_data(
            key_manager_state,
            key_store,
            network_token_vaulting_data.get_payment_methods_data(),
        )
        .await
        .change_context(errors::NetworkTokenizationError::NetworkTokenDetailsEncryptionFailed)
        .attach_printable("Failed to encrypt PaymentMethodsData")?;

        Ok(NetworkTokenPaymentMethodDetails {
            network_token_requestor_reference_id: network_token_req_ref_id,
            network_token_locker_id: vaulting_resp.vault_id.get_string_repr().clone(),
            network_token_pmd,
        })
    }
    .await;
    network_token_pm_details_result.ok()
}

#[cfg(all(feature = "v2", feature = "payment_methods_v2"))]
pub async fn populate_bin_details_for_payment_method(
    state: &SessionState,
    payment_method_data: &domain::PaymentMethodVaultingData,
) -> domain::PaymentMethodVaultingData {
    match payment_method_data {
        domain::PaymentMethodVaultingData::Card(card) => {
            let card_isin = card.card_number.get_card_isin();

            if card.card_issuer.is_some()
                && card.card_network.is_some()
                && card.card_type.is_some()
                && card.card_issuing_country.is_some()
            {
                domain::PaymentMethodVaultingData::Card(card.clone())
            } else {
                let card_info = state
                    .store
                    .get_card_info(&card_isin)
                    .await
                    .map_err(|error| services::logger::error!(card_info_error=?error))
                    .ok()
                    .flatten();

                domain::PaymentMethodVaultingData::Card(payment_methods::CardDetail {
                    card_number: card.card_number.clone(),
                    card_exp_month: card.card_exp_month.clone(),
                    card_exp_year: card.card_exp_year.clone(),
                    card_holder_name: card.card_holder_name.clone(),
                    nick_name: card.nick_name.clone(),
                    card_issuing_country: card_info.as_ref().and_then(|val| {
                        val.card_issuing_country
                            .as_ref()
                            .map(|c| api_enums::CountryAlpha2::from_str(c))
                            .transpose()
                            .ok()
                            .flatten()
                    }),
                    card_network: card_info.as_ref().and_then(|val| val.card_network.clone()),
                    card_issuer: card_info.as_ref().and_then(|val| val.card_issuer.clone()),
                    card_type: card_info.as_ref().and_then(|val| {
                        val.card_type
                            .as_ref()
                            .map(|c| payment_methods::CardType::from_str(c))
                            .transpose()
                            .ok()
                            .flatten()
                    }),
                    card_cvc: card.card_cvc.clone(),
                })
            }
        }
        _ => payment_method_data.clone(),
    }
}
#[cfg(all(feature = "v2", feature = "payment_methods_v2"))]
#[async_trait::async_trait]
pub trait PaymentMethodExt {
    async fn populate_bin_details_for_payment_method(&self, state: &SessionState) -> Self;
}

#[cfg(all(feature = "v2", feature = "payment_methods_v2"))]
#[async_trait::async_trait]
impl PaymentMethodExt for domain::PaymentMethodVaultingData {
    async fn populate_bin_details_for_payment_method(&self, state: &SessionState) -> Self {
        match self {
            Self::Card(card) => {
                let card_isin = card.card_number.get_card_isin();

                if card.card_issuer.is_some()
                    && card.card_network.is_some()
                    && card.card_type.is_some()
                    && card.card_issuing_country.is_some()
                {
                    Self::Card(card.clone())
                } else {
                    let card_info = state
                        .store
                        .get_card_info(&card_isin)
                        .await
                        .map_err(|error| services::logger::error!(card_info_error=?error))
                        .ok()
                        .flatten();

                    Self::Card(payment_methods::CardDetail {
                        card_number: card.card_number.clone(),
                        card_exp_month: card.card_exp_month.clone(),
                        card_exp_year: card.card_exp_year.clone(),
                        card_holder_name: card.card_holder_name.clone(),
                        nick_name: card.nick_name.clone(),
                        card_issuing_country: card_info.as_ref().and_then(|val| {
                            val.card_issuing_country
                                .as_ref()
                                .map(|c| api_enums::CountryAlpha2::from_str(c))
                                .transpose()
                                .ok()
                                .flatten()
                        }),
                        card_network: card_info.as_ref().and_then(|val| val.card_network.clone()),
                        card_issuer: card_info.as_ref().and_then(|val| val.card_issuer.clone()),
                        card_type: card_info.as_ref().and_then(|val| {
                            val.card_type
                                .as_ref()
                                .map(|c| payment_methods::CardType::from_str(c))
                                .transpose()
                                .ok()
                                .flatten()
                        }),
                        card_cvc: card.card_cvc.clone(),
                    })
                }
            }
            _ => self.clone(),
        }
    }
}

#[cfg(all(feature = "v2", feature = "payment_methods_v2"))]
#[instrument(skip_all)]
pub async fn payment_method_intent_create(
    state: &SessionState,
    req: api::PaymentMethodIntentCreate,
    merchant_account: &domain::MerchantAccount,
    key_store: &domain::MerchantKeyStore,
) -> RouterResponse<api::PaymentMethodResponse> {
    let db = &*state.store;
    let merchant_id = merchant_account.get_id();
    let customer_id = req.customer_id.to_owned();
    let key_manager_state = &(state).into();

    db.find_customer_by_global_id(
        key_manager_state,
        &customer_id,
        merchant_account.get_id(),
        key_store,
        merchant_account.storage_scheme,
    )
    .await
    .to_not_found_response(errors::ApiErrorResponse::CustomerNotFound)
    .attach_printable("Customer not found for the payment method")?;

    let payment_method_billing_address = req
        .billing
        .clone()
        .async_map(|billing| cards::create_encrypted_data(key_manager_state, key_store, billing))
        .await
        .transpose()
        .change_context(errors::ApiErrorResponse::InternalServerError)
        .attach_printable("Unable to encrypt Payment method billing address")?
        .map(|encoded_address| {
            encoded_address.deserialize_inner_value(|value| value.parse_value("Address"))
        })
        .transpose()
        .change_context(errors::ApiErrorResponse::InternalServerError)
        .attach_printable("Unable to parse Payment method billing address")?;

    // create pm entry

    let payment_method_id =
        id_type::GlobalPaymentMethodId::generate(&state.conf.cell_information.id)
            .change_context(errors::ApiErrorResponse::InternalServerError)
            .attach_printable("Unable to generate GlobalPaymentMethodId")?;

    let payment_method = create_payment_method_for_intent(
        state,
        req.metadata.clone(),
        &customer_id,
        payment_method_id,
        merchant_id,
        key_store,
        merchant_account.storage_scheme,
        payment_method_billing_address,
    )
    .await
    .attach_printable("Failed to add Payment method to DB")?;

    let resp = pm_transforms::generate_payment_method_response(&payment_method, &None)?;

    Ok(services::ApplicationResponse::Json(resp))
}

#[cfg(feature = "v2")]
trait PerformFilteringOnEnabledPaymentMethods {
    fn perform_filtering(self) -> FilteredPaymentMethodsEnabled;
}

#[cfg(feature = "v2")]
impl PerformFilteringOnEnabledPaymentMethods
    for hyperswitch_domain_models::merchant_connector_account::FlattenedPaymentMethodsEnabled
{
    fn perform_filtering(self) -> FilteredPaymentMethodsEnabled {
        FilteredPaymentMethodsEnabled(self.payment_methods_enabled)
    }
}

#[cfg(all(feature = "v2", feature = "payment_methods_v2"))]
#[instrument(skip_all)]
pub async fn list_payment_methods_for_session(
    state: SessionState,
    merchant_account: domain::MerchantAccount,
    key_store: domain::MerchantKeyStore,
    profile: domain::Profile,
    payment_method_session_id: id_type::GlobalPaymentMethodSessionId,
) -> RouterResponse<api::PaymentMethodListResponse> {
    let key_manager_state = &(&state).into();

    let db = &*state.store;

    let payment_method_session = db
        .get_payment_methods_session(key_manager_state, &key_store, &payment_method_session_id)
        .await
        .change_context(errors::ApiErrorResponse::PaymentMethodNotFound)
        .attach_printable("Unable to find payment method")?;

    let payment_connector_accounts = db
        .list_enabled_connector_accounts_by_profile_id(
            key_manager_state,
            profile.get_id(),
            &key_store,
            common_enums::ConnectorType::PaymentProcessor,
        )
        .await
        .change_context(errors::ApiErrorResponse::InternalServerError)
        .attach_printable("error when fetching merchant connector accounts")?;

    let customer_payment_methods = list_customer_payment_method_core(
        &state,
        &merchant_account,
        &key_store,
        &payment_method_session.customer_id,
    )
    .await?;

    let response =
        hyperswitch_domain_models::merchant_connector_account::FlattenedPaymentMethodsEnabled::from_payment_connectors_list(payment_connector_accounts)
            .perform_filtering()
            .get_required_fields(RequiredFieldsInput::new(state.conf.required_fields.clone()))
            .generate_response(customer_payment_methods.customer_payment_methods);

    Ok(hyperswitch_domain_models::api::ApplicationResponse::Json(
        response,
    ))
}

#[cfg(all(feature = "v2", feature = "olap"))]
#[instrument(skip_all)]
pub async fn list_saved_payment_methods_for_customer(
    state: SessionState,
    merchant_account: domain::MerchantAccount,
    key_store: domain::MerchantKeyStore,
    customer_id: id_type::GlobalCustomerId,
) -> RouterResponse<api::CustomerPaymentMethodsListResponse> {
    let customer_payment_methods =
        list_customer_payment_method_core(&state, &merchant_account, &key_store, &customer_id)
            .await?;

    Ok(hyperswitch_domain_models::api::ApplicationResponse::Json(
        customer_payment_methods,
    ))
}

#[cfg(all(feature = "v2", feature = "olap"))]
#[instrument(skip_all)]
pub async fn get_total_saved_payment_methods_for_merchant(
    state: SessionState,
    merchant_account: domain::MerchantAccount,
) -> RouterResponse<api::TotalPaymentMethodCountResponse> {
    let total_payment_method_count =
        get_total_payment_method_count_core(&state, &merchant_account).await?;

    Ok(hyperswitch_domain_models::api::ApplicationResponse::Json(
        total_payment_method_count,
    ))
}

#[cfg(feature = "v2")]
/// Container for the inputs required for the required fields
struct RequiredFieldsInput {
    required_fields_config: settings::RequiredFields,
}

#[cfg(feature = "v2")]
impl RequiredFieldsInput {
    fn new(required_fields_config: settings::RequiredFields) -> Self {
        Self {
            required_fields_config,
        }
    }
}

#[cfg(feature = "v2")]
/// Container for the filtered payment methods
struct FilteredPaymentMethodsEnabled(
    Vec<hyperswitch_domain_models::merchant_connector_account::PaymentMethodsEnabledForConnector>,
);

#[cfg(feature = "v2")]
trait GetRequiredFields {
    fn get_required_fields(
        &self,
        payment_method_enabled: &hyperswitch_domain_models::merchant_connector_account::PaymentMethodsEnabledForConnector,
    ) -> Option<&settings::RequiredFieldFinal>;
}

#[cfg(feature = "v2")]
impl GetRequiredFields for settings::RequiredFields {
    fn get_required_fields(
        &self,
        payment_method_enabled: &hyperswitch_domain_models::merchant_connector_account::PaymentMethodsEnabledForConnector,
    ) -> Option<&settings::RequiredFieldFinal> {
        self.0
            .get(&payment_method_enabled.payment_method)
            .and_then(|required_fields_for_payment_method| {
                required_fields_for_payment_method.0.get(
                    &payment_method_enabled
                        .payment_methods_enabled
                        .payment_method_subtype,
                )
            })
            .map(|connector_fields| &connector_fields.fields)
            .and_then(|connector_hashmap| connector_hashmap.get(&payment_method_enabled.connector))
    }
}

#[cfg(feature = "v2")]
impl FilteredPaymentMethodsEnabled {
    fn get_required_fields(
        self,
        input: RequiredFieldsInput,
    ) -> RequiredFieldsForEnabledPaymentMethodTypes {
        let required_fields_config = input.required_fields_config;

        let required_fields_info = self
            .0
            .into_iter()
            .map(|payment_methods_enabled| {
                let required_fields =
                    required_fields_config.get_required_fields(&payment_methods_enabled);

                let required_fields = required_fields
                    .map(|required_fields| {
                        let common_required_fields = required_fields
                            .common
                            .iter()
                            .flatten()
                            .map(ToOwned::to_owned);

                        // Collect mandate required fields because this is for zero auth mandates only
                        let mandate_required_fields = required_fields
                            .mandate
                            .iter()
                            .flatten()
                            .map(ToOwned::to_owned);

                        // Combine both common and mandate required fields
                        common_required_fields
                            .chain(mandate_required_fields)
                            .collect::<Vec<_>>()
                    })
                    .unwrap_or_default();

                RequiredFieldsForEnabledPaymentMethod {
                    required_fields,
                    payment_method_type: payment_methods_enabled.payment_method,
                    payment_method_subtype: payment_methods_enabled
                        .payment_methods_enabled
                        .payment_method_subtype,
                }
            })
            .collect();

        RequiredFieldsForEnabledPaymentMethodTypes(required_fields_info)
    }
}

#[cfg(feature = "v2")]
/// Element container to hold the filtered payment methods with required fields
struct RequiredFieldsForEnabledPaymentMethod {
    required_fields: Vec<payment_methods::RequiredFieldInfo>,
    payment_method_subtype: common_enums::PaymentMethodType,
    payment_method_type: common_enums::PaymentMethod,
}

#[cfg(feature = "v2")]
/// Container to hold the filtered payment methods enabled with required fields
struct RequiredFieldsForEnabledPaymentMethodTypes(Vec<RequiredFieldsForEnabledPaymentMethod>);

#[cfg(feature = "v2")]
impl RequiredFieldsForEnabledPaymentMethodTypes {
    fn generate_response(
        self,
        customer_payment_methods: Vec<payment_methods::CustomerPaymentMethod>,
    ) -> payment_methods::PaymentMethodListResponse {
        let response_payment_methods = self
            .0
            .into_iter()
            .map(
                |payment_methods_enabled| payment_methods::ResponsePaymentMethodTypes {
                    payment_method_type: payment_methods_enabled.payment_method_type,
                    payment_method_subtype: payment_methods_enabled.payment_method_subtype,
                    required_fields: payment_methods_enabled.required_fields,
                    extra_information: None,
                },
            )
            .collect();

        payment_methods::PaymentMethodListResponse {
            payment_methods_enabled: response_payment_methods,
            customer_payment_methods,
        }
    }
}

#[cfg(all(feature = "v2", feature = "payment_methods_v2"))]
#[instrument(skip_all)]
#[allow(clippy::too_many_arguments)]
pub async fn create_payment_method_for_intent(
    state: &SessionState,
    metadata: Option<common_utils::pii::SecretSerdeValue>,
    customer_id: &id_type::GlobalCustomerId,
    payment_method_id: id_type::GlobalPaymentMethodId,
    merchant_id: &id_type::MerchantId,
    key_store: &domain::MerchantKeyStore,
    storage_scheme: enums::MerchantStorageScheme,
    payment_method_billing_address: Option<
        Encryptable<hyperswitch_domain_models::address::Address>,
    >,
) -> CustomResult<domain::PaymentMethod, errors::ApiErrorResponse> {
    let db = &*state.store;

    let current_time = common_utils::date_time::now();

    let response = db
        .insert_payment_method(
            &state.into(),
            key_store,
            domain::PaymentMethod {
                customer_id: customer_id.to_owned(),
                merchant_id: merchant_id.to_owned(),
                id: payment_method_id,
                locker_id: None,
                payment_method_type: None,
                payment_method_subtype: None,
                payment_method_data: None,
                connector_mandate_details: None,
                customer_acceptance: None,
                client_secret: None,
                status: enums::PaymentMethodStatus::AwaitingData,
                network_transaction_id: None,
                created_at: current_time,
                last_modified: current_time,
                last_used_at: current_time,
                payment_method_billing_address,
                updated_by: None,
                version: domain::consts::API_VERSION,
                locker_fingerprint_id: None,
                network_token_locker_id: None,
                network_token_payment_method_data: None,
                network_token_requestor_reference_id: None,
            },
            storage_scheme,
        )
        .await
        .change_context(errors::ApiErrorResponse::InternalServerError)
        .attach_printable("Failed to add payment method in db")?;

    Ok(response)
}

#[cfg(feature = "v2")]
/// Update the connector_mandate_details of the payment method with
/// new token details for the payment
fn create_connector_token_details_update(
    token_details: payment_methods::ConnectorTokenDetails,
    payment_method: &domain::PaymentMethod,
) -> hyperswitch_domain_models::mandates::CommonMandateReference {
    let connector_id = token_details.connector_id.clone();

    let reference_record =
        hyperswitch_domain_models::mandates::ConnectorTokenReferenceRecord::foreign_from(
            token_details,
        );

    let connector_token_details = payment_method.connector_mandate_details.clone();

    match connector_token_details {
        Some(mut connector_mandate_reference) => {
            connector_mandate_reference
                .insert_payment_token_reference_record(&connector_id, reference_record);

            connector_mandate_reference
        }
        None => {
            let reference_record_hash_map =
                std::collections::HashMap::from([(connector_id, reference_record)]);
            let payments_mandate_reference =
                hyperswitch_domain_models::mandates::PaymentsTokenReference(
                    reference_record_hash_map,
                );
            hyperswitch_domain_models::mandates::CommonMandateReference {
                payments: Some(payments_mandate_reference),
                payouts: None,
            }
        }
    }
}

#[cfg(all(feature = "v2", feature = "payment_methods_v2"))]
#[allow(clippy::too_many_arguments)]
pub async fn create_pm_additional_data_update(
    pmd: Option<&domain::PaymentMethodVaultingData>,
    state: &SessionState,
    key_store: &domain::MerchantKeyStore,
    vault_id: Option<String>,
    vault_fingerprint_id: Option<String>,
    payment_method: &domain::PaymentMethod,
    connector_token_details: Option<payment_methods::ConnectorTokenDetails>,
    nt_data: Option<NetworkTokenPaymentMethodDetails>,
    payment_method_type: Option<common_enums::PaymentMethod>,
    payment_method_subtype: Option<common_enums::PaymentMethodType>,
) -> RouterResult<storage::PaymentMethodUpdate> {
    let encrypted_payment_method_data = pmd
        .map(
            |payment_method_vaulting_data| match payment_method_vaulting_data {
                domain::PaymentMethodVaultingData::Card(card) => {
                    payment_method_data::PaymentMethodsData::Card(
                        payment_method_data::CardDetailsPaymentMethod::from(card.clone()),
                    )
                }
                domain::PaymentMethodVaultingData::NetworkToken(network_token) => {
                    payment_method_data::PaymentMethodsData::NetworkToken(
                        payment_method_data::NetworkTokenDetailsPaymentMethod::from(
                            network_token.clone(),
                        ),
                    )
                }
            },
        )
        .async_map(|payment_method_details| async {
            let key_manager_state = &(state).into();

            cards::create_encrypted_data(key_manager_state, key_store, payment_method_details)
                .await
                .change_context(errors::ApiErrorResponse::InternalServerError)
                .attach_printable("Unable to encrypt Payment method data")
        })
        .await
        .transpose()?
        .map(From::from);

    let connector_mandate_details_update = connector_token_details
        .map(|connector_token| {
            create_connector_token_details_update(connector_token, payment_method)
        })
        .map(From::from);

    let pm_update = storage::PaymentMethodUpdate::GenericUpdate {
        status: Some(enums::PaymentMethodStatus::Active),
        locker_id: vault_id,
        payment_method_type_v2: payment_method_type,
        payment_method_subtype,
        payment_method_data: encrypted_payment_method_data,
        network_token_requestor_reference_id: nt_data
            .clone()
            .map(|data| data.network_token_requestor_reference_id),
        network_token_locker_id: nt_data.clone().map(|data| data.network_token_locker_id),
        network_token_payment_method_data: nt_data.map(|data| data.network_token_pmd.into()),
        connector_mandate_details: connector_mandate_details_update,
        locker_fingerprint_id: vault_fingerprint_id,
    };

    Ok(pm_update)
}

#[cfg(all(feature = "v2", feature = "payment_methods_v2"))]
#[instrument(skip_all)]
pub async fn vault_payment_method(
    state: &SessionState,
    pmd: &domain::PaymentMethodVaultingData,
    merchant_account: &domain::MerchantAccount,
    key_store: &domain::MerchantKeyStore,
    existing_vault_id: Option<domain::VaultId>,
    customer_id: &id_type::GlobalCustomerId,
) -> RouterResult<(pm_types::AddVaultResponse, String)> {
    let db = &*state.store;

    // get fingerprint_id from vault
    let fingerprint_id_from_vault =
        vault::get_fingerprint_id_from_vault(state, pmd, customer_id.get_string_repr().to_owned())
            .await
            .change_context(errors::ApiErrorResponse::InternalServerError)
            .attach_printable("Failed to get fingerprint_id from vault")?;

    // throw back error if payment method is duplicated
    when(
        db.find_payment_method_by_fingerprint_id(
            &(state.into()),
            key_store,
            &fingerprint_id_from_vault,
        )
        .await
        .change_context(errors::ApiErrorResponse::InternalServerError)
        .attach_printable("Failed to find payment method by fingerprint_id")
        .inspect_err(|e| logger::error!("Vault Fingerprint_id error: {:?}", e))
        .is_ok(),
        || {
            Err(report!(errors::ApiErrorResponse::DuplicatePaymentMethod)
                .attach_printable("Cannot vault duplicate payment method"))
        },
    )?;

    let resp_from_vault =
        vault::add_payment_method_to_vault(state, merchant_account, pmd, existing_vault_id)
            .await
            .change_context(errors::ApiErrorResponse::InternalServerError)
            .attach_printable("Failed to add payment method in vault")?;

    Ok((resp_from_vault, fingerprint_id_from_vault))
}

// TODO: check if this function will be used for listing the customer payment methods for payments
#[allow(unused)]
#[cfg(all(
    feature = "v2",
    feature = "payment_methods_v2",
    feature = "customer_v2"
))]
fn get_pm_list_context(
    payment_method_type: enums::PaymentMethod,
    payment_method: &domain::PaymentMethod,
    is_payment_associated: bool,
) -> Result<Option<PaymentMethodListContext>, error_stack::Report<errors::ApiErrorResponse>> {
    let payment_method_data = payment_method
        .payment_method_data
        .clone()
        .map(|payment_method_data| payment_method_data.into_inner());

    let payment_method_retrieval_context = match payment_method_data {
        Some(payment_methods::PaymentMethodsData::Card(card)) => {
            Some(PaymentMethodListContext::Card {
                card_details: api::CardDetailFromLocker::from(card),
                token_data: is_payment_associated.then_some(
                    storage::PaymentTokenData::permanent_card(
                        Some(payment_method.get_id().clone()),
                        payment_method
                            .locker_id
                            .as_ref()
                            .map(|id| id.get_string_repr().to_owned())
                            .or_else(|| Some(payment_method.get_id().get_string_repr().to_owned())),
                        payment_method
                            .locker_id
                            .as_ref()
                            .map(|id| id.get_string_repr().to_owned())
                            .unwrap_or_else(|| {
                                payment_method.get_id().get_string_repr().to_owned()
                            }),
                    ),
                ),
            })
        }
        Some(payment_methods::PaymentMethodsData::BankDetails(bank_details)) => {
            let get_bank_account_token_data =
                || -> CustomResult<payment_methods::BankAccountTokenData,errors::ApiErrorResponse> {
                    let connector_details = bank_details
                        .connector_details
                        .first()
                        .cloned()
                        .ok_or(errors::ApiErrorResponse::InternalServerError)
                        .attach_printable("Failed to obtain bank account connector details")?;

                    let payment_method_subtype = payment_method
                        .get_payment_method_subtype()
                        .get_required_value("payment_method_subtype")
                        .attach_printable("PaymentMethodType not found")?;

                    Ok(payment_methods::BankAccountTokenData {
                        payment_method_type: payment_method_subtype,
                        payment_method: payment_method_type,
                        connector_details,
                    })
                };

            // Retrieve the pm_auth connector details so that it can be tokenized
            let bank_account_token_data = get_bank_account_token_data()
                .inspect_err(|error| logger::error!(?error))
                .ok();
            bank_account_token_data.map(|data| {
                let token_data = storage::PaymentTokenData::AuthBankDebit(data);

                PaymentMethodListContext::Bank {
                    token_data: is_payment_associated.then_some(token_data),
                }
            })
        }
        Some(payment_methods::PaymentMethodsData::WalletDetails(_)) | None => {
            Some(PaymentMethodListContext::TemporaryToken {
                token_data: is_payment_associated.then_some(
                    storage::PaymentTokenData::temporary_generic(generate_id(
                        consts::ID_LENGTH,
                        "token",
                    )),
                ),
            })
        }
    };

    Ok(payment_method_retrieval_context)
}

#[cfg(all(feature = "v2", feature = "olap"))]
pub async fn list_customer_payment_method_core(
    state: &SessionState,
    merchant_account: &domain::MerchantAccount,
    key_store: &domain::MerchantKeyStore,
    customer_id: &id_type::GlobalCustomerId,
) -> RouterResult<api::CustomerPaymentMethodsListResponse> {
    let db = &*state.store;
    let key_manager_state = &(state).into();

    let saved_payment_methods = db
        .find_payment_method_by_global_customer_id_merchant_id_status(
            key_manager_state,
            key_store,
            customer_id,
            merchant_account.get_id(),
            common_enums::PaymentMethodStatus::Active,
            None,
            merchant_account.storage_scheme,
        )
        .await
        .to_not_found_response(errors::ApiErrorResponse::PaymentMethodNotFound)?;

    let customer_payment_methods = saved_payment_methods
        .into_iter()
        .map(ForeignTryFrom::foreign_try_from)
        .collect::<Result<Vec<api::CustomerPaymentMethod>, _>>()
        .change_context(errors::ApiErrorResponse::InternalServerError)?;

    let response = api::CustomerPaymentMethodsListResponse {
        customer_payment_methods,
    };

    Ok(response)
}

#[cfg(all(feature = "v2", feature = "olap"))]
pub async fn get_total_payment_method_count_core(
    state: &SessionState,
    merchant_account: &domain::MerchantAccount,
) -> RouterResult<api::TotalPaymentMethodCountResponse> {
    let db = &*state.store;

    let total_count = db
        .get_payment_method_count_by_merchant_id_status(
            merchant_account.get_id(),
            common_enums::PaymentMethodStatus::Active,
        )
        .await
        .change_context(errors::ApiErrorResponse::InternalServerError)
        .attach_printable("Unable to get total payment method count")?;

    let response = api::TotalPaymentMethodCountResponse { total_count };

    Ok(response)
}

#[cfg(all(feature = "v2", feature = "payment_methods_v2"))]
#[instrument(skip_all)]
pub async fn retrieve_payment_method(
    state: SessionState,
    pm: api::PaymentMethodId,
    key_store: domain::MerchantKeyStore,
    merchant_account: domain::MerchantAccount,
) -> RouterResponse<api::PaymentMethodResponse> {
    let db = state.store.as_ref();
    let pm_id = id_type::GlobalPaymentMethodId::generate_from_string(pm.payment_method_id)
        .change_context(errors::ApiErrorResponse::InternalServerError)
        .attach_printable("Unable to generate GlobalPaymentMethodId")?;

    let payment_method = db
        .find_payment_method(
            &((&state).into()),
            &key_store,
            &pm_id,
            merchant_account.storage_scheme,
        )
        .await
        .to_not_found_response(errors::ApiErrorResponse::PaymentMethodNotFound)?;

    let single_use_token_in_cache = match get_single_use_token_from_store(
        &state.clone(),
        payment_method_data::SingleUseTokenKey::store_key(&pm_id.clone()),
    )
    .await
<<<<<<< HEAD
    {
        Ok(token) => Some(token),
        Err(error) => {
            logger::debug!("Failed to retrieve single use token from cache: {:?}", error);
            None
        }
    };

    transformers::generate_payment_method_response(
        &payment_method,
        &single_use_token_in_cache,
    )
    .map(services::ApplicationResponse::Json)
=======
    .change_context(errors::ApiErrorResponse::InternalServerError)
    .attach_printable("Redis connection error")?;

    // .map_err(|err| {
    //     logger::debug!("No token found in store: {:?}", err);
    // })
    // .unwrap_or(None);

    transformers::generate_payment_method_response(&payment_method, &single_use_token_in_cache)
        .map(services::ApplicationResponse::Json)
>>>>>>> 7890358f
}

#[cfg(all(feature = "v2", feature = "payment_methods_v2"))]
#[instrument(skip_all)]
pub async fn update_payment_method(
    state: SessionState,
    merchant_account: domain::MerchantAccount,
    key_store: domain::MerchantKeyStore,
    req: api::PaymentMethodUpdate,
    payment_method_id: &id_type::GlobalPaymentMethodId,
) -> RouterResponse<api::PaymentMethodResponse> {
    let response = update_payment_method_core(
        &state,
        &merchant_account,
        &key_store,
        req,
        payment_method_id,
    )
    .await?;

    Ok(services::ApplicationResponse::Json(response))
}

#[cfg(all(feature = "v2", feature = "payment_methods_v2"))]
#[instrument(skip_all)]
pub async fn update_payment_method_core(
    state: &SessionState,
    merchant_account: &domain::MerchantAccount,
    key_store: &domain::MerchantKeyStore,
    request: api::PaymentMethodUpdate,
    payment_method_id: &id_type::GlobalPaymentMethodId,
) -> RouterResult<api::PaymentMethodResponse> {
    let db = state.store.as_ref();

    let payment_method = db
        .find_payment_method(
            &((state).into()),
            key_store,
            payment_method_id,
            merchant_account.storage_scheme,
        )
        .await
        .to_not_found_response(errors::ApiErrorResponse::PaymentMethodNotFound)?;
    let current_vault_id = payment_method.locker_id.clone();

    when(
        payment_method.status == enums::PaymentMethodStatus::AwaitingData,
        || {
            Err(errors::ApiErrorResponse::InvalidRequestData {
                message: "This Payment method is awaiting data and hence cannot be updated"
                    .to_string(),
            })
        },
    )?;

    let pmd: domain::PaymentMethodVaultingData =
        vault::retrieve_payment_method_from_vault(state, merchant_account, &payment_method)
            .await
            .change_context(errors::ApiErrorResponse::InternalServerError)
            .attach_printable("Failed to retrieve payment method from vault")?
            .data;

    let vault_request_data = request.payment_method_data.map(|payment_method_data| {
        pm_transforms::generate_pm_vaulting_req_from_update_request(pmd, payment_method_data)
    });

    let (vaulting_response, fingerprint_id) = match vault_request_data {
        // cannot use async map because of problems related to lifetimes
        // to overcome this, we will have to use a move closure and add some clones
        Some(ref vault_request_data) => {
            Some(
                vault_payment_method(
                    state,
                    vault_request_data,
                    merchant_account,
                    key_store,
                    // using current vault_id for now,
                    // will have to refactor this to generate new one on each vaulting later on
                    current_vault_id,
                    &payment_method.customer_id,
                )
                .await
                .attach_printable("Failed to add payment method in vault")?,
            )
        }
        None => None,
    }
    .unzip();

    let vault_id = vaulting_response
        .map(|vaulting_response| vaulting_response.vault_id.get_string_repr().clone());

    let pm_update = create_pm_additional_data_update(
        vault_request_data.as_ref(),
        state,
        key_store,
        vault_id,
        fingerprint_id,
        &payment_method,
        request.connector_token_details,
        None,
        None,
        None,
    )
    .await
    .attach_printable("Unable to create Payment method data")?;

    let payment_method = db
        .update_payment_method(
            &((state).into()),
            key_store,
            payment_method,
            pm_update,
            merchant_account.storage_scheme,
        )
        .await
        .change_context(errors::ApiErrorResponse::InternalServerError)
        .attach_printable("Failed to update payment method in db")?;

    let response = pm_transforms::generate_payment_method_response(&payment_method, &None)?;

    // Add a PT task to handle payment_method delete from vault

    Ok(response)
}

#[cfg(all(feature = "v2", feature = "payment_methods_v2"))]
#[instrument(skip_all)]
pub async fn delete_payment_method(
    state: SessionState,
    pm_id: api::PaymentMethodId,
    key_store: domain::MerchantKeyStore,
    merchant_account: domain::MerchantAccount,
) -> RouterResponse<api::PaymentMethodDeleteResponse> {
    let db = state.store.as_ref();
    let key_manager_state = &(&state).into();

    let pm_id = id_type::GlobalPaymentMethodId::generate_from_string(pm_id.payment_method_id)
        .change_context(errors::ApiErrorResponse::InternalServerError)
        .attach_printable("Unable to generate GlobalPaymentMethodId")?;

    let payment_method = db
        .find_payment_method(
            &((&state).into()),
            &key_store,
            &pm_id,
            merchant_account.storage_scheme,
        )
        .await
        .to_not_found_response(errors::ApiErrorResponse::PaymentMethodNotFound)?;

    when(
        payment_method.status == enums::PaymentMethodStatus::Inactive,
        || Err(errors::ApiErrorResponse::PaymentMethodNotFound),
    )?;

    let vault_id = payment_method
        .locker_id
        .clone()
        .get_required_value("locker_id")
        .attach_printable("Missing locker_id in PaymentMethod")?;

    let _customer = db
        .find_customer_by_global_id(
            key_manager_state,
            &payment_method.customer_id,
            merchant_account.get_id(),
            &key_store,
            merchant_account.storage_scheme,
        )
        .await
        .to_not_found_response(errors::ApiErrorResponse::InternalServerError)
        .attach_printable("Customer not found for the payment method")?;

    // Soft delete
    let pm_update = storage::PaymentMethodUpdate::StatusUpdate {
        status: Some(enums::PaymentMethodStatus::Inactive),
    };

    db.update_payment_method(
        &((&state).into()),
        &key_store,
        payment_method,
        pm_update,
        merchant_account.storage_scheme,
    )
    .await
    .change_context(errors::ApiErrorResponse::InternalServerError)
    .attach_printable("Failed to update payment method in db")?;

    vault::delete_payment_method_data_from_vault(&state, &merchant_account, vault_id)
        .await
        .change_context(errors::ApiErrorResponse::InternalServerError)
        .attach_printable("Failed to delete payment method from vault")?;

    let response = api::PaymentMethodDeleteResponse { id: pm_id };

    Ok(services::ApplicationResponse::Json(response))
}

#[cfg(feature = "v2")]
#[async_trait::async_trait]
trait EncryptableData {
    type Output;
    async fn encrypt_data(
        &self,
        key_manager_state: &common_utils::types::keymanager::KeyManagerState,
        key_store: &domain::MerchantKeyStore,
    ) -> RouterResult<Self::Output>;
}

#[cfg(feature = "v2")]
#[async_trait::async_trait]
impl EncryptableData for payment_methods::PaymentMethodSessionRequest {
    type Output = hyperswitch_domain_models::payment_methods::DecryptedPaymentMethodSession;

    async fn encrypt_data(
        &self,
        key_manager_state: &common_utils::types::keymanager::KeyManagerState,
        key_store: &domain::MerchantKeyStore,
    ) -> RouterResult<Self::Output> {
        use common_utils::types::keymanager::ToEncryptable;

        let encrypted_billing_address = self
            .billing
            .clone()
            .map(|address| address.encode_to_value())
            .transpose()
            .change_context(errors::ApiErrorResponse::InternalServerError)
            .attach_printable("Failed to encode billing address")?
            .map(Secret::new);

        let batch_encrypted_data = domain_types::crypto_operation(
            key_manager_state,
            common_utils::type_name!(hyperswitch_domain_models::payment_methods::PaymentMethodSession),
            domain_types::CryptoOperation::BatchEncrypt(
                hyperswitch_domain_models::payment_methods::FromRequestEncryptablePaymentMethodSession::to_encryptable(
                    hyperswitch_domain_models::payment_methods::FromRequestEncryptablePaymentMethodSession {
                       billing: encrypted_billing_address,
                    },
                ),
            ),
            common_utils::types::keymanager::Identifier::Merchant(key_store.merchant_id.clone()),
            key_store.key.peek(),
        )
        .await
        .and_then(|val| val.try_into_batchoperation())
        .change_context(errors::ApiErrorResponse::InternalServerError)
        .attach_printable("Failed while encrypting payment methods session details".to_string())?;

        let encrypted_data =
        hyperswitch_domain_models::payment_methods::FromRequestEncryptablePaymentMethodSession::from_encryptable(
            batch_encrypted_data,
        )
        .change_context(errors::ApiErrorResponse::InternalServerError)
        .attach_printable("Failed while encrypting payment methods session detailss")?;

        Ok(encrypted_data)
    }
}

#[cfg(feature = "v2")]
#[async_trait::async_trait]
impl EncryptableData for payment_methods::PaymentMethodsSessionUpdateRequest {
    type Output = hyperswitch_domain_models::payment_methods::DecryptedPaymentMethodSession;

    async fn encrypt_data(
        &self,
        key_manager_state: &common_utils::types::keymanager::KeyManagerState,
        key_store: &domain::MerchantKeyStore,
    ) -> RouterResult<Self::Output> {
        use common_utils::types::keymanager::ToEncryptable;

        let encrypted_billing_address = self
            .billing
            .clone()
            .map(|address| address.encode_to_value())
            .transpose()
            .change_context(errors::ApiErrorResponse::InternalServerError)
            .attach_printable("Failed to encode billing address")?
            .map(Secret::new);

        let batch_encrypted_data = domain_types::crypto_operation(
            key_manager_state,
            common_utils::type_name!(hyperswitch_domain_models::payment_methods::PaymentMethodSession),
            domain_types::CryptoOperation::BatchEncrypt(
                hyperswitch_domain_models::payment_methods::FromRequestEncryptablePaymentMethodSession::to_encryptable(
                    hyperswitch_domain_models::payment_methods::FromRequestEncryptablePaymentMethodSession {
                       billing: encrypted_billing_address,
                    },
                ),
            ),
            common_utils::types::keymanager::Identifier::Merchant(key_store.merchant_id.clone()),
            key_store.key.peek(),
        )
        .await
        .and_then(|val| val.try_into_batchoperation())
        .change_context(errors::ApiErrorResponse::InternalServerError)
        .attach_printable("Failed while encrypting payment methods session details".to_string())?;

        let encrypted_data =
        hyperswitch_domain_models::payment_methods::FromRequestEncryptablePaymentMethodSession::from_encryptable(
            batch_encrypted_data,
        )
        .change_context(errors::ApiErrorResponse::InternalServerError)
        .attach_printable("Failed while encrypting payment methods session detailss")?;

        Ok(encrypted_data)
    }
}

#[cfg(feature = "v2")]
pub async fn payment_methods_session_create(
    state: SessionState,
    merchant_account: domain::MerchantAccount,
    key_store: domain::MerchantKeyStore,
    request: payment_methods::PaymentMethodSessionRequest,
) -> RouterResponse<payment_methods::PaymentMethodSessionResponse> {
    let db = state.store.as_ref();
    let key_manager_state = &(&state).into();

    db.find_customer_by_global_id(
        key_manager_state,
        &request.customer_id,
        merchant_account.get_id(),
        &key_store,
        merchant_account.storage_scheme,
    )
    .await
    .to_not_found_response(errors::ApiErrorResponse::CustomerNotFound)?;

    let payment_methods_session_id =
        id_type::GlobalPaymentMethodSessionId::generate(&state.conf.cell_information.id)
            .change_context(errors::ApiErrorResponse::InternalServerError)
            .attach_printable("Unable to generate GlobalPaymentMethodSessionId")?;

    let encrypted_data = request
        .encrypt_data(key_manager_state, &key_store)
        .await
        .change_context(errors::ApiErrorResponse::InternalServerError)
        .attach_printable("Failed to encrypt payment methods session data")?;

    let billing = encrypted_data
        .billing
        .as_ref()
        .map(|data| {
            data.clone()
                .deserialize_inner_value(|value| value.parse_value("Address"))
        })
        .transpose()
        .change_context(errors::ApiErrorResponse::InternalServerError)
        .attach_printable("Unable to decode billing address")?;

    // If not passed in the request, use the default value from constants
    let expires_in = request
        .expires_in
        .unwrap_or(consts::DEFAULT_PAYMENT_METHOD_SESSION_EXPIRY)
        .into();

    let expires_at = common_utils::date_time::now().saturating_add(Duration::seconds(expires_in));

    let client_secret = payment_helpers::create_client_secret(
        &state,
        merchant_account.get_id(),
        util_types::authentication::ResourceId::PaymentMethodSession(
            payment_methods_session_id.clone(),
        ),
    )
    .await
    .change_context(errors::ApiErrorResponse::InternalServerError)
    .attach_printable("Unable to create client secret")?;

    let payment_method_session_domain_model =
        hyperswitch_domain_models::payment_methods::PaymentMethodSession {
            id: payment_methods_session_id,
            customer_id: request.customer_id,
            billing,
            psp_tokenization: request.psp_tokenization,
            network_tokenization: request.network_tokenization,
            expires_at,
            return_url: request.return_url,
            associated_payment_methods: None,
            associated_payment: None,
        };

    db.insert_payment_methods_session(
        key_manager_state,
        &key_store,
        payment_method_session_domain_model.clone(),
        expires_in,
    )
    .await
    .change_context(errors::ApiErrorResponse::InternalServerError)
    .attach_printable("Failed to insert payment methods session in db")?;

    let response = transformers::generate_payment_method_session_response(
        payment_method_session_domain_model,
        client_secret.secret,
        None,
    );

    Ok(services::ApplicationResponse::Json(response))
}

#[cfg(feature = "v2")]
pub async fn payment_methods_session_update(
    state: SessionState,
    merchant_account: domain::MerchantAccount,
    key_store: domain::MerchantKeyStore,
    payment_method_session_id: id_type::GlobalPaymentMethodSessionId,
    request: payment_methods::PaymentMethodsSessionUpdateRequest,
) -> RouterResponse<payment_methods::PaymentMethodSessionResponse> {
    let db = state.store.as_ref();
    let key_manager_state = &(&state).into();

    let existing_payment_method_session_state = db
        .get_payment_methods_session(key_manager_state, &key_store, &payment_method_session_id)
        .await
        .to_not_found_response(errors::ApiErrorResponse::GenericNotFoundError {
            message: "payment methods session does not exist or has expired".to_string(),
        })
        .attach_printable("Failed to retrieve payment methods session from db")?;

    let encrypted_data = request
        .encrypt_data(key_manager_state, &key_store)
        .await
        .change_context(errors::ApiErrorResponse::InternalServerError)
        .attach_printable("Failed to encrypt payment methods session data")?;

    let billing = encrypted_data
        .billing
        .as_ref()
        .map(|data| {
            data.clone()
                .deserialize_inner_value(|value| value.parse_value("Address"))
        })
        .transpose()
        .change_context(errors::ApiErrorResponse::InternalServerError)
        .attach_printable("Unable to decode billing address")?;

    let payment_method_session_domain_model =
        hyperswitch_domain_models::payment_methods::PaymentMethodsSessionUpdateEnum::GeneralUpdate{
            billing,
            psp_tokenization: request.psp_tokenization,
            network_tokenization: request.network_tokenization,
        };

    let update_state_change = db
        .update_payment_method_session(
            key_manager_state,
            &key_store,
            &payment_method_session_id,
            payment_method_session_domain_model,
            existing_payment_method_session_state.clone(),
        )
        .await
        .change_context(errors::ApiErrorResponse::InternalServerError)
        .attach_printable("Failed to update payment methods session in db")?;

    let response = transformers::generate_payment_method_session_response(
        update_state_change,
        Secret::new("CLIENT_SECRET_REDACTED".to_string()),
        None, // TODO: send associated payments response based on the expandable param
    );

    Ok(services::ApplicationResponse::Json(response))
}
#[cfg(feature = "v2")]
pub async fn payment_methods_session_retrieve(
    state: SessionState,
    _merchant_account: domain::MerchantAccount,
    key_store: domain::MerchantKeyStore,
    payment_method_session_id: id_type::GlobalPaymentMethodSessionId,
) -> RouterResponse<payment_methods::PaymentMethodSessionResponse> {
    let db = state.store.as_ref();
    let key_manager_state = &(&state).into();

    let payment_method_session_domain_model = db
        .get_payment_methods_session(key_manager_state, &key_store, &payment_method_session_id)
        .await
        .to_not_found_response(errors::ApiErrorResponse::GenericNotFoundError {
            message: "payment methods session does not exist or has expired".to_string(),
        })
        .attach_printable("Failed to retrieve payment methods session from db")?;

    let response = transformers::generate_payment_method_session_response(
        payment_method_session_domain_model,
        Secret::new("CLIENT_SECRET_REDACTED".to_string()),
        None, // TODO: send associated payments response based on the expandable param
    );

    Ok(services::ApplicationResponse::Json(response))
}

#[cfg(feature = "v2")]
pub async fn payment_methods_session_update_payment_method(
    state: SessionState,
    merchant_account: domain::MerchantAccount,
    key_store: domain::MerchantKeyStore,
    payment_method_session_id: id_type::GlobalPaymentMethodSessionId,
    request: payment_methods::PaymentMethodSessionUpdateSavedPaymentMethod,
) -> RouterResponse<payment_methods::PaymentMethodResponse> {
    let db = state.store.as_ref();
    let key_manager_state = &(&state).into();

    // Validate if the session still exists
    db.get_payment_methods_session(key_manager_state, &key_store, &payment_method_session_id)
        .await
        .to_not_found_response(errors::ApiErrorResponse::GenericNotFoundError {
            message: "payment methods session does not exist or has expired".to_string(),
        })
        .attach_printable("Failed to retrieve payment methods session from db")?;

    let payment_method_update_request = request.payment_method_update_request;

    let updated_payment_method = update_payment_method_core(
        &state,
        &merchant_account,
        &key_store,
        payment_method_update_request,
        &request.payment_method_id,
    )
    .await
    .attach_printable("Failed to update saved payment method")?;

    Ok(services::ApplicationResponse::Json(updated_payment_method))
}

#[cfg(feature = "v2")]
fn construct_zero_auth_payments_request(
    confirm_request: &payment_methods::PaymentMethodSessionConfirmRequest,
    payment_method_session: &hyperswitch_domain_models::payment_methods::PaymentMethodSession,
    payment_method: &payment_methods::PaymentMethodResponse,
) -> RouterResult<api_models::payments::PaymentsRequest> {
    use api_models::payments;

    Ok(payments::PaymentsRequest {
        amount_details: payments::AmountDetails::new_for_zero_auth_payment(
            common_enums::Currency::USD,
        ),
        payment_method_data: confirm_request.payment_method_data.clone(),
        payment_method_type: confirm_request.payment_method_type,
        payment_method_subtype: confirm_request.payment_method_subtype,
        customer_id: Some(payment_method_session.customer_id.clone()),
        customer_present: Some(enums::PresenceOfCustomerDuringPayment::Present),
        setup_future_usage: Some(common_enums::FutureUsage::OffSession),
        payment_method_id: Some(payment_method.id.clone()),
        merchant_reference_id: None,
        routing_algorithm_id: None,
        capture_method: None,
        authentication_type: None,
        // We have already passed payment method billing address
        billing: None,
        shipping: None,
        description: None,
        return_url: payment_method_session.return_url.clone(),
        apply_mit_exemption: None,
        statement_descriptor: None,
        order_details: None,
        allowed_payment_method_types: None,
        metadata: None,
        connector_metadata: None,
        feature_metadata: None,
        payment_link_enabled: None,
        payment_link_config: None,
        request_incremental_authorization: None,
        session_expiry: None,
        frm_metadata: None,
        request_external_three_ds_authentication: None,
        customer_acceptance: None,
        browser_info: None,
    })
}

#[cfg(feature = "v2")]
async fn create_zero_auth_payment(
    state: SessionState,
    req_state: routes::app::ReqState,
    merchant_account: domain::MerchantAccount,
    profile: domain::Profile,
    key_store: domain::MerchantKeyStore,
    request: api_models::payments::PaymentsRequest,
) -> RouterResult<api_models::payments::PaymentsResponse> {
    let response = Box::pin(payments_core::payments_create_and_confirm_intent(
        state,
        req_state,
        merchant_account,
        profile,
        key_store,
        request,
        hyperswitch_domain_models::payments::HeaderPayload::default(),
        None,
    ))
    .await?;

    logger::info!(associated_payments_response=?response);

    response
        .get_json_body()
        .change_context(errors::ApiErrorResponse::InternalServerError)
        .attach_printable("Unexpected response from payments core")
}

#[cfg(feature = "v2")]
pub async fn payment_methods_session_confirm(
    state: SessionState,
    req_state: routes::app::ReqState,
    merchant_account: domain::MerchantAccount,
    key_store: domain::MerchantKeyStore,
    profile: domain::Profile,
    payment_method_session_id: id_type::GlobalPaymentMethodSessionId,
    request: payment_methods::PaymentMethodSessionConfirmRequest,
) -> RouterResponse<payment_methods::PaymentMethodSessionResponse> {
    let db: &dyn StorageInterface = state.store.as_ref();
    let key_manager_state = &(&state).into();

    // Validate if the session still exists
    let payment_method_session = db
        .get_payment_methods_session(key_manager_state, &key_store, &payment_method_session_id)
        .await
        .to_not_found_response(errors::ApiErrorResponse::GenericNotFoundError {
            message: "payment methods session does not exist or has expired".to_string(),
        })
        .attach_printable("Failed to retrieve payment methods session from db")?;

    let payment_method_session_billing = payment_method_session
        .billing
        .clone()
        .map(|billing| billing.into_inner())
        .map(From::from);

    // Unify the billing address that we receive from the session and from the confirm request
    let unified_billing_address = request
        .payment_method_data
        .billing
        .clone()
        .map(|payment_method_billing| {
            payment_method_billing.unify_address(payment_method_session_billing.as_ref())
        })
        .or_else(|| payment_method_session_billing.clone());

    let create_payment_method_request = get_payment_method_create_request(
        request
            .payment_method_data
            .payment_method_data
            .as_ref()
            .get_required_value("payment_method_data")?,
        request.payment_method_type,
        request.payment_method_subtype,
        payment_method_session.customer_id.clone(),
        unified_billing_address.as_ref(),
        Some(&payment_method_session),
    )
    .attach_printable("Failed to create payment method request")?;

    let payment_method = create_payment_method_core(
        &state,
        &req_state,
        create_payment_method_request.clone(),
        &merchant_account,
        &key_store,
        &profile,
    )
    .await?;

    let payments_response = match &payment_method_session.psp_tokenization {
        Some(common_types::payment_methods::PspTokenization {
            tokenization_type: common_enums::TokenizationType::MultiUse,
            ..
        }) => {
            let zero_auth_request = construct_zero_auth_payments_request(
                &request,
                &payment_method_session,
                &payment_method,
            )?;
            let payments_response = Box::pin(create_zero_auth_payment(
                state.clone(),
                req_state,
                merchant_account.clone(),
                profile.clone(),
                key_store.clone(),
                zero_auth_request,
            ))
            .await?;

            Some(payments_response)
        }
        Some(common_types::payment_methods::PspTokenization {
            tokenization_type: common_enums::TokenizationType::SingleUse,
            ..
        }) => {
            Box::pin(create_single_use_tokenization_flow(
                state.clone(),
                req_state.clone(),
                merchant_account.clone(),
                profile.clone(),
                key_store.clone(),
                &create_payment_method_request.clone(),
                &payment_method,
                &payment_method_session,
            ))
            .await?;
            None
        }
        None => None,
    };

    //TODO: update the payment method session with the payment id and payment method id
    let payment_method_session_response = transformers::generate_payment_method_session_response(
        payment_method_session,
        Secret::new("CLIENT_SECRET_REDACTED".to_string()),
        payments_response,
    );

    Ok(services::ApplicationResponse::Json(
        payment_method_session_response,
    ))
}

#[cfg(all(feature = "v2", feature = "payment_methods_v2"))]
impl pm_types::SavedPMLPaymentsInfo {
    pub async fn form_payments_info(
        payment_intent: PaymentIntent,
        merchant_account: &domain::MerchantAccount,
        profile: domain::Profile,
        db: &dyn StorageInterface,
        key_manager_state: &util_types::keymanager::KeyManagerState,
        key_store: &domain::MerchantKeyStore,
    ) -> RouterResult<Self> {
        let collect_cvv_during_payment = profile.should_collect_cvv_during_payment;

        let off_session_payment_flag = matches!(
            payment_intent.setup_future_usage,
            common_enums::FutureUsage::OffSession
        );

        let is_connector_agnostic_mit_enabled =
            profile.is_connector_agnostic_mit_enabled.unwrap_or(false);

        Ok(Self {
            payment_intent,
            profile,
            collect_cvv_during_payment,
            off_session_payment_flag,
            is_connector_agnostic_mit_enabled,
        })
    }

    pub async fn perform_payment_ops(
        &self,
        state: &SessionState,
        parent_payment_method_token: Option<String>,
        pma: &api::CustomerPaymentMethod,
        pm_list_context: PaymentMethodListContext,
    ) -> RouterResult<()> {
        let token = parent_payment_method_token
            .as_ref()
            .get_required_value("parent_payment_method_token")?;
        let token_data = pm_list_context
            .get_token_data()
            .get_required_value("PaymentTokenData")?;

        let intent_fulfillment_time = self
            .profile
            .get_order_fulfillment_time()
            .unwrap_or(common_utils::consts::DEFAULT_INTENT_FULFILLMENT_TIME);

        pm_routes::ParentPaymentMethodToken::create_key_for_token((token, pma.payment_method_type))
            .insert(intent_fulfillment_time, token_data, state)
            .await?;

        Ok(())
    }
}

#[cfg(all(feature = "v2", feature = "payment_methods_v2"))]
#[allow(clippy::too_many_arguments)]
async fn create_single_use_tokenization_flow(
    state: SessionState,
    req_state: routes::app::ReqState,
    merchant_account: domain::MerchantAccount,
    profile: domain::Profile,
    key_store: domain::MerchantKeyStore,
    payment_method_create_request: &payment_methods::PaymentMethodCreate,
    payment_method: &api::PaymentMethodResponse,
    payment_method_session: &domain::payment_methods::PaymentMethodSession,
) -> RouterResult<()> {
    let customer_id = payment_method_create_request.customer_id.to_owned();
    let connector_id = payment_method_create_request
        .get_tokenize_connector_id()
        .change_context(errors::ApiErrorResponse::MissingRequiredField {
            field_name: "psp_tokenization.connector_id",
        })
        .attach_printable("Failed to get tokenize connector id")?;

    let db = &state.store;

    let merchant_connector_account_details = db
        .find_merchant_connector_account_by_id(&(&state).into(), &connector_id, &key_store)
        .await
        .to_not_found_response(errors::ApiErrorResponse::MerchantConnectorAccountNotFound {
            id: connector_id.get_string_repr().to_owned(),
        })
        .attach_printable("error while fetching merchant_connector_account from connector_id")?;
    let auth_type = merchant_connector_account_details
        .get_connector_account_details()
        .change_context(errors::ApiErrorResponse::InternalServerError)
        .attach_printable("Failed while parsing value for ConnectorAuthType")?;

    let payment_method_data_request = types::PaymentMethodTokenizationData {
        payment_method_data: payment_method_data::PaymentMethodData::try_from(
            payment_method_create_request.payment_method_data.clone(),
        )
        .change_context(errors::ApiErrorResponse::MissingRequiredField {
            field_name: "card_cvc",
        })
        .attach_printable(
            "Failed to convert type from Payment Method Create Data to Payment Method Data",
        )?,
        browser_info: None,
        currency: api_models::enums::Currency::default(),
        amount: None,
    };

    let payment_method_session_address = types::PaymentAddress::new(
        None,
        payment_method_session
            .billing
            .clone()
            .map(|address| address.into_inner()),
        None,
        None,
    );

    let mut router_data =
        types::RouterData::<api::PaymentMethodToken, _, types::PaymentsResponseData> {
            flow: std::marker::PhantomData,
            merchant_id: merchant_account.get_id().clone(),
            customer_id: None,
            connector_customer: None,
            connector: merchant_connector_account_details
                .connector_name
                .to_string(),
            payment_id: consts::IRRELEVANT_PAYMENT_INTENT_ID.to_string(), //Static
            attempt_id: consts::IRRELEVANT_PAYMENT_ATTEMPT_ID.to_string(), //Static
            tenant_id: state.tenant.tenant_id.clone(),
            status: common_enums::enums::AttemptStatus::default(),
            payment_method: common_enums::enums::PaymentMethod::Card,
            connector_auth_type: auth_type,
            description: None,
            address: payment_method_session_address,
            auth_type: common_enums::enums::AuthenticationType::default(),
            connector_meta_data: None,
            connector_wallets_details: None,
            amount_captured: None,
            access_token: None,
            session_token: None,
            reference_id: None,
            payment_method_token: None,
            recurring_mandate_payment_data: None,
            preprocessing_id: None,
            payment_method_balance: None,
            connector_api_version: None,
            request: payment_method_data_request.clone(),
            response: Err(hyperswitch_domain_models::router_data::ErrorResponse::default()),
            connector_request_reference_id: payment_method_session.id.get_string_repr().to_string(),
            #[cfg(feature = "payouts")]
            payout_method_data: None,
            #[cfg(feature = "payouts")]
            quote_id: None,
            test_mode: None,
            connector_http_status_code: None,
            external_latency: None,
            apple_pay_flow: None,
            frm_metadata: None,
            dispute_id: None,
            refund_id: None,
            connector_response: None,
            payment_method_status: None,
            minor_amount_captured: None,
            integrity_check: Ok(()),
            additional_merchant_data: None,
            header_payload: None,
            connector_mandate_request_reference_id: None,
            authentication_id: None,
            psd2_sca_exemption_type: None,
        };

    let payment_method_token_response = tokenization::add_token_for_payment_method(
        &mut router_data,
        payment_method_data_request.clone(),
        state.clone(),
        &merchant_connector_account_details.clone(),
    )
    .await?;

    let token_response = payment_method_token_response.token.map_err(|err| {
        errors::ApiErrorResponse::ExternalConnectorError {
            code: err.code,
            message: err.message,
            connector: (merchant_connector_account_details.clone())
                .connector_name
                .to_string(),
            status_code: err.status_code,
            reason: err.reason,
        }
    })?;

    let value = payment_method_data::SingleUsePaymentMethodToken::get_single_use_token_from_payment_method_token(
                                                       token_response.clone().into(),
                                                connector_id.clone()
                                            );

    let key = payment_method_data::SingleUseTokenKey::store_key(&payment_method.id);

    add_single_use_token_to_store(&state, key, value)
        .await
        .change_context(errors::ApiErrorResponse::InternalServerError)
        .attach_printable("Failed to store single use token")?;

    Ok(())
}

#[cfg(all(feature = "v2", feature = "payment_methods_v2"))]
async fn add_single_use_token_to_store(
    state: &SessionState,
    key: payment_method_data::SingleUseTokenKey,
    value: payment_method_data::SingleUsePaymentMethodToken,
) -> CustomResult<(), errors::StorageError> {
    let redis_connection = state
        .store
        .get_redis_conn()
        .map_err(Into::<errors::StorageError>::into)?;

    redis_connection
        .serialize_and_set_key_with_expiry(
            &payment_method_data::SingleUseTokenKey::get_store_key(&key).into(),
            value,
            consts::DEFAULT_PAYMENT_METHOD_STORE_TTL,
        )
        .await
        .change_context(errors::StorageError::KVError)
        .attach_printable("Failed to insert payment method token to redis")?;
    Ok(())
}

#[cfg(all(feature = "v2", feature = "payment_methods_v2"))]
async fn get_single_use_token_from_store(
    state: &SessionState,
    key: payment_method_data::SingleUseTokenKey,
) -> CustomResult<Option<payment_method_data::SingleUsePaymentMethodToken>, errors::StorageError> {
    let redis_connection = state
        .store
        .get_redis_conn()
        .map_err(Into::<errors::StorageError>::into)?;

    match redis_connection
        .get_and_deserialize_key::<payment_method_data::SingleUsePaymentMethodToken>(
            &payment_method_data::SingleUseTokenKey::get_store_key(&key).into(),
            "SingleUsePaymentMethodToken",
        )
        .await
    {
        Ok(token) => Ok(Some(token)),
        Err(e) => Ok(None),
    }
}<|MERGE_RESOLUTION|>--- conflicted
+++ resolved
@@ -994,7 +994,7 @@
                 .change_context(errors::ApiErrorResponse::InternalServerError)
                 .attach_printable("Failed to update payment method in db")?;
 
-            let resp = pm_transforms::generate_payment_method_response(&payment_method, &None)?;
+            let resp = pm_transforms::generate_payment_method_response(&payment_method, &&None)?;
 
             Ok((resp, payment_method))
         }
@@ -1896,7 +1896,6 @@
         payment_method_data::SingleUseTokenKey::store_key(&pm_id.clone()),
     )
     .await
-<<<<<<< HEAD
     {
         Ok(token) => Some(token),
         Err(error) => {
@@ -1910,18 +1909,6 @@
         &single_use_token_in_cache,
     )
     .map(services::ApplicationResponse::Json)
-=======
-    .change_context(errors::ApiErrorResponse::InternalServerError)
-    .attach_printable("Redis connection error")?;
-
-    // .map_err(|err| {
-    //     logger::debug!("No token found in store: {:?}", err);
-    // })
-    // .unwrap_or(None);
-
-    transformers::generate_payment_method_response(&payment_method, &single_use_token_in_cache)
-        .map(services::ApplicationResponse::Json)
->>>>>>> 7890358f
 }
 
 #[cfg(all(feature = "v2", feature = "payment_methods_v2"))]
