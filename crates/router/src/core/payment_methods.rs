--- conflicted
+++ resolved
@@ -39,8 +39,6 @@
 use error_stack::{report, ResultExt};
 #[cfg(all(any(feature = "v1", feature = "v2"), not(feature = "customer_v2")))]
 use hyperswitch_domain_models::api::{GenericLinks, GenericLinksData};
-<<<<<<< HEAD
-=======
 #[cfg(all(
     feature = "v2",
     feature = "payment_methods_v2",
@@ -49,7 +47,6 @@
 use hyperswitch_domain_models::mandates::CommonMandateReference;
 #[cfg(all(feature = "v2", feature = "payment_methods_v2"))]
 use hyperswitch_domain_models::payment_method_data;
->>>>>>> 0d5c6faa
 use hyperswitch_domain_models::payments::{payment_attempt::PaymentAttempt, PaymentIntent};
 use masking::{PeekInterface, Secret};
 use router_env::{instrument, tracing};
@@ -695,7 +692,6 @@
     payment_method_session: Option<domain::payment_methods::PaymentMethodsSession>,
 ) -> RouterResult<payment_methods::PaymentMethodCreate> {
     match payment_method_data {
-<<<<<<< HEAD
         api_models::payments::PaymentMethodData::Card(card) => {
             let card_detail = payment_methods::CardDetail {
                 card_number: card.card_number.clone(),
@@ -738,68 +734,6 @@
         }
         _ => Err(report!(errors::ApiErrorResponse::UnprocessableEntity {
             message: "only card payment methods are supported for tokenization".to_string()
-=======
-        Some(pm_data) => match payment_method_type {
-            Some(payment_method_type) => match pm_data {
-                domain::PaymentMethodData::Card(card) => {
-                    let card_detail = payment_methods::CardDetail {
-                        card_number: card.card_number.clone(),
-                        card_exp_month: card.card_exp_month.clone(),
-                        card_exp_year: card.card_exp_year.clone(),
-                        card_holder_name: billing_name,
-                        nick_name: card.nick_name.clone(),
-                        card_issuing_country: card
-                            .card_issuing_country
-                            .as_ref()
-                            .map(|c| api_enums::CountryAlpha2::from_str(c))
-                            .transpose()
-                            .ok()
-                            .flatten(),
-                        card_network: card.card_network.clone(),
-                        card_issuer: card.card_issuer.clone(),
-                        card_type: card
-                            .card_type
-                            .as_ref()
-                            .map(|c| payment_methods::CardType::from_str(c))
-                            .transpose()
-                            .ok()
-                            .flatten(),
-                    };
-                    let payment_method_request = payment_methods::PaymentMethodCreate {
-                        payment_method_type,
-                        payment_method_subtype: payment_method_subtype
-                            .get_required_value("payment_method_subtype")
-                            .change_context(errors::ApiErrorResponse::MissingRequiredField {
-                                field_name: "payment_method_data",
-                            })?,
-                        metadata: None,
-                        customer_id: customer_id
-                            .clone()
-                            .get_required_value("customer_id")
-                            .change_context(errors::ApiErrorResponse::MissingRequiredField {
-                                field_name: "customer_id",
-                            })?,
-                        payment_method_data: payment_methods::PaymentMethodCreateData::Card(
-                            card_detail,
-                        ),
-                        billing: None,
-                        network_tokenization: None,
-                    };
-                    Ok(payment_method_request)
-                }
-                _ => Err(report!(errors::ApiErrorResponse::MissingRequiredField {
-                    field_name: "payment_method_data"
-                })
-                .attach_printable("Payment method data is incorrect")),
-            },
-            None => Err(report!(errors::ApiErrorResponse::MissingRequiredField {
-                field_name: "payment_method_type"
-            })
-            .attach_printable("PaymentMethodType Required")),
-        },
-        None => Err(report!(errors::ApiErrorResponse::MissingRequiredField {
-            field_name: "payment_method_data"
->>>>>>> 0d5c6faa
         })
         .attach_printable("Payment method data is incorrect")),
     }
@@ -972,15 +906,12 @@
     )
     .await;
 
-<<<<<<< HEAD
-    let (response, payment_method) = match vaulting_result {
-=======
     let network_tokenization_resp = network_tokenize_and_vault_the_pmd(
         state,
         &payment_method_data,
         merchant_account,
         key_store,
-        req.network_tokenization,
+        req.network_tokenization.clone(),
         profile.is_network_tokenization_enabled,
         &customer_id,
     )
@@ -994,8 +925,7 @@
     })
     .ok();
 
-    let response = match vaulting_result {
->>>>>>> 0d5c6faa
+    let (response, payment_method) = match vaulting_result {
         Ok((vaulting_resp, fingerprint_id)) => {
             payment_method.set_payment_method_type(req.payment_method_type);
             payment_method.set_payment_method_subtype(req.payment_method_subtype);
@@ -1006,12 +936,9 @@
                 key_store,
                 Some(vaulting_resp.vault_id.get_string_repr().clone()),
                 Some(fingerprint_id),
-<<<<<<< HEAD
                 &payment_method,
                 None,
-=======
                 network_tokenization_resp,
->>>>>>> 0d5c6faa
             )
             .await
             .attach_printable("Unable to create Payment method data")?;
@@ -1206,6 +1133,7 @@
                             .ok()
                             .flatten()
                     }),
+                    card_cvc: card.card_cvc.clone(),
                 })
             }
         }
@@ -1534,7 +1462,6 @@
     Ok(response)
 }
 
-<<<<<<< HEAD
 #[cfg(feature = "v2")]
 /// Update the connector_mandate_details of the payment method with
 /// new token details for the payment
@@ -1573,52 +1500,37 @@
     }
 }
 
-=======
+#[cfg(all(feature = "v2", feature = "payment_methods_v2"))]
 #[allow(clippy::too_many_arguments)]
->>>>>>> 0d5c6faa
-#[cfg(all(feature = "v2", feature = "payment_methods_v2"))]
 pub async fn create_pm_additional_data_update(
     payment_method_vaulting_data: Option<&pm_types::PaymentMethodVaultingData>,
     state: &SessionState,
     key_store: &domain::MerchantKeyStore,
     vault_id: Option<String>,
     vault_fingerprint_id: Option<String>,
-<<<<<<< HEAD
     payment_method: &domain::PaymentMethod,
     connector_token_details: Option<payment_methods::ConnectorTokenDetails>,
+    nt_data: Option<NetworkTokenPaymentMethodDetails>,
 ) -> RouterResult<storage::PaymentMethodUpdate> {
     let encrypted_payment_method_data = payment_method_vaulting_data
         .map(
             |payment_method_vaulting_data| match payment_method_vaulting_data {
                 pm_types::PaymentMethodVaultingData::Card(card) => {
-                    api::PaymentMethodsData::Card(card.clone().into())
+                    payment_method_data::PaymentMethodsData::Card(
+                        payment_method_data::CardDetailsPaymentMethod::from(card.clone()),
+                    )
+                }
+                pm_types::PaymentMethodVaultingData::NetworkToken(network_token) => {
+                    payment_method_data::PaymentMethodsData::NetworkToken(
+                        payment_method_data::NetworkTokenDetailsPaymentMethod::from(
+                            network_token.clone(),
+                        ),
+                    )
                 }
             },
         )
         .async_map(|payment_method_details| async {
             let key_manager_state = &(state).into();
-=======
-    nt_data: Option<NetworkTokenPaymentMethodDetails>,
-) -> RouterResult<storage::PaymentMethodUpdate> {
-    let card = match pmd {
-        pm_types::PaymentMethodVaultingData::Card(card) => {
-            payment_method_data::PaymentMethodsData::Card(
-                payment_method_data::CardDetailsPaymentMethod::from(card.clone()),
-            )
-        }
-        pm_types::PaymentMethodVaultingData::NetworkToken(network_token) => {
-            payment_method_data::PaymentMethodsData::NetworkToken(
-                payment_method_data::NetworkTokenDetailsPaymentMethod::from(network_token.clone()),
-            )
-        }
-    };
-    let key_manager_state = &(state).into();
-    let pmd: Encryptable<Secret<serde_json::Value>> =
-        cards::create_encrypted_data(key_manager_state, key_store, card)
-            .await
-            .change_context(errors::ApiErrorResponse::InternalServerError)
-            .attach_printable("Unable to encrypt Payment method data")?;
->>>>>>> 0d5c6faa
 
             cards::create_encrypted_data(key_manager_state, key_store, payment_method_details)
                 .await
@@ -1638,26 +1550,17 @@
     let pm_update = storage::PaymentMethodUpdate::GenericUpdate {
         status: Some(enums::PaymentMethodStatus::Active),
         locker_id: vault_id,
-<<<<<<< HEAD
         // Payment method type remains the same, only card details are updated
         payment_method_type_v2: None,
         payment_method_subtype: None,
         payment_method_data: encrypted_payment_method_data,
-        network_token_requestor_reference_id: None,
-        network_token_locker_id: None,
-        network_token_payment_method_data: None,
-=======
-        payment_method_type_v2: payment_method_type,
-        payment_method_subtype,
-        payment_method_data: Some(pmd.into()),
         network_token_requestor_reference_id: nt_data
             .clone()
             .map(|data| data.network_token_requestor_reference_id),
         network_token_locker_id: nt_data.clone().map(|data| data.network_token_locker_id),
         network_token_payment_method_data: nt_data.map(|data| data.network_token_pmd.into()),
->>>>>>> 0d5c6faa
+        connector_mandate_details: connector_mandate_details_update,
         locker_fingerprint_id: vault_fingerprint_id,
-        connector_mandate_details: connector_mandate_details_update,
     };
 
     Ok(pm_update)
@@ -1952,7 +1855,6 @@
         .map(|vaulting_response| vaulting_response.vault_id.get_string_repr().clone());
 
     let pm_update = create_pm_additional_data_update(
-<<<<<<< HEAD
         vault_request_data.as_ref(),
         state,
         key_store,
@@ -1960,16 +1862,7 @@
         fingerprint_id,
         &payment_method,
         request.connector_token_details,
-=======
-        &vault_request_data,
-        &state,
-        &key_store,
-        Some(vaulting_response.vault_id.get_string_repr().clone()),
-        payment_method.get_payment_method_type(),
-        payment_method.get_payment_method_subtype(),
-        Some(fingerprint_id),
         None,
->>>>>>> 0d5c6faa
     )
     .await
     .attach_printable("Unable to create Payment method data")?;
