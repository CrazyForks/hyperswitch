--- conflicted
+++ resolved
@@ -123,7 +123,6 @@
         .await?;
 
     // Create DB entries
-<<<<<<< HEAD
     let pm_collect_link = create_pm_collect_db_entry(
         &state,
         &merchant_account,
@@ -131,15 +130,11 @@
         req.return_url.clone(),
     )
     .await?;
-=======
-    let pm_collect_link =
-        create_pm_collect_db_entry(&state, &merchant_account, &pm_collect_link_data, &req).await?;
     let customer_id = CustomerId::from(pm_collect_link.primary_reference.into()).change_context(
         errors::ApiErrorResponse::InvalidDataValue {
             field_name: "customer_id",
         },
     )?;
->>>>>>> 3bdffffb
 
     // Return response
     let response = payment_methods::PaymentMethodCollectLinkResponse {
