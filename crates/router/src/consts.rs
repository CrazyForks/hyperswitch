#[cfg(feature = "olap")]
pub mod user;
pub mod user_role;

// ID generation
pub(crate) const ID_LENGTH: usize = 20;
pub(crate) const MAX_ID_LENGTH: usize = 64;
#[rustfmt::skip]
pub(crate) const ALPHABETS: [char; 62] = [
    '0', '1', '2', '3', '4', '5', '6', '7', '8', '9',
    'a', 'b', 'c', 'd', 'e', 'f', 'g', 'h', 'i', 'j', 'k', 'l', 'm',
    'n', 'o', 'p', 'q', 'r', 's', 't', 'u', 'v', 'w', 'x', 'y', 'z',
    'A', 'B', 'C', 'D', 'E', 'F', 'G', 'H', 'I', 'J', 'K', 'L', 'M',
    'N', 'O', 'P', 'Q', 'R', 'S', 'T', 'U', 'V', 'W', 'X', 'Y', 'Z',
];
/// API client request timeout (in seconds)
pub const REQUEST_TIME_OUT: u64 = 30;
pub const REQUEST_TIMEOUT_ERROR_CODE: &str = "TIMEOUT";
pub const REQUEST_TIMEOUT_ERROR_MESSAGE: &str = "Connector did not respond in specified time";
pub const REQUEST_TIMEOUT_PAYMENT_NOT_FOUND: &str = "Timed out ,payment not found";
pub const REQUEST_TIMEOUT_ERROR_MESSAGE_FROM_PSYNC: &str =
    "This Payment has been moved to failed as there is no response from the connector";

///Payment intent fulfillment default timeout (in seconds)
pub const DEFAULT_FULFILLMENT_TIME: i64 = 15 * 60;

/// Payment intent default client secret expiry (in seconds)
pub const DEFAULT_SESSION_EXPIRY: i64 = 15 * 60;

/// The length of a merchant fingerprint secret
pub const FINGERPRINT_SECRET_LENGTH: usize = 64;

// String literals
pub(crate) const NO_ERROR_MESSAGE: &str = "No error message";
pub(crate) const NO_ERROR_CODE: &str = "No error code";
pub(crate) const UNSUPPORTED_ERROR_MESSAGE: &str = "Unsupported response type";
pub(crate) const LOW_BALANCE_ERROR_MESSAGE: &str = "Insufficient balance in the payment method";
pub(crate) const CONNECTOR_UNAUTHORIZED_ERROR: &str = "Authentication Error from the connector";
pub(crate) const CANNOT_CONTINUE_AUTH: &str =
    "Cannot continue with Authorization due to failed Liability Shift.";

// General purpose base64 engines
pub(crate) const BASE64_ENGINE: base64::engine::GeneralPurpose =
    base64::engine::general_purpose::STANDARD;
pub(crate) const BASE64_ENGINE_URL_SAFE: base64::engine::GeneralPurpose =
    base64::engine::general_purpose::URL_SAFE;

pub(crate) const API_KEY_LENGTH: usize = 64;
pub(crate) const PUB_SUB_CHANNEL: &str = "hyperswitch_invalidate";

// Apple Pay validation url
pub(crate) const APPLEPAY_VALIDATION_URL: &str =
    "https://apple-pay-gateway-cert.apple.com/paymentservices/startSession";

// Qr Image data source starts with this string
// The base64 image data will be appended to it to image data source
pub(crate) const QR_IMAGE_DATA_SOURCE_STRING: &str = "data:image/png;base64";

// OID (Object Identifier) for the merchant ID field extension.
pub(crate) const MERCHANT_ID_FIELD_EXTENSION_ID: &str = "1.2.840.113635.100.6.32";

pub(crate) const METRICS_HOST_TAG_NAME: &str = "host";
pub const MAX_ROUTING_CONFIGS_PER_MERCHANT: usize = 100;
pub const ROUTING_CONFIG_ID_LENGTH: usize = 10;

pub const LOCKER_REDIS_PREFIX: &str = "LOCKER_PM_TOKEN";
pub const LOCKER_REDIS_EXPIRY_SECONDS: u32 = 60 * 15; // 15 minutes

pub const JWT_TOKEN_TIME_IN_SECS: u64 = 60 * 60 * 24 * 2; // 2 days

pub const USER_BLACKLIST_PREFIX: &str = "BU_";

#[cfg(feature = "email")]
pub const EMAIL_TOKEN_TIME_IN_SECS: u64 = 60 * 60 * 24; // 1 day

#[cfg(feature = "email")]
pub const EMAIL_TOKEN_BLACKLIST_PREFIX: &str = "BET_";

#[cfg(feature = "olap")]
pub const VERIFY_CONNECTOR_ID_PREFIX: &str = "conn_verify";
#[cfg(feature = "olap")]
pub const VERIFY_CONNECTOR_MERCHANT_ID: &str = "test_merchant";

#[cfg(feature = "olap")]
pub const CONNECTOR_ONBOARDING_CONFIG_PREFIX: &str = "onboarding";

/// Max payment session expiry
pub const MAX_SESSION_EXPIRY: u32 = 7890000;

/// Min payment session expiry
pub const MIN_SESSION_EXPIRY: u32 = 60;

pub const LOCKER_HEALTH_CALL_PATH: &str = "/health";

<<<<<<< HEAD
pub const AUTHENTICATION_ID_PREFIX: &str = "authn";
=======
// URL for checking the outgoing call
pub const OUTGOING_CALL_URL: &str = "https://api.stripe.com/healthcheck";
>>>>>>> d000847b
<|MERGE_RESOLUTION|>--- conflicted
+++ resolved
@@ -92,9 +92,7 @@
 
 pub const LOCKER_HEALTH_CALL_PATH: &str = "/health";
 
-<<<<<<< HEAD
 pub const AUTHENTICATION_ID_PREFIX: &str = "authn";
-=======
+
 // URL for checking the outgoing call
-pub const OUTGOING_CALL_URL: &str = "https://api.stripe.com/healthcheck";
->>>>>>> d000847b
+pub const OUTGOING_CALL_URL: &str = "https://api.stripe.com/healthcheck";