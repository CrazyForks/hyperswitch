pub mod opensearch;
#[cfg(feature = "olap")]
pub mod user;
pub mod user_role;

use std::collections::HashSet;

use common_utils::consts;
pub use hyperswitch_domain_models::consts::CONNECTOR_MANDATE_REQUEST_REFERENCE_ID_LENGTH;
pub use hyperswitch_interfaces::consts::{NO_ERROR_CODE, NO_ERROR_MESSAGE};

// ID generation
pub(crate) const ID_LENGTH: usize = 20;
pub(crate) const MAX_ID_LENGTH: usize = 64;
#[rustfmt::skip]
pub(crate) const ALPHABETS: [char; 62] = [
    '0', '1', '2', '3', '4', '5', '6', '7', '8', '9',
    'a', 'b', 'c', 'd', 'e', 'f', 'g', 'h', 'i', 'j', 'k', 'l', 'm',
    'n', 'o', 'p', 'q', 'r', 's', 't', 'u', 'v', 'w', 'x', 'y', 'z',
    'A', 'B', 'C', 'D', 'E', 'F', 'G', 'H', 'I', 'J', 'K', 'L', 'M',
    'N', 'O', 'P', 'Q', 'R', 'S', 'T', 'U', 'V', 'W', 'X', 'Y', 'Z',
];
/// API client request timeout (in seconds)
pub const REQUEST_TIME_OUT: u64 = 30;
pub const REQUEST_TIMEOUT_ERROR_CODE: &str = "TIMEOUT";
pub const REQUEST_TIMEOUT_ERROR_MESSAGE: &str = "Connector did not respond in specified time";
pub const REQUEST_TIMEOUT_PAYMENT_NOT_FOUND: &str = "Timed out ,payment not found";
pub const REQUEST_TIMEOUT_ERROR_MESSAGE_FROM_PSYNC: &str =
    "This Payment has been moved to failed as there is no response from the connector";

///Payment intent fulfillment default timeout (in seconds)
pub const DEFAULT_FULFILLMENT_TIME: i64 = 15 * 60;

/// Payment intent default client secret expiry (in seconds)
pub const DEFAULT_SESSION_EXPIRY: i64 = 15 * 60;

/// The length of a merchant fingerprint secret
pub const FINGERPRINT_SECRET_LENGTH: usize = 64;

pub const DEFAULT_LIST_API_LIMIT: u16 = 10;

// String literals
pub(crate) const UNSUPPORTED_ERROR_MESSAGE: &str = "Unsupported response type";
pub(crate) const LOW_BALANCE_ERROR_MESSAGE: &str = "Insufficient balance in the payment method";

pub(crate) const CANNOT_CONTINUE_AUTH: &str =
    "Cannot continue with Authorization due to failed Liability Shift.";
#[cfg(feature = "payouts")]
pub(crate) const DEFAULT_NOTIFICATION_SCRIPT_LANGUAGE: &str = "en-US";

// General purpose base64 engines

pub(crate) const BASE64_ENGINE: base64::engine::GeneralPurpose = consts::BASE64_ENGINE;

pub(crate) const API_KEY_LENGTH: usize = 64;

// OID (Object Identifier) for the merchant ID field extension.
pub(crate) const MERCHANT_ID_FIELD_EXTENSION_ID: &str = "1.2.840.113635.100.6.32";

pub(crate) const METRICS_HOST_TAG_NAME: &str = "host";
pub const MAX_ROUTING_CONFIGS_PER_MERCHANT: usize = 100;
pub const ROUTING_CONFIG_ID_LENGTH: usize = 10;

pub const LOCKER_REDIS_PREFIX: &str = "LOCKER_PM_TOKEN";
pub const LOCKER_REDIS_EXPIRY_SECONDS: u32 = 60 * 15; // 15 minutes

pub const JWT_TOKEN_TIME_IN_SECS: u64 = 60 * 60 * 24 * 2; // 2 days

// This should be one day, but it is causing issue while checking token in blacklist.
// TODO: This should be fixed in future.
pub const SINGLE_PURPOSE_TOKEN_TIME_IN_SECS: u64 = 60 * 60 * 24 * 2; // 2 days

pub const JWT_TOKEN_COOKIE_NAME: &str = "login_token";

pub const USER_BLACKLIST_PREFIX: &str = "BU_";

pub const ROLE_BLACKLIST_PREFIX: &str = "BR_";

#[cfg(feature = "email")]
pub const EMAIL_TOKEN_TIME_IN_SECS: u64 = 60 * 60 * 24; // 1 day

#[cfg(feature = "email")]
pub const EMAIL_TOKEN_BLACKLIST_PREFIX: &str = "BET_";

pub const EMAIL_SUBJECT_API_KEY_EXPIRY: &str = "API Key Expiry Notice";
pub const EMAIL_SUBJECT_DASHBOARD_FEATURE_REQUEST: &str = "Dashboard Pro Feature Request by";
pub const EMAIL_SUBJECT_APPROVAL_RECON_REQUEST: &str =
    "Approval of Recon Request - Access Granted to Recon Dashboard";

pub const ROLE_INFO_CACHE_PREFIX: &str = "CR_INFO_";

#[cfg(feature = "olap")]
pub const VERIFY_CONNECTOR_ID_PREFIX: &str = "conn_verify";
#[cfg(feature = "olap")]
pub const VERIFY_CONNECTOR_MERCHANT_ID: &str = "test_merchant";

#[cfg(feature = "olap")]
pub const CONNECTOR_ONBOARDING_CONFIG_PREFIX: &str = "onboarding";

/// Max payment session expiry
pub const MAX_SESSION_EXPIRY: u32 = 7890000;

/// Min payment session expiry
pub const MIN_SESSION_EXPIRY: u32 = 60;

/// Max payment intent fulfillment expiry
pub const MAX_INTENT_FULFILLMENT_EXPIRY: u32 = 1800;

/// Min payment intent fulfillment expiry
pub const MIN_INTENT_FULFILLMENT_EXPIRY: u32 = 60;

pub const LOCKER_HEALTH_CALL_PATH: &str = "/health";

pub const AUTHENTICATION_ID_PREFIX: &str = "authn";

// URL for checking the outgoing call
pub const OUTGOING_CALL_URL: &str = "https://api.stripe.com/healthcheck";

// 15 minutes = 900 seconds
pub const POLL_ID_TTL: i64 = 900;

// Default Poll Config
pub const DEFAULT_POLL_DELAY_IN_SECS: i8 = 2;
pub const DEFAULT_POLL_FREQUENCY: i8 = 5;

// Number of seconds to subtract from access token expiry
pub(crate) const REDUCE_ACCESS_TOKEN_EXPIRY_TIME: u8 = 15;
pub const CONNECTOR_CREDS_TOKEN_TTL: i64 = 900;

//max_amount allowed is 999999999 in minor units
pub const MAX_ALLOWED_AMOUNT: i64 = 999999999;

//payment attempt default unified error code and unified error message
pub const DEFAULT_UNIFIED_ERROR_CODE: &str = "UE_9000";
pub const DEFAULT_UNIFIED_ERROR_MESSAGE: &str = "Something went wrong";

// Recon's feature tag
pub const RECON_FEATURE_TAG: &str = "RECONCILIATION AND SETTLEMENT";

/// Default allowed domains for payment links
pub const DEFAULT_ALLOWED_DOMAINS: Option<HashSet<String>> = None;

/// Default hide card nickname field
pub const DEFAULT_HIDE_CARD_NICKNAME_FIELD: bool = false;

/// Show card form by default for payment links
pub const DEFAULT_SHOW_CARD_FORM: bool = true;

/// Default bool for Display sdk only
pub const DEFAULT_DISPLAY_SDK_ONLY: bool = false;

/// Default bool to enable saved payment method
pub const DEFAULT_ENABLE_SAVED_PAYMENT_METHOD: bool = false;

/// Default Merchant Logo Link
pub const DEFAULT_MERCHANT_LOGO: &str =
    "https://live.hyperswitch.io/payment-link-assets/Merchant_placeholder.png";

/// Default Payment Link Background color
pub const DEFAULT_BACKGROUND_COLOR: &str = "#212E46";

/// Default product Img Link
pub const DEFAULT_PRODUCT_IMG: &str =
    "https://live.hyperswitch.io/payment-link-assets/cart_placeholder.png";

/// Default SDK Layout
pub const DEFAULT_SDK_LAYOUT: &str = "tabs";

/// Vault Add request url
#[cfg(all(feature = "v2", feature = "payment_methods_v2"))]
pub const ADD_VAULT_REQUEST_URL: &str = "/api/v2/vault/add";

/// Vault Get Fingerprint request url
#[cfg(all(feature = "v2", feature = "payment_methods_v2"))]
pub const VAULT_FINGERPRINT_REQUEST_URL: &str = "/api/v2/vault/fingerprint";

/// Vault Retrieve request url
#[cfg(all(feature = "v2", feature = "payment_methods_v2"))]
pub const VAULT_RETRIEVE_REQUEST_URL: &str = "/api/v2/vault/retrieve";

/// Vault Delete request url
#[cfg(all(feature = "v2", feature = "payment_methods_v2"))]
pub const VAULT_DELETE_REQUEST_URL: &str = "/api/v2/vault/delete";

/// Vault Header content type
#[cfg(all(feature = "v2", feature = "payment_methods_v2"))]
pub const VAULT_HEADER_CONTENT_TYPE: &str = "application/json";

/// Vault Add flow type
#[cfg(all(feature = "v2", feature = "payment_methods_v2"))]
pub const VAULT_ADD_FLOW_TYPE: &str = "add_to_vault";

/// Vault Retrieve flow type
#[cfg(all(feature = "v2", feature = "payment_methods_v2"))]
pub const VAULT_RETRIEVE_FLOW_TYPE: &str = "retrieve_from_vault";

/// Vault Delete flow type
#[cfg(all(feature = "v2", feature = "payment_methods_v2"))]
pub const VAULT_DELETE_FLOW_TYPE: &str = "delete_from_vault";

/// Vault Fingerprint fetch flow type
#[cfg(all(feature = "v2", feature = "payment_methods_v2"))]
pub const VAULT_GET_FINGERPRINT_FLOW_TYPE: &str = "get_fingerprint_vault";

/// Max volume split for Dynamic routing
pub const DYNAMIC_ROUTING_MAX_VOLUME: u8 = 100;

/// Click To Pay
pub const CLICK_TO_PAY: &str = "click_to_pay";

/// Merchant eligible for authentication service config
pub const AUTHENTICATION_SERVICE_ELIGIBLE_CONFIG: &str =
    "merchants_eligible_for_authentication_service";

/// Refund flow identifier used for performing GSM operations
pub const REFUND_FLOW_STR: &str = "refund_flow";

<<<<<<< HEAD
/// Default payment method session expiry
pub const DEFAULT_PAYMENT_METHOD_SESSION_EXPIRY: u32 = 15 * 60; // 15 minutes

=======
>>>>>>> 7dfe4004
/// Authorize flow identifier used for performing GSM operations
pub const AUTHORIZE_FLOW_STR: &str = "Authorize";<|MERGE_RESOLUTION|>--- conflicted
+++ resolved
@@ -215,11 +215,8 @@
 /// Refund flow identifier used for performing GSM operations
 pub const REFUND_FLOW_STR: &str = "refund_flow";
 
-<<<<<<< HEAD
 /// Default payment method session expiry
 pub const DEFAULT_PAYMENT_METHOD_SESSION_EXPIRY: u32 = 15 * 60; // 15 minutes
 
-=======
->>>>>>> 7dfe4004
 /// Authorize flow identifier used for performing GSM operations
 pub const AUTHORIZE_FLOW_STR: &str = "Authorize";