pub mod transformers;

use std::fmt::Debug;

use common_utils::{
    ext_traits::{ByteSliceExt, ValueExt},
    request::RequestContent,
};
use diesel_models::enums;
use error_stack::{IntoReport, ResultExt};
use masking::PeekInterface;
use transformers as airwallex;

use super::utils::{self as connector_utils, AccessTokenRequestInfo, RefundsRequestData};
use crate::{
    configs::settings,
    core::{
        errors::{self, CustomResult},
        payments,
    },
    events::connector_api_logs::ConnectorEvent,
    headers, logger, routes,
    services::{
        self,
        request::{self, Mask},
        ConnectorIntegration, ConnectorValidation,
    },
    types::{
        self,
        api::{self, ConnectorCommon, ConnectorCommonExt},
        ErrorResponse, Response, RouterData,
    },
    utils::{crypto, BytesExt},
};

#[derive(Debug, Clone)]
pub struct Airwallex;

impl<Flow, Request, Response> ConnectorCommonExt<Flow, Request, Response> for Airwallex
where
    Self: ConnectorIntegration<Flow, Request, Response>,
{
    fn build_headers(
        &self,
        req: &RouterData<Flow, Request, Response>,
        _connectors: &settings::Connectors,
    ) -> CustomResult<Vec<(String, request::Maskable<String>)>, errors::ConnectorError> {
        let mut headers = vec![(
            headers::CONTENT_TYPE.to_string(),
            self.get_content_type().to_string().into(),
        )];
        let access_token = req
            .access_token
            .clone()
            .ok_or(errors::ConnectorError::FailedToObtainAuthType)?;

        let auth_header = (
            headers::AUTHORIZATION.to_string(),
            format!("Bearer {}", access_token.token.peek()).into_masked(),
        );

        headers.push(auth_header);
        Ok(headers)
    }
}

impl ConnectorCommon for Airwallex {
    fn id(&self) -> &'static str {
        "airwallex"
    }

    fn get_currency_unit(&self) -> api::CurrencyUnit {
        api::CurrencyUnit::Base
    }

    fn common_get_content_type(&self) -> &'static str {
        "application/json"
    }

    fn base_url<'a>(&self, connectors: &'a settings::Connectors) -> &'a str {
        connectors.airwallex.base_url.as_ref()
    }

    fn build_error_response(
        &self,
        res: Response,
        event_builder: Option<&mut ConnectorEvent>,
    ) -> CustomResult<ErrorResponse, errors::ConnectorError> {
        logger::debug!(payu_error_response=?res);
        let response: airwallex::AirwallexErrorResponse = res
            .response
            .parse_struct("Airwallex ErrorResponse")
            .change_context(errors::ConnectorError::ResponseDeserializationFailed)?;

        event_builder.map(|i| i.set_error_response_body(&response));
        router_env::logger::info!(connector_response=?response);

        Ok(ErrorResponse {
            status_code: res.status_code,
            code: response.code,
            message: response.message,
            reason: response.source,
            attempt_status: None,
            connector_transaction_id: None,
        })
    }
}

impl ConnectorValidation for Airwallex {
    fn validate_capture_method(
        &self,
        capture_method: Option<enums::CaptureMethod>,
        _pmt: Option<enums::PaymentMethodType>,
    ) -> CustomResult<(), errors::ConnectorError> {
        let capture_method = capture_method.unwrap_or_default();
        match capture_method {
            enums::CaptureMethod::Automatic | enums::CaptureMethod::Manual => Ok(()),
            enums::CaptureMethod::ManualMultiple | enums::CaptureMethod::Scheduled => Err(
                connector_utils::construct_not_supported_error_report(capture_method, self.id()),
            ),
        }
    }
}

impl api::Payment for Airwallex {}
impl api::PaymentsCompleteAuthorize for Airwallex {}
impl api::MandateSetup for Airwallex {}
impl
    ConnectorIntegration<
        api::SetupMandate,
        types::SetupMandateRequestData,
        types::PaymentsResponseData,
    > for Airwallex
{
    fn build_request(
        &self,
        _req: &types::SetupMandateRouterData,
        _connectors: &settings::Connectors,
    ) -> CustomResult<Option<services::Request>, errors::ConnectorError> {
        Err(
            errors::ConnectorError::NotImplemented("Setup Mandate flow for Airwallex".to_string())
                .into(),
        )
    }
}

impl api::PaymentToken for Airwallex {}

impl
    ConnectorIntegration<
        api::PaymentMethodToken,
        types::PaymentMethodTokenizationData,
        types::PaymentsResponseData,
    > for Airwallex
{
    // Not Implemented (R)
}

impl api::ConnectorAccessToken for Airwallex {}

impl ConnectorIntegration<api::AccessTokenAuth, types::AccessTokenRequestData, types::AccessToken>
    for Airwallex
{
    fn get_url(
        &self,
        _req: &types::RefreshTokenRouterData,
        connectors: &settings::Connectors,
    ) -> CustomResult<String, errors::ConnectorError> {
        Ok(format!(
            "{}{}",
            self.base_url(connectors),
            "api/v1/authentication/login"
        ))
    }

    fn get_headers(
        &self,
        req: &types::RefreshTokenRouterData,
        _connectors: &settings::Connectors,
    ) -> CustomResult<Vec<(String, request::Maskable<String>)>, errors::ConnectorError> {
        let headers = vec![
            (
                headers::X_API_KEY.to_string(),
                req.request.app_id.clone().into_masked(),
            ),
            ("Content-Length".to_string(), "0".to_string().into()),
            (
                "x-client-id".to_string(),
                req.get_request_id()?.into_masked(),
            ),
        ];
        Ok(headers)
    }

    fn build_request(
        &self,
        req: &types::RefreshTokenRouterData,
        connectors: &settings::Connectors,
    ) -> CustomResult<Option<services::Request>, errors::ConnectorError> {
        let req = Some(
            services::RequestBuilder::new()
                .method(services::Method::Post)
                .attach_default_headers()
                .headers(types::RefreshTokenType::get_headers(self, req, connectors)?)
                .url(&types::RefreshTokenType::get_url(self, req, connectors)?)
                .build(),
        );
        logger::debug!(payu_access_token_request=?req);
        Ok(req)
    }
    fn handle_response(
        &self,
        data: &types::RefreshTokenRouterData,
        event_builder: Option<&mut ConnectorEvent>,
        res: Response,
    ) -> CustomResult<types::RefreshTokenRouterData, errors::ConnectorError> {
        logger::debug!(access_token_response=?res);
        let response: airwallex::AirwallexAuthUpdateResponse = res
            .response
            .parse_struct("airwallex AirwallexAuthUpdateResponse")
            .change_context(errors::ConnectorError::ResponseDeserializationFailed)?;

        event_builder.map(|i| i.set_response_body(&response));
        router_env::logger::info!(connector_response=?response);

        types::ResponseRouterData {
            response,
            data: data.clone(),
            http_code: res.status_code,
        }
        .try_into()
        .change_context(errors::ConnectorError::ResponseHandlingFailed)
    }

    fn get_error_response(
        &self,
        res: Response,
        event_builder: Option<&mut ConnectorEvent>,
    ) -> CustomResult<ErrorResponse, errors::ConnectorError> {
        self.build_error_response(res, event_builder)
    }
}

impl
    ConnectorIntegration<
        api::InitPayment,
        types::PaymentsAuthorizeData,
        types::PaymentsResponseData,
    > for Airwallex
{
    fn get_headers(
        &self,
        req: &types::PaymentsInitRouterData,
        connectors: &settings::Connectors,
    ) -> CustomResult<Vec<(String, request::Maskable<String>)>, errors::ConnectorError> {
        self.build_headers(req, connectors)
    }

    fn get_content_type(&self) -> &'static str {
        self.common_get_content_type()
    }

    fn get_url(
        &self,
        _req: &types::PaymentsInitRouterData,
        connectors: &settings::Connectors,
    ) -> CustomResult<String, errors::ConnectorError> {
        Ok(format!(
            "{}{}",
            self.base_url(connectors),
            "api/v1/pa/payment_intents/create"
        ))
    }

    fn get_request_body(
        &self,
        req: &types::PaymentsInitRouterData,
        _connectors: &settings::Connectors,
    ) -> CustomResult<RequestContent, errors::ConnectorError> {
        let req_obj = airwallex::AirwallexIntentRequest::try_from(req)?;
        Ok(RequestContent::Json(Box::new(req_obj)))
    }

    fn build_request(
        &self,
        req: &types::PaymentsInitRouterData,
        connectors: &settings::Connectors,
    ) -> CustomResult<Option<services::Request>, errors::ConnectorError> {
        Ok(Some(
            services::RequestBuilder::new()
                .method(services::Method::Post)
                .url(&types::PaymentsInitType::get_url(self, req, connectors)?)
                .attach_default_headers()
                .headers(types::PaymentsInitType::get_headers(self, req, connectors)?)
                .set_body(types::PaymentsInitType::get_request_body(
                    self, req, connectors,
                )?)
                .build(),
        ))
    }

    fn handle_response(
        &self,
        data: &types::PaymentsInitRouterData,
        event_builder: Option<&mut ConnectorEvent>,
        res: Response,
    ) -> CustomResult<types::PaymentsInitRouterData, errors::ConnectorError> {
        let response: airwallex::AirwallexPaymentsResponse = res
            .response
            .parse_struct("airwallex AirwallexPaymentsResponse")
            .change_context(errors::ConnectorError::ResponseDeserializationFailed)?;

        event_builder.map(|i| i.set_response_body(&response));
        router_env::logger::info!(connector_response=?response);

        types::ResponseRouterData {
            response,
            data: data.clone(),
            http_code: res.status_code,
        }
        .try_into()
        .change_context(errors::ConnectorError::ResponseHandlingFailed)
    }

    fn get_error_response(
        &self,
        res: Response,
        event_builder: Option<&mut ConnectorEvent>,
    ) -> CustomResult<ErrorResponse, errors::ConnectorError> {
        self.build_error_response(res, event_builder)
    }
}

impl api::PaymentAuthorize for Airwallex {}

#[async_trait::async_trait]
impl ConnectorIntegration<api::Authorize, types::PaymentsAuthorizeData, types::PaymentsResponseData>
    for Airwallex
{
    async fn execute_pretasks(
        &self,
        router_data: &mut types::PaymentsAuthorizeRouterData,
        app_state: &routes::AppState,
    ) -> CustomResult<(), errors::ConnectorError> {
        let integ: Box<
            &(dyn ConnectorIntegration<
                api::InitPayment,
                types::PaymentsAuthorizeData,
                types::PaymentsResponseData,
            > + Send
                  + Sync
                  + 'static),
        > = Box::new(&Self);
        let authorize_data = &types::PaymentsInitRouterData::from((
            &router_data.to_owned(),
            router_data.request.clone(),
        ));
        let resp = services::execute_connector_processing_step(
            app_state,
            integ,
            authorize_data,
            payments::CallConnectorAction::Trigger,
            None,
        )
        .await?;
        router_data.reference_id = resp.reference_id;
        Ok(())
    }

    fn get_headers(
        &self,
        req: &types::PaymentsAuthorizeRouterData,
        connectors: &settings::Connectors,
    ) -> CustomResult<Vec<(String, request::Maskable<String>)>, errors::ConnectorError> {
        self.build_headers(req, connectors)
    }

    fn get_content_type(&self) -> &'static str {
        self.common_get_content_type()
    }

    fn get_url(
        &self,
        req: &types::PaymentsAuthorizeRouterData,
        connectors: &settings::Connectors,
    ) -> CustomResult<String, errors::ConnectorError> {
        Ok(format!(
            "{}{}{}{}",
            self.base_url(connectors),
            "api/v1/pa/payment_intents/",
            req.reference_id
                .clone()
                .ok_or(errors::ConnectorError::MissingConnectorTransactionID)?,
            "/confirm"
        ))
    }

    fn get_request_body(
        &self,
        req: &types::PaymentsAuthorizeRouterData,
        _connectors: &settings::Connectors,
    ) -> CustomResult<RequestContent, errors::ConnectorError> {
        let connector_router_data = airwallex::AirwallexRouterData::try_from((
            &self.get_currency_unit(),
            req.request.currency,
            req.request.amount,
            req,
        ))?;
        let connector_req = airwallex::AirwallexPaymentsRequest::try_from(&connector_router_data)?;
        Ok(RequestContent::Json(Box::new(connector_req)))
    }

    fn build_request(
        &self,
        req: &types::PaymentsAuthorizeRouterData,
        connectors: &settings::Connectors,
    ) -> CustomResult<Option<services::Request>, errors::ConnectorError> {
        Ok(Some(
            services::RequestBuilder::new()
                .method(services::Method::Post)
                .url(&types::PaymentsAuthorizeType::get_url(
                    self, req, connectors,
                )?)
                .attach_default_headers()
                .headers(types::PaymentsAuthorizeType::get_headers(
                    self, req, connectors,
                )?)
                .set_body(types::PaymentsAuthorizeType::get_request_body(
                    self, req, connectors,
                )?)
                .build(),
        ))
    }

    fn handle_response(
        &self,
        data: &types::PaymentsAuthorizeRouterData,
        event_builder: Option<&mut ConnectorEvent>,
        res: Response,
    ) -> CustomResult<types::PaymentsAuthorizeRouterData, errors::ConnectorError> {
        let response: airwallex::AirwallexPaymentsResponse = res
            .response
            .parse_struct("AirwallexPaymentsResponse")
            .change_context(errors::ConnectorError::ResponseDeserializationFailed)?;
        event_builder.map(|i| i.set_response_body(&response));
        router_env::logger::info!(connector_response=?response);
        types::ResponseRouterData {
            response,
            data: data.clone(),
            http_code: res.status_code,
        }
        .try_into()
        .change_context(errors::ConnectorError::ResponseHandlingFailed)
    }

    fn get_error_response(
        &self,
        res: Response,
        event_builder: Option<&mut ConnectorEvent>,
    ) -> CustomResult<ErrorResponse, errors::ConnectorError> {
        self.build_error_response(res, event_builder)
    }
}

impl api::PaymentSync for Airwallex {}
impl ConnectorIntegration<api::PSync, types::PaymentsSyncData, types::PaymentsResponseData>
    for Airwallex
{
    fn get_headers(
        &self,
        req: &types::PaymentsSyncRouterData,
        connectors: &settings::Connectors,
    ) -> CustomResult<Vec<(String, request::Maskable<String>)>, errors::ConnectorError> {
        self.build_headers(req, connectors)
    }

    fn get_content_type(&self) -> &'static str {
        self.common_get_content_type()
    }

    fn get_url(
        &self,
        req: &types::PaymentsSyncRouterData,
        connectors: &settings::Connectors,
    ) -> CustomResult<String, errors::ConnectorError> {
        let connector_payment_id = req
            .request
            .connector_transaction_id
            .get_connector_transaction_id()
            .change_context(errors::ConnectorError::MissingConnectorTransactionID)?;
        Ok(format!(
            "{}{}{}",
            self.base_url(connectors),
            "api/v1/pa/payment_intents/",
            connector_payment_id,
        ))
    }

    fn build_request(
        &self,
        req: &types::PaymentsSyncRouterData,
        connectors: &settings::Connectors,
    ) -> CustomResult<Option<services::Request>, errors::ConnectorError> {
        Ok(Some(
            services::RequestBuilder::new()
                .method(services::Method::Get)
                .url(&types::PaymentsSyncType::get_url(self, req, connectors)?)
                .attach_default_headers()
                .headers(types::PaymentsSyncType::get_headers(self, req, connectors)?)
                .build(),
        ))
    }

    fn handle_response(
        &self,
        data: &types::PaymentsSyncRouterData,
        event_builder: Option<&mut ConnectorEvent>,
        res: Response,
    ) -> CustomResult<types::PaymentsSyncRouterData, errors::ConnectorError> {
        logger::debug!(payment_sync_response=?res);
        let response: airwallex::AirwallexPaymentsSyncResponse = res
            .response
            .parse_struct("airwallex AirwallexPaymentsSyncResponse")
            .change_context(errors::ConnectorError::ResponseDeserializationFailed)?;
<<<<<<< HEAD
        event_builder.map(|i| i.set_response_body(&response));
        router_env::logger::info!(connector_response=?response);
=======

        event_builder.map(|i| i.set_response_body(&response));
        router_env::logger::info!(connector_response=?response);

>>>>>>> b74435b6
        types::PaymentsSyncRouterData::try_from(types::ResponseRouterData {
            response,
            data: data.clone(),
            http_code: res.status_code,
        })
        .change_context(errors::ConnectorError::ResponseHandlingFailed)
    }

    fn get_error_response(
        &self,
        res: Response,
        event_builder: Option<&mut ConnectorEvent>,
    ) -> CustomResult<ErrorResponse, errors::ConnectorError> {
        self.build_error_response(res, event_builder)
    }
}

impl
    ConnectorIntegration<
        api::CompleteAuthorize,
        types::CompleteAuthorizeData,
        types::PaymentsResponseData,
    > for Airwallex
{
    fn get_headers(
        &self,
        req: &types::PaymentsCompleteAuthorizeRouterData,
        connectors: &settings::Connectors,
    ) -> CustomResult<Vec<(String, request::Maskable<String>)>, errors::ConnectorError> {
        self.build_headers(req, connectors)
    }
    fn get_content_type(&self) -> &'static str {
        self.common_get_content_type()
    }
    fn get_url(
        &self,
        req: &types::PaymentsCompleteAuthorizeRouterData,
        connectors: &settings::Connectors,
    ) -> CustomResult<String, errors::ConnectorError> {
        let connector_payment_id = req
            .request
            .connector_transaction_id
            .clone()
            .ok_or(errors::ConnectorError::MissingConnectorTransactionID)?;
        Ok(format!(
            "{}api/v1/pa/payment_intents/{}/confirm_continue",
            self.base_url(connectors),
            connector_payment_id,
        ))
    }
    fn get_request_body(
        &self,
        req: &types::PaymentsCompleteAuthorizeRouterData,
        _connectors: &settings::Connectors,
    ) -> CustomResult<RequestContent, errors::ConnectorError> {
        let req_obj = airwallex::AirwallexCompleteRequest::try_from(req)?;

        Ok(RequestContent::Json(Box::new(req_obj)))
    }
    fn build_request(
        &self,
        req: &types::PaymentsCompleteAuthorizeRouterData,
        connectors: &settings::Connectors,
    ) -> CustomResult<Option<services::Request>, errors::ConnectorError> {
        Ok(Some(
            services::RequestBuilder::new()
                .method(services::Method::Post)
                .url(&types::PaymentsCompleteAuthorizeType::get_url(
                    self, req, connectors,
                )?)
                .headers(types::PaymentsCompleteAuthorizeType::get_headers(
                    self, req, connectors,
                )?)
                .set_body(types::PaymentsCompleteAuthorizeType::get_request_body(
                    self, req, connectors,
                )?)
                .build(),
        ))
    }
    fn handle_response(
        &self,
        data: &types::PaymentsCompleteAuthorizeRouterData,
        event_builder: Option<&mut ConnectorEvent>,
        res: Response,
    ) -> CustomResult<types::PaymentsCompleteAuthorizeRouterData, errors::ConnectorError> {
        let response: airwallex::AirwallexPaymentsResponse = res
            .response
            .parse_struct("AirwallexPaymentsResponse")
            .change_context(errors::ConnectorError::ResponseDeserializationFailed)?;
        event_builder.map(|i| i.set_response_body(&response));
        router_env::logger::info!(connector_response=?response);
        types::RouterData::try_from(types::ResponseRouterData {
            response,
            data: data.clone(),
            http_code: res.status_code,
        })
        .change_context(errors::ConnectorError::ResponseHandlingFailed)
    }

    fn get_error_response(
        &self,
        res: Response,
        event_builder: Option<&mut ConnectorEvent>,
    ) -> CustomResult<ErrorResponse, errors::ConnectorError> {
        self.build_error_response(res, event_builder)
    }
}

impl api::PaymentCapture for Airwallex {}
impl ConnectorIntegration<api::Capture, types::PaymentsCaptureData, types::PaymentsResponseData>
    for Airwallex
{
    fn get_headers(
        &self,
        req: &types::PaymentsCaptureRouterData,
        connectors: &settings::Connectors,
    ) -> CustomResult<Vec<(String, request::Maskable<String>)>, errors::ConnectorError> {
        self.build_headers(req, connectors)
    }

    fn get_content_type(&self) -> &'static str {
        self.common_get_content_type()
    }

    fn get_url(
        &self,
        req: &types::PaymentsCaptureRouterData,
        connectors: &settings::Connectors,
    ) -> CustomResult<String, errors::ConnectorError> {
        Ok(format!(
            "{}{}{}{}",
            self.base_url(connectors),
            "api/v1/pa/payment_intents/",
            req.request.connector_transaction_id,
            "/capture"
        ))
    }

    fn get_request_body(
        &self,
        req: &types::PaymentsCaptureRouterData,
        _connectors: &settings::Connectors,
    ) -> CustomResult<RequestContent, errors::ConnectorError> {
        let connector_req = airwallex::AirwallexPaymentsCaptureRequest::try_from(req)?;

        Ok(RequestContent::Json(Box::new(connector_req)))
    }

    fn build_request(
        &self,
        req: &types::PaymentsCaptureRouterData,
        connectors: &settings::Connectors,
    ) -> CustomResult<Option<services::Request>, errors::ConnectorError> {
        Ok(Some(
            services::RequestBuilder::new()
                .method(services::Method::Post)
                .url(&types::PaymentsCaptureType::get_url(self, req, connectors)?)
                .attach_default_headers()
                .headers(types::PaymentsCaptureType::get_headers(
                    self, req, connectors,
                )?)
                .set_body(types::PaymentsCaptureType::get_request_body(
                    self, req, connectors,
                )?)
                .build(),
        ))
    }

    fn handle_response(
        &self,
        data: &types::PaymentsCaptureRouterData,
        event_builder: Option<&mut ConnectorEvent>,
        res: Response,
    ) -> CustomResult<types::PaymentsCaptureRouterData, errors::ConnectorError> {
        let response: airwallex::AirwallexPaymentsResponse = res
            .response
            .parse_struct("Airwallex PaymentsResponse")
            .change_context(errors::ConnectorError::ResponseDeserializationFailed)?;
        event_builder.map(|i| i.set_response_body(&response));
        router_env::logger::info!(connector_response=?response);
        types::ResponseRouterData {
            response,
            data: data.clone(),
            http_code: res.status_code,
        }
        .try_into()
        .change_context(errors::ConnectorError::ResponseHandlingFailed)
    }

    fn get_error_response(
        &self,
        res: Response,
        event_builder: Option<&mut ConnectorEvent>,
    ) -> CustomResult<ErrorResponse, errors::ConnectorError> {
        self.build_error_response(res, event_builder)
    }
}

impl api::PaymentSession for Airwallex {}

impl ConnectorIntegration<api::Session, types::PaymentsSessionData, types::PaymentsResponseData>
    for Airwallex
{
    //TODO: implement sessions flow
}

impl api::PaymentVoid for Airwallex {}

impl ConnectorIntegration<api::Void, types::PaymentsCancelData, types::PaymentsResponseData>
    for Airwallex
{
    fn get_headers(
        &self,
        req: &types::PaymentsCancelRouterData,
        connectors: &settings::Connectors,
    ) -> CustomResult<Vec<(String, request::Maskable<String>)>, errors::ConnectorError> {
        self.build_headers(req, connectors)
    }

    fn get_content_type(&self) -> &'static str {
        self.common_get_content_type()
    }

    fn get_url(
        &self,
        req: &types::PaymentsCancelRouterData,
        connectors: &settings::Connectors,
    ) -> CustomResult<String, errors::ConnectorError> {
        Ok(format!(
            "{}{}{}{}",
            self.base_url(connectors),
            "api/v1/pa/payment_intents/",
            req.request.connector_transaction_id,
            "/cancel"
        ))
    }
    fn get_request_body(
        &self,
        req: &types::PaymentsCancelRouterData,
        _connectors: &settings::Connectors,
    ) -> CustomResult<RequestContent, errors::ConnectorError> {
        let connector_req = airwallex::AirwallexPaymentsCancelRequest::try_from(req)?;

        Ok(RequestContent::Json(Box::new(connector_req)))
    }
    fn handle_response(
        &self,
        data: &types::PaymentsCancelRouterData,
        event_builder: Option<&mut ConnectorEvent>,
        res: Response,
    ) -> CustomResult<types::PaymentsCancelRouterData, errors::ConnectorError> {
        let response: airwallex::AirwallexPaymentsResponse = res
            .response
            .parse_struct("Airwallex PaymentsResponse")
            .change_context(errors::ConnectorError::ResponseDeserializationFailed)?;
        event_builder.map(|i| i.set_response_body(&response));
        router_env::logger::info!(connector_response=?response);
        types::ResponseRouterData {
            response,
            data: data.clone(),
            http_code: res.status_code,
        }
        .try_into()
        .change_context(errors::ConnectorError::ResponseHandlingFailed)
    }

    fn build_request(
        &self,
        req: &types::PaymentsCancelRouterData,
        connectors: &settings::Connectors,
    ) -> CustomResult<Option<services::Request>, errors::ConnectorError> {
        Ok(Some(
            services::RequestBuilder::new()
                .method(services::Method::Post)
                .url(&types::PaymentsVoidType::get_url(self, req, connectors)?)
                .attach_default_headers()
                .headers(types::PaymentsVoidType::get_headers(self, req, connectors)?)
                .set_body(types::PaymentsVoidType::get_request_body(
                    self, req, connectors,
                )?)
                .build(),
        ))
    }

    fn get_error_response(
        &self,
        res: Response,
        event_builder: Option<&mut ConnectorEvent>,
    ) -> CustomResult<ErrorResponse, errors::ConnectorError> {
        self.build_error_response(res, event_builder)
    }
}

impl api::Refund for Airwallex {}
impl api::RefundExecute for Airwallex {}
impl api::RefundSync for Airwallex {}

impl ConnectorIntegration<api::Execute, types::RefundsData, types::RefundsResponseData>
    for Airwallex
{
    fn get_headers(
        &self,
        req: &types::RefundsRouterData<api::Execute>,
        connectors: &settings::Connectors,
    ) -> CustomResult<Vec<(String, request::Maskable<String>)>, errors::ConnectorError> {
        self.build_headers(req, connectors)
    }

    fn get_content_type(&self) -> &'static str {
        self.common_get_content_type()
    }

    fn get_url(
        &self,
        _req: &types::RefundsRouterData<api::Execute>,
        connectors: &settings::Connectors,
    ) -> CustomResult<String, errors::ConnectorError> {
        Ok(format!(
            "{}{}",
            self.base_url(connectors),
            "api/v1/pa/refunds/create"
        ))
    }

    fn get_request_body(
        &self,
        req: &types::RefundsRouterData<api::Execute>,
        _connectors: &settings::Connectors,
    ) -> CustomResult<RequestContent, errors::ConnectorError> {
        let connector_router_data = airwallex::AirwallexRouterData::try_from((
            &self.get_currency_unit(),
            req.request.currency,
            req.request.refund_amount,
            req,
        ))?;
        let connector_req = airwallex::AirwallexRefundRequest::try_from(&connector_router_data)?;
        Ok(RequestContent::Json(Box::new(connector_req)))
    }

    fn build_request(
        &self,
        req: &types::RefundsRouterData<api::Execute>,
        connectors: &settings::Connectors,
    ) -> CustomResult<Option<services::Request>, errors::ConnectorError> {
        let request = services::RequestBuilder::new()
            .method(services::Method::Post)
            .url(&types::RefundExecuteType::get_url(self, req, connectors)?)
            .attach_default_headers()
            .headers(types::RefundExecuteType::get_headers(
                self, req, connectors,
            )?)
            .set_body(types::RefundExecuteType::get_request_body(
                self, req, connectors,
            )?)
            .build();
        Ok(Some(request))
    }

    fn handle_response(
        &self,
        data: &types::RefundsRouterData<api::Execute>,
        event_builder: Option<&mut ConnectorEvent>,
        res: Response,
    ) -> CustomResult<types::RefundsRouterData<api::Execute>, errors::ConnectorError> {
        logger::debug!(target: "router::connector::airwallex", response=?res);
        let response: airwallex::RefundResponse = res
            .response
            .parse_struct("airwallex RefundResponse")
            .change_context(errors::ConnectorError::RequestEncodingFailed)?;
        event_builder.map(|i| i.set_response_body(&response));
        router_env::logger::info!(connector_response=?response);
        types::ResponseRouterData {
            response,
            data: data.clone(),
            http_code: res.status_code,
        }
        .try_into()
        .change_context(errors::ConnectorError::ResponseHandlingFailed)
    }

    fn get_error_response(
        &self,
        res: Response,
        event_builder: Option<&mut ConnectorEvent>,
    ) -> CustomResult<ErrorResponse, errors::ConnectorError> {
        self.build_error_response(res, event_builder)
    }
}

impl ConnectorIntegration<api::RSync, types::RefundsData, types::RefundsResponseData>
    for Airwallex
{
    fn get_headers(
        &self,
        req: &types::RefundSyncRouterData,
        connectors: &settings::Connectors,
    ) -> CustomResult<Vec<(String, request::Maskable<String>)>, errors::ConnectorError> {
        self.build_headers(req, connectors)
    }

    fn get_content_type(&self) -> &'static str {
        self.common_get_content_type()
    }

    fn get_url(
        &self,
        req: &types::RefundSyncRouterData,
        connectors: &settings::Connectors,
    ) -> CustomResult<String, errors::ConnectorError> {
        Ok(format!(
            "{}{}{}",
            self.base_url(connectors),
            "/api/v1/pa/refunds/",
            req.request.get_connector_refund_id()?
        ))
    }

    fn build_request(
        &self,
        req: &types::RefundSyncRouterData,
        connectors: &settings::Connectors,
    ) -> CustomResult<Option<services::Request>, errors::ConnectorError> {
        Ok(Some(
            services::RequestBuilder::new()
                .method(services::Method::Get)
                .url(&types::RefundSyncType::get_url(self, req, connectors)?)
                .attach_default_headers()
                .headers(types::RefundSyncType::get_headers(self, req, connectors)?)
                .build(),
        ))
    }

    fn handle_response(
        &self,
        data: &types::RefundSyncRouterData,
        event_builder: Option<&mut ConnectorEvent>,
        res: Response,
    ) -> CustomResult<types::RefundSyncRouterData, errors::ConnectorError> {
        logger::debug!(target: "router::connector::airwallex", response=?res);
        let response: airwallex::RefundResponse = res
            .response
            .parse_struct("airwallex RefundResponse")
            .change_context(errors::ConnectorError::ResponseDeserializationFailed)?;
        event_builder.map(|i| i.set_response_body(&response));
        router_env::logger::info!(connector_response=?response);
        types::ResponseRouterData {
            response,
            data: data.clone(),
            http_code: res.status_code,
        }
        .try_into()
        .change_context(errors::ConnectorError::ResponseHandlingFailed)
    }

    fn get_error_response(
        &self,
        res: Response,
        event_builder: Option<&mut ConnectorEvent>,
    ) -> CustomResult<ErrorResponse, errors::ConnectorError> {
        self.build_error_response(res, event_builder)
    }
}

#[async_trait::async_trait]
impl api::IncomingWebhook for Airwallex {
    fn get_webhook_source_verification_algorithm(
        &self,
        _request: &api::IncomingWebhookRequestDetails<'_>,
    ) -> CustomResult<Box<dyn crypto::VerifySignature + Send>, errors::ConnectorError> {
        Ok(Box::new(crypto::HmacSha256))
    }

    fn get_webhook_source_verification_signature(
        &self,
        request: &api::IncomingWebhookRequestDetails<'_>,
        _connector_webhook_secrets: &api_models::webhooks::ConnectorWebhookSecrets,
    ) -> CustomResult<Vec<u8>, errors::ConnectorError> {
        let security_header = request
            .headers
            .get("x-signature")
            .map(|header_value| {
                header_value
                    .to_str()
                    .map(String::from)
                    .map_err(|_| errors::ConnectorError::WebhookSignatureNotFound)
                    .into_report()
            })
            .ok_or(errors::ConnectorError::WebhookSignatureNotFound)
            .into_report()??;

        hex::decode(security_header)
            .into_report()
            .change_context(errors::ConnectorError::WebhookSignatureNotFound)
    }

    fn get_webhook_source_verification_message(
        &self,
        request: &api::IncomingWebhookRequestDetails<'_>,
        _merchant_id: &str,
        _connector_webhook_secrets: &api_models::webhooks::ConnectorWebhookSecrets,
    ) -> CustomResult<Vec<u8>, errors::ConnectorError> {
        let timestamp = request
            .headers
            .get("x-timestamp")
            .map(|header_value| {
                header_value
                    .to_str()
                    .map(String::from)
                    .map_err(|_| errors::ConnectorError::WebhookSignatureNotFound)
                    .into_report()
            })
            .ok_or(errors::ConnectorError::WebhookSignatureNotFound)
            .into_report()??;

        Ok(format!("{}{}", timestamp, String::from_utf8_lossy(request.body)).into_bytes())
    }

    fn get_webhook_object_reference_id(
        &self,
        request: &api::IncomingWebhookRequestDetails<'_>,
    ) -> CustomResult<api_models::webhooks::ObjectReferenceId, errors::ConnectorError> {
        let details: airwallex::AirwallexWebhookData = request
            .body
            .parse_struct("airwallexWebhookData")
            .change_context(errors::ConnectorError::WebhookReferenceIdNotFound)?;

        if airwallex::is_transaction_event(&details.name) {
            Ok(api_models::webhooks::ObjectReferenceId::PaymentId(
                api_models::payments::PaymentIdType::ConnectorTransactionId(
                    details
                        .source_id
                        .ok_or(errors::ConnectorError::WebhookReferenceIdNotFound)?,
                ),
            ))
        } else if airwallex::is_refund_event(&details.name) {
            Ok(api_models::webhooks::ObjectReferenceId::RefundId(
                api_models::webhooks::RefundIdType::ConnectorRefundId(
                    details
                        .source_id
                        .ok_or(errors::ConnectorError::WebhookReferenceIdNotFound)?,
                ),
            ))
        } else if airwallex::is_dispute_event(&details.name) {
            let dispute_details: airwallex::AirwallexDisputeObject = details
                .data
                .object
                .parse_value("AirwallexDisputeObject")
                .change_context(errors::ConnectorError::WebhookBodyDecodingFailed)?;

            Ok(api_models::webhooks::ObjectReferenceId::PaymentId(
                api_models::payments::PaymentIdType::ConnectorTransactionId(
                    dispute_details.payment_intent_id,
                ),
            ))
        } else {
            Err(errors::ConnectorError::WebhookEventTypeNotFound).into_report()
        }
    }

    fn get_webhook_event_type(
        &self,
        request: &api::IncomingWebhookRequestDetails<'_>,
    ) -> CustomResult<api::IncomingWebhookEvent, errors::ConnectorError> {
        let details: airwallex::AirwallexWebhookData = request
            .body
            .parse_struct("airwallexWebhookData")
            .change_context(errors::ConnectorError::WebhookReferenceIdNotFound)?;
        Ok(api::IncomingWebhookEvent::try_from(details.name)?)
    }

    fn get_webhook_resource_object(
        &self,
        request: &api::IncomingWebhookRequestDetails<'_>,
    ) -> CustomResult<Box<dyn masking::ErasedMaskSerialize>, errors::ConnectorError> {
        let details: airwallex::AirwallexWebhookObjectResource = request
            .body
            .parse_struct("AirwallexWebhookObjectResource")
            .change_context(errors::ConnectorError::WebhookResourceObjectNotFound)?;

        Ok(Box::new(details.data.object))
    }

    fn get_dispute_details(
        &self,
        request: &api::IncomingWebhookRequestDetails<'_>,
    ) -> CustomResult<api::disputes::DisputePayload, errors::ConnectorError> {
        let details: airwallex::AirwallexWebhookData = request
            .body
            .parse_struct("airwallexWebhookData")
            .change_context(errors::ConnectorError::WebhookBodyDecodingFailed)?;
        let dispute_details: airwallex::AirwallexDisputeObject = details
            .data
            .object
            .parse_value("AirwallexDisputeObject")
            .change_context(errors::ConnectorError::WebhookBodyDecodingFailed)?;
        Ok(api::disputes::DisputePayload {
            amount: dispute_details.dispute_amount.to_string(),
            currency: dispute_details.dispute_currency,
            dispute_stage: api_models::enums::DisputeStage::from(dispute_details.stage.clone()),
            connector_dispute_id: dispute_details.dispute_id,
            connector_reason: dispute_details.dispute_reason_type,
            connector_reason_code: dispute_details.dispute_original_reason_code,
            challenge_required_by: None,
            connector_status: dispute_details.status.to_string(),
            created_at: dispute_details.created_at,
            updated_at: dispute_details.updated_at,
        })
    }
}

impl services::ConnectorRedirectResponse for Airwallex {
    fn get_flow_type(
        &self,
        _query_params: &str,
        _json_payload: Option<serde_json::Value>,
        action: services::PaymentAction,
    ) -> CustomResult<payments::CallConnectorAction, errors::ConnectorError> {
        match action {
            services::PaymentAction::PSync | services::PaymentAction::CompleteAuthorize => {
                Ok(payments::CallConnectorAction::Trigger)
            }
        }
    }
}<|MERGE_RESOLUTION|>--- conflicted
+++ resolved
@@ -522,15 +522,10 @@
             .response
             .parse_struct("airwallex AirwallexPaymentsSyncResponse")
             .change_context(errors::ConnectorError::ResponseDeserializationFailed)?;
-<<<<<<< HEAD
+
         event_builder.map(|i| i.set_response_body(&response));
         router_env::logger::info!(connector_response=?response);
-=======
-
-        event_builder.map(|i| i.set_response_body(&response));
-        router_env::logger::info!(connector_response=?response);
-
->>>>>>> b74435b6
+
         types::PaymentsSyncRouterData::try_from(types::ResponseRouterData {
             response,
             data: data.clone(),
