use common_utils::{errors::CustomResult, ext_traits::AsyncExt};
use hyperswitch_interfaces::secrets_interface::{
    secret_handler::SecretsHandler,
    secret_state::{RawSecret, SecretStateContainer, SecuredSecret},
    SecretManagementInterface, SecretsManagementError,
};

use crate::settings::{self, Settings};

#[async_trait::async_trait]
impl SecretsHandler for settings::Database {
    async fn convert_to_raw_secret(
        value: SecretStateContainer<Self, SecuredSecret>,
        secret_management_client: &dyn SecretManagementInterface,
    ) -> CustomResult<SecretStateContainer<Self, RawSecret>, SecretsManagementError> {
        let db = value.get_inner();
        let db_password = secret_management_client
            .get_secret(db.password.clone())
            .await?;

        Ok(value.transition_state(|db| Self {
            password: db_password,
            ..db
        }))
    }
}

#[async_trait::async_trait]
impl SecretsHandler for settings::Jwekey {
    async fn convert_to_raw_secret(
        value: SecretStateContainer<Self, SecuredSecret>,
        secret_management_client: &dyn SecretManagementInterface,
    ) -> CustomResult<SecretStateContainer<Self, RawSecret>, SecretsManagementError> {
        let jwekey = value.get_inner();
        let (
            vault_encryption_key,
            rust_locker_encryption_key,
            vault_private_key,
            tunnel_private_key,
        ) = tokio::try_join!(
            secret_management_client.get_secret(jwekey.vault_encryption_key.clone()),
            secret_management_client.get_secret(jwekey.rust_locker_encryption_key.clone()),
            secret_management_client.get_secret(jwekey.vault_private_key.clone()),
            secret_management_client.get_secret(jwekey.tunnel_private_key.clone())
        )?;
        Ok(value.transition_state(|_| Self {
            vault_encryption_key,
            rust_locker_encryption_key,
            vault_private_key,
            tunnel_private_key,
        }))
    }
}

#[cfg(feature = "olap")]
#[async_trait::async_trait]
impl SecretsHandler for settings::ConnectorOnboarding {
    async fn convert_to_raw_secret(
        value: SecretStateContainer<Self, SecuredSecret>,
        secret_management_client: &dyn SecretManagementInterface,
    ) -> CustomResult<SecretStateContainer<Self, RawSecret>, SecretsManagementError> {
        let onboarding_config = &value.get_inner().paypal;

        let (client_id, client_secret, partner_id) = tokio::try_join!(
            secret_management_client.get_secret(onboarding_config.client_id.clone()),
            secret_management_client.get_secret(onboarding_config.client_secret.clone()),
            secret_management_client.get_secret(onboarding_config.partner_id.clone())
        )?;

        Ok(value.transition_state(|onboarding_config| Self {
            paypal: settings::PayPalOnboarding {
                client_id,
                client_secret,
                partner_id,
                ..onboarding_config.paypal
            },
        }))
    }
}

#[async_trait::async_trait]
impl SecretsHandler for settings::ForexApi {
    async fn convert_to_raw_secret(
        value: SecretStateContainer<Self, SecuredSecret>,
        secret_management_client: &dyn SecretManagementInterface,
    ) -> CustomResult<SecretStateContainer<Self, RawSecret>, SecretsManagementError> {
        let forex_api = value.get_inner();

        let (api_key, fallback_api_key) = tokio::try_join!(
            secret_management_client.get_secret(forex_api.api_key.clone()),
            secret_management_client.get_secret(forex_api.fallback_api_key.clone()),
        )?;

        Ok(value.transition_state(|forex_api| Self {
            api_key,
            fallback_api_key,
            ..forex_api
        }))
    }
}

#[async_trait::async_trait]
impl SecretsHandler for settings::ApiKeys {
    async fn convert_to_raw_secret(
        value: SecretStateContainer<Self, SecuredSecret>,
        secret_management_client: &dyn SecretManagementInterface,
    ) -> CustomResult<SecretStateContainer<Self, RawSecret>, SecretsManagementError> {
        let api_keys = value.get_inner();

        let hash_key = secret_management_client
            .get_secret(api_keys.hash_key.clone())
            .await?;

        #[cfg(feature = "email")]
        let expiry_reminder_days = api_keys.expiry_reminder_days.clone();

        #[cfg(feature = "partial-auth")]
        let enable_partial_auth = api_keys.enable_partial_auth;

        #[cfg(feature = "partial-auth")]
        let (checksum_auth_context, checksum_auth_key) = {
            if enable_partial_auth {
                let checksum_auth_context = secret_management_client
                    .get_secret(api_keys.checksum_auth_context.clone())
                    .await?;
                let checksum_auth_key = secret_management_client
                    .get_secret(api_keys.checksum_auth_key.clone())
                    .await?;
                (checksum_auth_context, checksum_auth_key)
            } else {
                (String::new().into(), String::new().into())
            }
        };

        Ok(value.transition_state(|_| Self {
            hash_key,
            #[cfg(feature = "email")]
            expiry_reminder_days,

            #[cfg(feature = "partial-auth")]
            checksum_auth_key,
            #[cfg(feature = "partial-auth")]
            checksum_auth_context,
            #[cfg(feature = "partial-auth")]
            enable_partial_auth,
        }))
    }
}

#[async_trait::async_trait]
impl SecretsHandler for settings::ApplePayDecryptConfig {
    async fn convert_to_raw_secret(
        value: SecretStateContainer<Self, SecuredSecret>,
        secret_management_client: &dyn SecretManagementInterface,
    ) -> CustomResult<SecretStateContainer<Self, RawSecret>, SecretsManagementError> {
        let applepay_decrypt_keys = value.get_inner();

        let (
            apple_pay_ppc,
            apple_pay_ppc_key,
            apple_pay_merchant_cert,
            apple_pay_merchant_cert_key,
        ) = tokio::try_join!(
            secret_management_client.get_secret(applepay_decrypt_keys.apple_pay_ppc.clone()),
            secret_management_client.get_secret(applepay_decrypt_keys.apple_pay_ppc_key.clone()),
            secret_management_client
                .get_secret(applepay_decrypt_keys.apple_pay_merchant_cert.clone()),
            secret_management_client
                .get_secret(applepay_decrypt_keys.apple_pay_merchant_cert_key.clone()),
        )?;

        Ok(value.transition_state(|_| Self {
            apple_pay_ppc,
            apple_pay_ppc_key,
            apple_pay_merchant_cert,
            apple_pay_merchant_cert_key,
        }))
    }
}

#[async_trait::async_trait]
impl SecretsHandler for settings::PazeDecryptConfig {
    async fn convert_to_raw_secret(
        value: SecretStateContainer<Self, SecuredSecret>,
        secret_management_client: &dyn SecretManagementInterface,
    ) -> CustomResult<SecretStateContainer<Self, RawSecret>, SecretsManagementError> {
        let paze_decrypt_keys = value.get_inner();

        let (paze_private_key, paze_private_key_passphrase) = tokio::try_join!(
            secret_management_client.get_secret(paze_decrypt_keys.paze_private_key.clone()),
            secret_management_client
                .get_secret(paze_decrypt_keys.paze_private_key_passphrase.clone()),
        )?;

        Ok(value.transition_state(|_| Self {
            paze_private_key,
            paze_private_key_passphrase,
        }))
    }
}

#[async_trait::async_trait]
impl SecretsHandler for settings::ApplepayMerchantConfigs {
    async fn convert_to_raw_secret(
        value: SecretStateContainer<Self, SecuredSecret>,
        secret_management_client: &dyn SecretManagementInterface,
    ) -> CustomResult<SecretStateContainer<Self, RawSecret>, SecretsManagementError> {
        let applepay_merchant_configs = value.get_inner();

        let (merchant_cert, merchant_cert_key, common_merchant_identifier) = tokio::try_join!(
            secret_management_client.get_secret(applepay_merchant_configs.merchant_cert.clone()),
            secret_management_client
                .get_secret(applepay_merchant_configs.merchant_cert_key.clone()),
            secret_management_client
                .get_secret(applepay_merchant_configs.common_merchant_identifier.clone()),
        )?;

        Ok(value.transition_state(|applepay_merchant_configs| Self {
            merchant_cert,
            merchant_cert_key,
            common_merchant_identifier,
            ..applepay_merchant_configs
        }))
    }
}

#[async_trait::async_trait]
impl SecretsHandler for settings::PaymentMethodAuth {
    async fn convert_to_raw_secret(
        value: SecretStateContainer<Self, SecuredSecret>,
        secret_management_client: &dyn SecretManagementInterface,
    ) -> CustomResult<SecretStateContainer<Self, RawSecret>, SecretsManagementError> {
        let payment_method_auth = value.get_inner();

        let pm_auth_key = secret_management_client
            .get_secret(payment_method_auth.pm_auth_key.clone())
            .await?;

        Ok(value.transition_state(|payment_method_auth| Self {
            pm_auth_key,
            ..payment_method_auth
        }))
    }
}

#[async_trait::async_trait]
impl SecretsHandler for settings::KeyManagerConfig {
    async fn convert_to_raw_secret(
        value: SecretStateContainer<Self, SecuredSecret>,
        _secret_management_client: &dyn SecretManagementInterface,
    ) -> CustomResult<SecretStateContainer<Self, RawSecret>, SecretsManagementError> {
        #[cfg(feature = "keymanager_mtls")]
        let keyconfig = value.get_inner();

        #[cfg(feature = "keymanager_mtls")]
        let ca = if keyconfig.enabled {
            _secret_management_client
                .get_secret(keyconfig.ca.clone())
                .await?
        } else {
            keyconfig.ca.clone()
        };

        #[cfg(feature = "keymanager_mtls")]
        let cert = if keyconfig.enabled {
            _secret_management_client
                .get_secret(keyconfig.cert.clone())
                .await?
        } else {
            keyconfig.ca.clone()
        };

        Ok(value.transition_state(|keyconfig| Self {
            #[cfg(feature = "keymanager_mtls")]
            ca,
            #[cfg(feature = "keymanager_mtls")]
            cert,
            ..keyconfig
        }))
    }
}

#[async_trait::async_trait]
impl SecretsHandler for settings::Secrets {
    async fn convert_to_raw_secret(
        value: SecretStateContainer<Self, SecuredSecret>,
        secret_management_client: &dyn SecretManagementInterface,
    ) -> CustomResult<SecretStateContainer<Self, RawSecret>, SecretsManagementError> {
        let secrets = value.get_inner();
        let (jwt_secret, admin_api_key, master_enc_key) = tokio::try_join!(
            secret_management_client.get_secret(secrets.jwt_secret.clone()),
            secret_management_client.get_secret(secrets.admin_api_key.clone()),
            secret_management_client.get_secret(secrets.master_enc_key.clone())
        )?;

        Ok(value.transition_state(|_| Self {
            jwt_secret,
            admin_api_key,
            master_enc_key,
        }))
    }
}

#[async_trait::async_trait]
impl SecretsHandler for settings::UserAuthMethodSettings {
    async fn convert_to_raw_secret(
        value: SecretStateContainer<Self, SecuredSecret>,
        secret_management_client: &dyn SecretManagementInterface,
    ) -> CustomResult<SecretStateContainer<Self, RawSecret>, SecretsManagementError> {
        let user_auth_methods = value.get_inner();

        let encryption_key = secret_management_client
            .get_secret(user_auth_methods.encryption_key.clone())
            .await?;

        Ok(value.transition_state(|_| Self { encryption_key }))
    }
}

#[async_trait::async_trait]
impl SecretsHandler for settings::NetworkTokenizationService {
    async fn convert_to_raw_secret(
        value: SecretStateContainer<Self, SecuredSecret>,
        secret_management_client: &dyn SecretManagementInterface,
    ) -> CustomResult<SecretStateContainer<Self, RawSecret>, SecretsManagementError> {
        let network_tokenization = value.get_inner();
        let token_service_api_key = secret_management_client
            .get_secret(network_tokenization.token_service_api_key.clone())
            .await?;
        let public_key = secret_management_client
            .get_secret(network_tokenization.public_key.clone())
            .await?;
        let private_key = secret_management_client
            .get_secret(network_tokenization.private_key.clone())
            .await?;

        Ok(value.transition_state(|network_tokenization| Self {
            public_key,
            private_key,
            token_service_api_key,
            ..network_tokenization
        }))
    }
}

/// # Panics
///
/// Will panic even if kms decryption fails for at least one field
pub(crate) async fn fetch_raw_secrets(
    conf: Settings<SecuredSecret>,
    secret_management_client: &dyn SecretManagementInterface,
) -> Settings<RawSecret> {
    #[allow(clippy::expect_used)]
    let master_database =
        settings::Database::convert_to_raw_secret(conf.master_database, secret_management_client)
            .await
            .expect("Failed to decrypt master database configuration");

    #[cfg(feature = "olap")]
    #[allow(clippy::expect_used)]
    let analytics =
        analytics::AnalyticsConfig::convert_to_raw_secret(conf.analytics, secret_management_client)
            .await
            .expect("Failed to decrypt analytics configuration");

    #[cfg(feature = "olap")]
    #[allow(clippy::expect_used)]
    let replica_database =
        settings::Database::convert_to_raw_secret(conf.replica_database, secret_management_client)
            .await
            .expect("Failed to decrypt replica database configuration");

    #[allow(clippy::expect_used)]
    let secrets = settings::Secrets::convert_to_raw_secret(conf.secrets, secret_management_client)
        .await
        .expect("Failed to decrypt secrets");

    #[allow(clippy::expect_used)]
    let forex_api =
        settings::ForexApi::convert_to_raw_secret(conf.forex_api, secret_management_client)
            .await
            .expect("Failed to decrypt forex api configs");

    #[allow(clippy::expect_used)]
    let jwekey = settings::Jwekey::convert_to_raw_secret(conf.jwekey, secret_management_client)
        .await
        .expect("Failed to decrypt jwekey configs");

    #[allow(clippy::expect_used)]
    let api_keys =
        settings::ApiKeys::convert_to_raw_secret(conf.api_keys, secret_management_client)
            .await
            .expect("Failed to decrypt api_keys configs");

    #[cfg(feature = "olap")]
    #[allow(clippy::expect_used)]
    let connector_onboarding = settings::ConnectorOnboarding::convert_to_raw_secret(
        conf.connector_onboarding,
        secret_management_client,
    )
    .await
    .expect("Failed to decrypt connector_onboarding configs");

    #[allow(clippy::expect_used)]
    let applepay_decrypt_keys = settings::ApplePayDecryptConfig::convert_to_raw_secret(
        conf.applepay_decrypt_keys,
        secret_management_client,
    )
    .await
    .expect("Failed to decrypt applepay decrypt configs");

    #[allow(clippy::expect_used)]
    let paze_decrypt_keys = if let Some(paze_keys) = conf.paze_decrypt_keys {
        Some(
            settings::PazeDecryptConfig::convert_to_raw_secret(paze_keys, secret_management_client)
                .await
                .expect("Failed to decrypt paze decrypt configs"),
        )
    } else {
        None
    };

    #[allow(clippy::expect_used)]
    let applepay_merchant_configs = settings::ApplepayMerchantConfigs::convert_to_raw_secret(
        conf.applepay_merchant_configs,
        secret_management_client,
    )
    .await
    .expect("Failed to decrypt applepay merchant configs");

    #[allow(clippy::expect_used)]
    let payment_method_auth = settings::PaymentMethodAuth::convert_to_raw_secret(
        conf.payment_method_auth,
        secret_management_client,
    )
    .await
    .expect("Failed to decrypt payment method auth configs");

    #[allow(clippy::expect_used)]
    let key_manager = settings::KeyManagerConfig::convert_to_raw_secret(
        conf.key_manager,
        secret_management_client,
    )
    .await
    .expect("Failed to decrypt keymanager configs");

    #[allow(clippy::expect_used)]
    let user_auth_methods = settings::UserAuthMethodSettings::convert_to_raw_secret(
        conf.user_auth_methods,
        secret_management_client,
    )
    .await
    .expect("Failed to decrypt user_auth_methods configs");

    #[allow(clippy::expect_used)]
    let network_tokenization_service = conf
        .network_tokenization_service
        .async_map(|network_tokenization_service| async {
            settings::NetworkTokenizationService::convert_to_raw_secret(
                network_tokenization_service,
                secret_management_client,
            )
            .await
            .expect("Failed to decrypt network tokenization service configs")
        })
        .await;

    Settings {
        server: conf.server,
        master_database,
        redis: conf.redis,
        log: conf.log,
        #[cfg(feature = "kv_store")]
        drainer: conf.drainer,
        encryption_management: conf.encryption_management,
        secrets_management: conf.secrets_management,
        proxy: conf.proxy,
        env: conf.env,
        key_manager,
        #[cfg(feature = "olap")]
        replica_database,
        secrets,
        locker: conf.locker,
        connectors: conf.connectors,
        forex_api,
        refund: conf.refund,
        eph_key: conf.eph_key,
        scheduler: conf.scheduler,
        jwekey,
        webhooks: conf.webhooks,
        pm_filters: conf.pm_filters,
        payout_method_filters: conf.payout_method_filters,
        bank_config: conf.bank_config,
        api_keys,
        file_storage: conf.file_storage,
        tokenization: conf.tokenization,
        connector_customer: conf.connector_customer,
        #[cfg(feature = "dummy_connector")]
        dummy_connector: conf.dummy_connector,
        #[cfg(feature = "email")]
        email: conf.email,
        user: conf.user,
        mandates: conf.mandates,
        network_transaction_id_supported_connectors: conf
            .network_transaction_id_supported_connectors,
        required_fields: conf.required_fields,
        delayed_session_response: conf.delayed_session_response,
        webhook_source_verification_call: conf.webhook_source_verification_call,
<<<<<<< HEAD
        additonal_recovery_details_call : conf.additonal_recovery_details_call,
=======
        // additional_revenue_recovery_details_call: conf.additional_revenue_recovery_details_call,
>>>>>>> 66132cba
        payment_method_auth,
        connector_request_reference_id_config: conf.connector_request_reference_id_config,
        #[cfg(feature = "payouts")]
        payouts: conf.payouts,
        applepay_decrypt_keys,
        paze_decrypt_keys,
        google_pay_decrypt_keys: conf.google_pay_decrypt_keys,
        multiple_api_version_supported_connectors: conf.multiple_api_version_supported_connectors,
        applepay_merchant_configs,
        lock_settings: conf.lock_settings,
        temp_locker_enable_config: conf.temp_locker_enable_config,
        generic_link: conf.generic_link,
        payment_link: conf.payment_link,
        #[cfg(feature = "olap")]
        analytics,
        #[cfg(feature = "olap")]
        opensearch: conf.opensearch,
        #[cfg(feature = "kv_store")]
        kv_config: conf.kv_config,
        #[cfg(feature = "frm")]
        frm: conf.frm,
        #[cfg(feature = "olap")]
        report_download_config: conf.report_download_config,
        events: conf.events,
        #[cfg(feature = "olap")]
        connector_onboarding,
        cors: conf.cors,
        unmasked_headers: conf.unmasked_headers,
        saved_payment_methods: conf.saved_payment_methods,
        multitenancy: conf.multitenancy,
        user_auth_methods,
        decision: conf.decision,
        locker_based_open_banking_connectors: conf.locker_based_open_banking_connectors,
        grpc_client: conf.grpc_client,
        #[cfg(feature = "v2")]
        cell_information: conf.cell_information,
        network_tokenization_supported_card_networks: conf
            .network_tokenization_supported_card_networks,
        network_tokenization_service,
        network_tokenization_supported_connectors: conf.network_tokenization_supported_connectors,
        theme: conf.theme,
        platform: conf.platform,
    }
}<|MERGE_RESOLUTION|>--- conflicted
+++ resolved
@@ -506,11 +506,7 @@
         required_fields: conf.required_fields,
         delayed_session_response: conf.delayed_session_response,
         webhook_source_verification_call: conf.webhook_source_verification_call,
-<<<<<<< HEAD
-        additonal_recovery_details_call : conf.additonal_recovery_details_call,
-=======
         // additional_revenue_recovery_details_call: conf.additional_revenue_recovery_details_call,
->>>>>>> 66132cba
         payment_method_auth,
         connector_request_reference_id_config: conf.connector_request_reference_id_config,
         #[cfg(feature = "payouts")]
