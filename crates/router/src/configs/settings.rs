use std::{
    collections::{HashMap, HashSet},
    path::PathBuf,
    str::FromStr,
};

use api_models::enums;
use common_utils::ext_traits::ConfigExt;
use config::{Environment, File};
#[cfg(feature = "kms")]
use external_services::kms;
use redis_interface::RedisSettings;
pub use router_env::config::{Log, LogConsole, LogFile, LogTelemetry};
use serde::{de::Error, Deserialize, Deserializer};

use crate::{
    core::errors::{ApplicationError, ApplicationResult},
    env::{self, logger, Env},
};

#[derive(clap::Parser, Default)]
#[cfg_attr(feature = "vergen", command(version = router_env::version!()))]
pub struct CmdLineConf {
    /// Config file.
    /// Application will look for "config/config.toml" if this option isn't specified.
    #[arg(short = 'f', long, value_name = "FILE")]
    pub config_path: Option<PathBuf>,

    #[command(subcommand)]
    pub subcommand: Option<Subcommand>,
}

#[derive(clap::Parser)]
pub enum Subcommand {
    #[cfg(feature = "openapi")]
    /// Generate the OpenAPI specification file from code.
    GenerateOpenapiSpec,
}

#[derive(Debug, Deserialize, Clone, Default)]
#[serde(default)]
pub struct Settings {
    pub server: Server,
    pub proxy: Proxy,
    pub env: Env,
    pub master_database: Database,
    #[cfg(feature = "olap")]
    pub replica_database: Database,
    pub redis: RedisSettings,
    pub log: Log,
    pub secrets: Secrets,
    pub locker: Locker,
    pub connectors: Connectors,
    pub refund: Refund,
    pub eph_key: EphemeralConfig,
    pub scheduler: Option<SchedulerSettings>,
    #[cfg(feature = "kv_store")]
    pub drainer: DrainerSettings,
    pub jwekey: Jwekey,
    pub webhooks: WebhooksSettings,
    pub pm_filters: ConnectorFilters,
    pub bank_config: BankRedirectConfig,
    pub api_keys: ApiKeys,
    #[cfg(feature = "kms")]
    pub kms: kms::KmsConfig,
    #[cfg(feature = "s3")]
    pub file_upload_config: FileUploadConfig,
    pub tokenization: TokenizationConfig,
    pub connector_customer: ConnectorCustomer,
}

#[derive(Debug, Deserialize, Clone, Default)]
#[serde(transparent)]
pub struct TokenizationConfig(pub HashMap<String, PaymentMethodTokenFilter>);

#[derive(Debug, Deserialize, Clone, Default)]
pub struct ConnectorCustomer {
    #[serde(deserialize_with = "connector_deser")]
    pub connector_list: HashSet<api_models::enums::Connector>,
}

fn connector_deser<'a, D>(
    deserializer: D,
) -> Result<HashSet<api_models::enums::Connector>, D::Error>
where
    D: Deserializer<'a>,
{
    let value = <String>::deserialize(deserializer)?;
    Ok(value
        .trim()
        .split(',')
        .flat_map(api_models::enums::Connector::from_str)
        .collect())
}

#[derive(Debug, Deserialize, Clone, Default)]
pub struct PaymentMethodTokenFilter {
    #[serde(deserialize_with = "pm_deser")]
    pub payment_method: HashSet<storage_models::enums::PaymentMethod>,
    pub long_lived_token: bool,
}

fn pm_deser<'a, D>(
    deserializer: D,
) -> Result<HashSet<storage_models::enums::PaymentMethod>, D::Error>
where
    D: Deserializer<'a>,
{
    let value = <String>::deserialize(deserializer)?;
    value
        .trim()
        .split(',')
        .map(storage_models::enums::PaymentMethod::from_str)
        .collect::<Result<_, _>>()
        .map_err(D::Error::custom)
}

#[derive(Debug, Deserialize, Clone, Default)]
pub struct BankRedirectConfig(
    pub HashMap<api_models::enums::PaymentMethodType, ConnectorBankNames>,
);
#[derive(Debug, Deserialize, Clone)]
pub struct ConnectorBankNames(pub HashMap<String, BanksVector>);

#[derive(Debug, Deserialize, Clone)]
pub struct BanksVector {
    #[serde(deserialize_with = "bank_vec_deser")]
    pub banks: HashSet<api_models::enums::BankNames>,
}

#[derive(Debug, Deserialize, Clone, Default)]
#[serde(transparent)]
pub struct ConnectorFilters(pub HashMap<String, PaymentMethodFilters>);

#[derive(Debug, Deserialize, Clone, Default)]
#[serde(transparent)]
pub struct PaymentMethodFilters(pub HashMap<PaymentMethodFilterKey, CurrencyCountryFlowFilter>);

#[derive(Debug, Deserialize, Clone, PartialEq, Eq, Hash)]
#[serde(untagged)]
pub enum PaymentMethodFilterKey {
    PaymentMethodType(api_models::enums::PaymentMethodType),
    CardNetwork(api_models::enums::CardNetwork),
}

#[derive(Debug, Deserialize, Clone, Default)]
#[serde(default)]
pub struct CurrencyCountryFlowFilter {
    #[serde(deserialize_with = "currency_set_deser")]
    pub currency: Option<HashSet<api_models::enums::Currency>>,
    #[serde(deserialize_with = "string_set_deser")]
    pub country: Option<HashSet<api_models::enums::CountryAlpha2>>,
<<<<<<< HEAD
=======
    pub not_available_flows: Option<NotAvailableFlows>,
}
#[derive(Debug, Deserialize, Copy, Clone, Default)]
#[serde(default)]
pub struct NotAvailableFlows {
    pub capture_method: Option<enums::CaptureMethod>,
>>>>>>> 36cc13d4
}

fn string_set_deser<'a, D>(
    deserializer: D,
) -> Result<Option<HashSet<api_models::enums::CountryAlpha2>>, D::Error>
where
    D: Deserializer<'a>,
{
    let value = <Option<String>>::deserialize(deserializer)?;
    Ok(value.and_then(|inner| {
        let list = inner
            .trim()
            .split(',')
            .flat_map(api_models::enums::CountryAlpha2::from_str)
            .collect::<HashSet<_>>();
        match list.len() {
            0 => None,
            _ => Some(list),
        }
    }))
}

fn currency_set_deser<'a, D>(
    deserializer: D,
) -> Result<Option<HashSet<api_models::enums::Currency>>, D::Error>
where
    D: Deserializer<'a>,
{
    let value = <Option<String>>::deserialize(deserializer)?;
    Ok(value.and_then(|inner| {
        let list = inner
            .trim()
            .split(',')
            .flat_map(api_models::enums::Currency::from_str)
            .collect::<HashSet<_>>();
        match list.len() {
            0 => None,
            _ => Some(list),
        }
    }))
}

fn bank_vec_deser<'a, D>(deserializer: D) -> Result<HashSet<api_models::enums::BankNames>, D::Error>
where
    D: Deserializer<'a>,
{
    let value = <String>::deserialize(deserializer)?;
    Ok(value
        .trim()
        .split(',')
        .flat_map(api_models::enums::BankNames::from_str)
        .collect())
}

#[derive(Debug, Deserialize, Clone)]
#[serde(default)]
pub struct Secrets {
    #[cfg(not(feature = "kms"))]
    pub jwt_secret: String,
    #[cfg(not(feature = "kms"))]
    pub admin_api_key: String,

    #[cfg(feature = "kms")]
    pub kms_encrypted_jwt_secret: String,
    #[cfg(feature = "kms")]
    pub kms_encrypted_admin_api_key: String,
}

#[derive(Debug, Deserialize, Clone)]
#[serde(default)]
pub struct Locker {
    pub host: String,
    pub mock_locker: bool,
    pub basilisk_host: String,
    pub locker_setup: LockerSetup,
    pub locker_signing_key_id: String,
}

#[derive(Debug, Deserialize, Clone, Default)]
#[serde(rename_all = "snake_case")]
pub enum LockerSetup {
    #[default]
    LegacyLocker,
    BasiliskLocker,
}

#[derive(Debug, Deserialize, Clone)]
#[serde(default)]
pub struct Refund {
    pub max_attempts: usize,
    pub max_age: i64,
}

#[derive(Debug, Deserialize, Clone)]
#[serde(default)]
pub struct EphemeralConfig {
    pub validity: i64,
}

#[derive(Debug, Deserialize, Clone, Default)]
#[serde(default)]
pub struct Jwekey {
    pub locker_key_identifier1: String,
    pub locker_key_identifier2: String,
    pub locker_encryption_key1: String,
    pub locker_encryption_key2: String,
    pub locker_decryption_key1: String,
    pub locker_decryption_key2: String,
    pub vault_encryption_key: String,
    pub vault_private_key: String,
}

#[derive(Debug, Deserialize, Clone, Default)]
#[serde(default)]
pub struct Proxy {
    pub http_url: Option<String>,
    pub https_url: Option<String>,
}

#[derive(Debug, Deserialize, Clone)]
#[serde(default)]
pub struct Server {
    pub port: u16,
    pub workers: usize,
    pub host: String,
    pub request_body_limit: usize,
    pub base_url: String,
    pub shutdown_timeout: u64,
}

#[derive(Debug, Deserialize, Clone)]
#[serde(default)]
pub struct Database {
    pub username: String,
    #[cfg(not(feature = "kms"))]
    pub password: String,
    pub host: String,
    pub port: u16,
    pub dbname: String,
    pub pool_size: u32,
    pub connection_timeout: u64,
    #[cfg(feature = "kms")]
    pub kms_encrypted_password: String,
}

#[derive(Debug, Deserialize, Clone)]
#[serde(default)]
pub struct SupportedConnectors {
    pub wallets: Vec<String>,
}

#[derive(Debug, Deserialize, Clone, Default)]
#[serde(default)]
pub struct Connectors {
    pub aci: ConnectorParams,
    pub adyen: ConnectorParams,
    pub airwallex: ConnectorParams,
    pub applepay: ConnectorParams,
    pub authorizedotnet: ConnectorParams,
    pub bambora: ConnectorParams,
    pub bluesnap: ConnectorParams,
    pub braintree: ConnectorParams,
    pub checkout: ConnectorParams,
    pub coinbase: ConnectorParams,
    pub cybersource: ConnectorParams,
    pub dlocal: ConnectorParams,
    pub fiserv: ConnectorParams,
    pub forte: ConnectorParams,
    pub globalpay: ConnectorParams,
    pub klarna: ConnectorParams,
    pub mollie: ConnectorParams,
    pub multisafepay: ConnectorParams,
    pub nexinets: ConnectorParams,
    pub nuvei: ConnectorParams,
    pub opennode: ConnectorParams,
    pub payeezy: ConnectorParams,
    pub paypal: ConnectorParams,
    pub payu: ConnectorParams,
    pub rapyd: ConnectorParams,
    pub shift4: ConnectorParams,
    pub stripe: ConnectorParamsWithFileUploadUrl,
    pub trustpay: ConnectorParamsWithMoreUrls,
    pub worldline: ConnectorParams,
    pub worldpay: ConnectorParams,
    pub zen: ConnectorParams,

    // Keep this field separate from the remaining fields
    pub supported: SupportedConnectors,
}

#[derive(Debug, Deserialize, Clone, Default)]
#[serde(default)]
pub struct ConnectorParams {
    pub base_url: String,
}

#[derive(Debug, Deserialize, Clone, Default)]
#[serde(default)]
pub struct ConnectorParamsWithMoreUrls {
    pub base_url: String,
    pub base_url_bank_redirects: String,
}

#[derive(Debug, Deserialize, Clone, Default)]
#[serde(default)]
pub struct ConnectorParamsWithFileUploadUrl {
    pub base_url: String,
    pub base_url_file_upload: String,
}

#[derive(Debug, Clone, Deserialize)]
#[serde(default)]
pub struct SchedulerSettings {
    pub stream: String,
    pub producer: ProducerSettings,
    pub consumer: ConsumerSettings,
    pub loop_interval: u64,
    pub graceful_shutdown_interval: u64,
}

#[derive(Debug, Clone, Deserialize)]
#[serde(default)]
pub struct ProducerSettings {
    pub upper_fetch_limit: i64,
    pub lower_fetch_limit: i64,

    pub lock_key: String,
    pub lock_ttl: i64,
    pub batch_size: usize,
}

#[derive(Debug, Clone, Deserialize)]
#[serde(default)]
pub struct ConsumerSettings {
    pub disabled: bool,
    pub consumer_group: String,
}

#[cfg(feature = "kv_store")]
#[derive(Debug, Clone, Deserialize)]
#[serde(default)]
pub struct DrainerSettings {
    pub stream_name: String,
    pub num_partitions: u8,
    pub max_read_count: u64,
    pub shutdown_interval: u32, // in milliseconds
    pub loop_interval: u32,     // in milliseconds
}

#[derive(Debug, Clone, Default, Deserialize)]
#[serde(default)]
pub struct WebhooksSettings {
    pub outgoing_enabled: bool,
}

#[derive(Debug, Deserialize, Clone, Default)]
#[serde(default)]
pub struct ApiKeys {
    /// Base64-encoded (KMS encrypted) ciphertext of the key used for calculating hashes of API
    /// keys
    #[cfg(feature = "kms")]
    pub kms_encrypted_hash_key: String,

    /// Hex-encoded 32-byte long (64 characters long when hex-encoded) key used for calculating
    /// hashes of API keys
    #[cfg(not(feature = "kms"))]
    pub hash_key: String,
}

#[cfg(feature = "s3")]
#[derive(Debug, Deserialize, Clone, Default)]
#[serde(default)]
pub struct FileUploadConfig {
    /// The AWS region to send file uploads
    pub region: String,
    /// The AWS s3 bucket to send file uploads
    pub bucket_name: String,
}

impl Settings {
    pub fn new() -> ApplicationResult<Self> {
        Self::with_config_path(None)
    }

    pub fn with_config_path(config_path: Option<PathBuf>) -> ApplicationResult<Self> {
        // Configuration values are picked up in the following priority order (1 being least
        // priority):
        // 1. Defaults from the implementation of the `Default` trait.
        // 2. Values from config file. The config file accessed depends on the environment
        //    specified by the `RUN_ENV` environment variable. `RUN_ENV` can be one of
        //    `development`, `sandbox` or `production`. If nothing is specified for `RUN_ENV`,
        //    `/config/development.toml` file is read.
        // 3. Environment variables prefixed with `ROUTER` and each level separated by double
        //    underscores.
        //
        // Values in config file override the defaults in `Default` trait, and the values set using
        // environment variables override both the defaults and the config file values.

        let environment = env::which();
        let config_path = router_env::Config::config_path(&environment.to_string(), config_path);

        let config = router_env::Config::builder(&environment.to_string())?
            .add_source(File::from(config_path).required(true))
            .add_source(
                Environment::with_prefix("ROUTER")
                    .try_parsing(true)
                    .separator("__")
                    .list_separator(",")
                    .with_list_parse_key("redis.cluster_urls")
                    .with_list_parse_key("connectors.supported.wallets"),
            )
            .build()?;

        serde_path_to_error::deserialize(config).map_err(|error| {
            logger::error!(%error, "Unable to deserialize application configuration");
            eprintln!("Unable to deserialize application configuration: {error}");
            ApplicationError::from(error.into_inner())
        })
    }

    pub fn validate(&self) -> ApplicationResult<()> {
        self.server.validate()?;
        self.master_database.validate()?;
        #[cfg(feature = "olap")]
        self.replica_database.validate()?;
        self.redis.validate().map_err(|error| {
            println!("{error}");
            ApplicationError::InvalidConfigurationValueError("Redis configuration".into())
        })?;
        if self.log.file.enabled {
            if self.log.file.file_name.is_default_or_empty() {
                return Err(ApplicationError::InvalidConfigurationValueError(
                    "log file name must not be empty".into(),
                ));
            }

            if self.log.file.path.is_default_or_empty() {
                return Err(ApplicationError::InvalidConfigurationValueError(
                    "log directory path must not be empty".into(),
                ));
            }
        }
        self.secrets.validate()?;
        self.locker.validate()?;
        self.connectors.validate()?;

        self.scheduler
            .as_ref()
            .map(|scheduler_settings| scheduler_settings.validate())
            .transpose()?;
        #[cfg(feature = "kv_store")]
        self.drainer.validate()?;
        self.api_keys.validate()?;
        #[cfg(feature = "kms")]
        self.kms
            .validate()
            .map_err(|error| ApplicationError::InvalidConfigurationValueError(error.into()))?;
        #[cfg(feature = "s3")]
        self.file_upload_config.validate()?;
        Ok(())
    }
}

#[cfg(test)]
mod payment_method_deserialization_test {
    #![allow(clippy::unwrap_used)]
    use serde::de::{
        value::{Error as ValueError, StrDeserializer},
        IntoDeserializer,
    };

    use super::*;

    #[test]
    fn test_pm_deserializer() {
        let deserializer: StrDeserializer<'_, ValueError> = "wallet,card".into_deserializer();
        let test_pm = pm_deser(deserializer);
        assert!(test_pm.is_ok())
    }
}<|MERGE_RESOLUTION|>--- conflicted
+++ resolved
@@ -150,15 +150,13 @@
     pub currency: Option<HashSet<api_models::enums::Currency>>,
     #[serde(deserialize_with = "string_set_deser")]
     pub country: Option<HashSet<api_models::enums::CountryAlpha2>>,
-<<<<<<< HEAD
-=======
     pub not_available_flows: Option<NotAvailableFlows>,
 }
+
 #[derive(Debug, Deserialize, Copy, Clone, Default)]
 #[serde(default)]
 pub struct NotAvailableFlows {
     pub capture_method: Option<enums::CaptureMethod>,
->>>>>>> 36cc13d4
 }
 
 fn string_set_deser<'a, D>(
