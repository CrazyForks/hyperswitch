--- conflicted
+++ resolved
@@ -66,13 +66,10 @@
     #[cfg(feature = "s3")]
     pub file_upload_config: FileUploadConfig,
     pub tokenization: TokenizationConfig,
-<<<<<<< HEAD
-    pub delayed_session_response: DelayedSessionConfig,
-=======
     pub connector_customer: ConnectorCustomer,
     #[cfg(feature = "dummy_connector")]
     pub dummy_connector: DummyConnector,
->>>>>>> cef89143
+    pub delayed_session_response: DelayedSessionConfig,
 }
 
 #[derive(Debug, Deserialize, Clone, Default)]
