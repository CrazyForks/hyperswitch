--- conflicted
+++ resolved
@@ -138,12 +138,8 @@
             .service(routes::Payments::server(state.clone()))
             .service(routes::Customers::server(state.clone()))
             .service(routes::Configs::server(state.clone()))
-<<<<<<< HEAD
             .service(routes::MerchantConnectorAccount::server(state.clone()))
             .service(routes::Webhooks::server(state.clone()));
-=======
-            .service(routes::MerchantConnectorAccount::server(state.clone()));
->>>>>>> 94aa0dad
 
         #[cfg(feature = "v1")]
         {
