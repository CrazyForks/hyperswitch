use std::collections::HashMap;

#[cfg(feature = "v2")]
pub use api_models::admin;
pub use api_models::{
    admin::{
        MaskedHeaders, MerchantAccountCreate, MerchantAccountDeleteResponse,
        MerchantAccountResponse, MerchantAccountUpdate, MerchantConnectorCreate,
        MerchantConnectorDeleteResponse, MerchantConnectorDetails, MerchantConnectorDetailsWrap,
        MerchantConnectorId, MerchantConnectorResponse, MerchantDetails, MerchantId,
        PaymentMethodsEnabled, ProfileCreate, ProfileResponse, ProfileUpdate, ToggleAllKVRequest,
        ToggleAllKVResponse, ToggleKVRequest, ToggleKVResponse, WebhookDetails,
    },
    organization::{
        OrganizationCreateRequest, OrganizationId, OrganizationResponse, OrganizationUpdateRequest,
    },
};
use common_utils::{ext_traits::ValueExt, types::keymanager as km_types};
use diesel_models::organization::OrganizationBridge;
use error_stack::ResultExt;
use hyperswitch_domain_models::merchant_key_store::MerchantKeyStore;
use masking::{ExposeInterface, PeekInterface, Secret};

use crate::{
    consts,
    core::errors,
    routes::SessionState,
    types::{
        domain::{
            self,
            types::{self as domain_types, AsyncLift},
        },
        transformers::{ForeignInto, ForeignTryFrom},
        ForeignFrom,
    },
    utils,
};

impl ForeignFrom<diesel_models::organization::Organization> for OrganizationResponse {
    fn foreign_from(org: diesel_models::organization::Organization) -> Self {
        Self {
            #[cfg(feature = "v2")]
            id: org.get_organization_id(),

            #[cfg(feature = "v1")]
            organization_id: org.get_organization_id(),
            organization_name: org.get_organization_name(),
            organization_details: org.organization_details,
            metadata: org.metadata,
            modified_at: org.modified_at,
            created_at: org.created_at,
        }
    }
}

#[cfg(feature = "v1")]
impl ForeignTryFrom<domain::MerchantAccount> for MerchantAccountResponse {
    type Error = error_stack::Report<errors::ParsingError>;
    fn foreign_try_from(item: domain::MerchantAccount) -> Result<Self, Self::Error> {
        let merchant_id = item.get_id().to_owned();
        let primary_business_details: Vec<api_models::admin::PrimaryBusinessDetails> = item
            .primary_business_details
            .parse_value("primary_business_details")?;

        let pm_collect_link_config: Option<api_models::admin::BusinessCollectLinkConfig> = item
            .pm_collect_link_config
            .map(|config| config.parse_value("pm_collect_link_config"))
            .transpose()?;

        Ok(Self {
            merchant_id,
            merchant_name: item.merchant_name,
            return_url: item.return_url,
            enable_payment_response_hash: item.enable_payment_response_hash,
            payment_response_hash_key: item.payment_response_hash_key,
            redirect_to_merchant_with_http_post: item.redirect_to_merchant_with_http_post,
            merchant_details: item.merchant_details,
            webhook_details: item.webhook_details.clone().map(ForeignInto::foreign_into),
            routing_algorithm: item.routing_algorithm,
            sub_merchants_enabled: item.sub_merchants_enabled,
            parent_merchant_id: item.parent_merchant_id,
            publishable_key: Some(item.publishable_key),
            metadata: item.metadata,
            locker_id: item.locker_id,
            primary_business_details,
            frm_routing_algorithm: item.frm_routing_algorithm,
            #[cfg(feature = "payouts")]
            payout_routing_algorithm: item.payout_routing_algorithm,
            organization_id: item.organization_id,
            is_recon_enabled: item.is_recon_enabled,
            default_profile: item.default_profile,
            recon_status: item.recon_status,
            pm_collect_link_config,
        })
    }
}

#[cfg(feature = "v2")]
impl ForeignTryFrom<domain::MerchantAccount> for MerchantAccountResponse {
    type Error = error_stack::Report<errors::ValidationError>;
    fn foreign_try_from(item: domain::MerchantAccount) -> Result<Self, Self::Error> {
        use common_utils::ext_traits::OptionExt;

        let id = item.get_id().to_owned();

        let merchant_name = item
            .merchant_name
            .get_required_value("merchant_name")?
            .into_inner();

        Ok(Self {
            id,
            merchant_name,
            merchant_details: item.merchant_details,
            publishable_key: item.publishable_key,
            metadata: item.metadata,
            organization_id: item.organization_id,
            recon_status: item.recon_status,
        })
    }
}
#[cfg(feature = "v1")]
impl ForeignTryFrom<domain::Profile> for ProfileResponse {
    type Error = error_stack::Report<errors::ParsingError>;

    fn foreign_try_from(item: domain::Profile) -> Result<Self, Self::Error> {
        let profile_id = item.get_id().to_owned();
        let outgoing_webhook_custom_http_headers = item
            .outgoing_webhook_custom_http_headers
            .map(|headers| {
                headers
                    .into_inner()
                    .expose()
                    .parse_value::<HashMap<String, Secret<String>>>(
                        "HashMap<String, Secret<String>>",
                    )
            })
            .transpose()?;
        let masked_outgoing_webhook_custom_http_headers =
            outgoing_webhook_custom_http_headers.map(MaskedHeaders::from_headers);

        Ok(Self {
            merchant_id: item.merchant_id,
            profile_id,
            profile_name: item.profile_name,
            return_url: item.return_url,
            enable_payment_response_hash: item.enable_payment_response_hash,
            payment_response_hash_key: item.payment_response_hash_key,
            redirect_to_merchant_with_http_post: item.redirect_to_merchant_with_http_post,
            webhook_details: item.webhook_details.map(ForeignInto::foreign_into),
            metadata: item.metadata,
            routing_algorithm: item.routing_algorithm,
            intent_fulfillment_time: item.intent_fulfillment_time,
            frm_routing_algorithm: item.frm_routing_algorithm,
            #[cfg(feature = "payouts")]
            payout_routing_algorithm: item.payout_routing_algorithm,
            applepay_verified_domains: item.applepay_verified_domains,
            payment_link_config: item.payment_link_config.map(ForeignInto::foreign_into),
            session_expiry: item.session_expiry,
            authentication_connector_details: item
                .authentication_connector_details
                .map(ForeignInto::foreign_into),
            payout_link_config: item.payout_link_config.map(ForeignInto::foreign_into),
            use_billing_as_payment_method_billing: item.use_billing_as_payment_method_billing,
            extended_card_info_config: item
                .extended_card_info_config
                .map(|config| config.expose().parse_value("ExtendedCardInfoConfig"))
                .transpose()?,
            collect_shipping_details_from_wallet_connector: item
                .collect_shipping_details_from_wallet_connector,
            collect_billing_details_from_wallet_connector: item
                .collect_billing_details_from_wallet_connector,
            always_collect_billing_details_from_wallet_connector: item
                .always_collect_billing_details_from_wallet_connector,
            always_collect_shipping_details_from_wallet_connector: item
                .always_collect_shipping_details_from_wallet_connector,
            is_connector_agnostic_mit_enabled: item.is_connector_agnostic_mit_enabled,
            outgoing_webhook_custom_http_headers: masked_outgoing_webhook_custom_http_headers,
            tax_connector_id: item.tax_connector_id,
            is_tax_connector_enabled: item.is_tax_connector_enabled,
            is_network_tokenization_enabled: item.is_network_tokenization_enabled,
            is_auto_retries_enabled: item.is_auto_retries_enabled,
            max_auto_retries_enabled: item.max_auto_retries_enabled,
            always_request_extended_authorization: item.always_request_extended_authorization,
            is_click_to_pay_enabled: item.is_click_to_pay_enabled,
            authentication_product_ids: item.authentication_product_ids,
            card_testing_guard_config: item
                .card_testing_guard_config
                .map(ForeignInto::foreign_into),
<<<<<<< HEAD
            always_request_overcapture: item.always_request_overcapture,
=======
            is_clear_pan_retries_enabled: item.is_clear_pan_retries_enabled,
>>>>>>> 0c952cc1
        })
    }
}

#[cfg(feature = "v2")]
impl ForeignTryFrom<domain::Profile> for ProfileResponse {
    type Error = error_stack::Report<errors::ParsingError>;

    fn foreign_try_from(item: domain::Profile) -> Result<Self, Self::Error> {
        let id = item.get_id().to_owned();

        let outgoing_webhook_custom_http_headers = item
            .outgoing_webhook_custom_http_headers
            .map(|headers| {
                headers
                    .into_inner()
                    .expose()
                    .parse_value::<HashMap<String, Secret<String>>>(
                        "HashMap<String, Secret<String>>",
                    )
            })
            .transpose()?;

        let order_fulfillment_time = item
            .order_fulfillment_time
            .map(admin::OrderFulfillmentTime::try_new)
            .transpose()
            .change_context(errors::ParsingError::IntegerOverflow)?;
        let masked_outgoing_webhook_custom_http_headers =
            outgoing_webhook_custom_http_headers.map(MaskedHeaders::from_headers);

        Ok(Self {
            merchant_id: item.merchant_id,
            id,
            profile_name: item.profile_name,
            return_url: item.return_url,
            enable_payment_response_hash: item.enable_payment_response_hash,
            payment_response_hash_key: item.payment_response_hash_key,
            redirect_to_merchant_with_http_post: item.redirect_to_merchant_with_http_post,
            webhook_details: item.webhook_details.map(ForeignInto::foreign_into),
            metadata: item.metadata,
            applepay_verified_domains: item.applepay_verified_domains,
            payment_link_config: item.payment_link_config.map(ForeignInto::foreign_into),
            session_expiry: item.session_expiry,
            authentication_connector_details: item
                .authentication_connector_details
                .map(ForeignInto::foreign_into),
            payout_link_config: item.payout_link_config.map(ForeignInto::foreign_into),
            use_billing_as_payment_method_billing: item.use_billing_as_payment_method_billing,
            extended_card_info_config: item
                .extended_card_info_config
                .map(|config| config.expose().parse_value("ExtendedCardInfoConfig"))
                .transpose()?,
            collect_shipping_details_from_wallet_connector_if_required: item
                .collect_shipping_details_from_wallet_connector,
            collect_billing_details_from_wallet_connector_if_required: item
                .collect_billing_details_from_wallet_connector,
            always_collect_shipping_details_from_wallet_connector: item
                .always_collect_shipping_details_from_wallet_connector,
            always_collect_billing_details_from_wallet_connector: item
                .always_collect_billing_details_from_wallet_connector,
            is_connector_agnostic_mit_enabled: item.is_connector_agnostic_mit_enabled,
            outgoing_webhook_custom_http_headers: masked_outgoing_webhook_custom_http_headers,
            order_fulfillment_time,
            order_fulfillment_time_origin: item.order_fulfillment_time_origin,
            should_collect_cvv_during_payment: item.should_collect_cvv_during_payment,
            tax_connector_id: item.tax_connector_id,
            is_tax_connector_enabled: item.is_tax_connector_enabled,
            is_network_tokenization_enabled: item.is_network_tokenization_enabled,
            is_click_to_pay_enabled: item.is_click_to_pay_enabled,
            authentication_product_ids: item.authentication_product_ids,
            card_testing_guard_config: item
                .card_testing_guard_config
                .map(ForeignInto::foreign_into),
            is_clear_pan_retries_enabled: item.is_clear_pan_retries_enabled,
        })
    }
}

#[cfg(feature = "v1")]
pub async fn create_profile_from_merchant_account(
    state: &SessionState,
    merchant_account: domain::MerchantAccount,
    request: ProfileCreate,
    key_store: &MerchantKeyStore,
) -> Result<domain::Profile, error_stack::Report<errors::ApiErrorResponse>> {
    use common_utils::ext_traits::AsyncExt;
    use diesel_models::business_profile::CardTestingGuardConfig;

    use crate::core;

    // Generate a unique profile id
    let profile_id = common_utils::generate_profile_id_of_default_length();
    let merchant_id = merchant_account.get_id().to_owned();

    let current_time = common_utils::date_time::now();

    let webhook_details = request.webhook_details.map(ForeignInto::foreign_into);

    let payment_response_hash_key = request
        .payment_response_hash_key
        .or(merchant_account.payment_response_hash_key)
        .unwrap_or(common_utils::crypto::generate_cryptographically_secure_random_string(64));

    let payment_link_config = request.payment_link_config.map(ForeignInto::foreign_into);
    let key_manager_state = state.into();
    let outgoing_webhook_custom_http_headers = request
        .outgoing_webhook_custom_http_headers
        .async_map(|headers| {
            core::payment_methods::cards::create_encrypted_data(
                &key_manager_state,
                key_store,
                headers,
            )
        })
        .await
        .transpose()
        .change_context(errors::ApiErrorResponse::InternalServerError)
        .attach_printable("Unable to encrypt outgoing webhook custom HTTP headers")?;

    let payout_link_config = request
        .payout_link_config
        .map(|payout_conf| match payout_conf.config.validate() {
            Ok(_) => Ok(payout_conf.foreign_into()),
            Err(e) => Err(error_stack::report!(
                errors::ApiErrorResponse::InvalidRequestData {
                    message: e.to_string()
                }
            )),
        })
        .transpose()?;

    let key = key_store.key.clone().into_inner();
    let key_manager_state = state.into();

    let card_testing_secret_key = Some(Secret::new(utils::generate_id(
        consts::FINGERPRINT_SECRET_LENGTH,
        "fs",
    )));

    let card_testing_guard_config = match request.card_testing_guard_config {
        Some(card_testing_guard_config) => Some(CardTestingGuardConfig::foreign_from(
            card_testing_guard_config,
        )),
        None => Some(CardTestingGuardConfig {
            is_card_ip_blocking_enabled: common_utils::consts::DEFAULT_CARD_IP_BLOCKING_STATUS,
            card_ip_blocking_threshold: common_utils::consts::DEFAULT_CARD_IP_BLOCKING_THRESHOLD,
            is_guest_user_card_blocking_enabled:
                common_utils::consts::DEFAULT_GUEST_USER_CARD_BLOCKING_STATUS,
            guest_user_card_blocking_threshold:
                common_utils::consts::DEFAULT_GUEST_USER_CARD_BLOCKING_THRESHOLD,
            is_customer_id_blocking_enabled:
                common_utils::consts::DEFAULT_CUSTOMER_ID_BLOCKING_STATUS,
            customer_id_blocking_threshold:
                common_utils::consts::DEFAULT_CUSTOMER_ID_BLOCKING_THRESHOLD,
            card_testing_guard_expiry:
                common_utils::consts::DEFAULT_CARD_TESTING_GUARD_EXPIRY_IN_SECS,
        }),
    };

    Ok(domain::Profile::from(domain::ProfileSetter {
        profile_id,
        merchant_id,
        profile_name: request.profile_name.unwrap_or("default".to_string()),
        created_at: current_time,
        modified_at: current_time,
        return_url: request
            .return_url
            .map(|return_url| return_url.to_string())
            .or(merchant_account.return_url),
        enable_payment_response_hash: request
            .enable_payment_response_hash
            .unwrap_or(merchant_account.enable_payment_response_hash),
        payment_response_hash_key: Some(payment_response_hash_key),
        redirect_to_merchant_with_http_post: request
            .redirect_to_merchant_with_http_post
            .unwrap_or(merchant_account.redirect_to_merchant_with_http_post),
        webhook_details: webhook_details.or(merchant_account.webhook_details),
        metadata: request.metadata,
        routing_algorithm: None,
        intent_fulfillment_time: request
            .intent_fulfillment_time
            .map(i64::from)
            .or(merchant_account.intent_fulfillment_time)
            .or(Some(common_utils::consts::DEFAULT_INTENT_FULFILLMENT_TIME)),
        frm_routing_algorithm: request
            .frm_routing_algorithm
            .or(merchant_account.frm_routing_algorithm),
        #[cfg(feature = "payouts")]
        payout_routing_algorithm: request
            .payout_routing_algorithm
            .or(merchant_account.payout_routing_algorithm),
        #[cfg(not(feature = "payouts"))]
        payout_routing_algorithm: None,
        is_recon_enabled: merchant_account.is_recon_enabled,
        applepay_verified_domains: request.applepay_verified_domains,
        payment_link_config,
        session_expiry: request
            .session_expiry
            .map(i64::from)
            .or(Some(common_utils::consts::DEFAULT_SESSION_EXPIRY)),
        authentication_connector_details: request
            .authentication_connector_details
            .map(ForeignInto::foreign_into),
        payout_link_config,
        is_connector_agnostic_mit_enabled: request.is_connector_agnostic_mit_enabled,
        is_extended_card_info_enabled: None,
        extended_card_info_config: None,
        use_billing_as_payment_method_billing: request
            .use_billing_as_payment_method_billing
            .or(Some(true)),
        collect_shipping_details_from_wallet_connector: request
            .collect_shipping_details_from_wallet_connector
            .or(Some(false)),
        collect_billing_details_from_wallet_connector: request
            .collect_billing_details_from_wallet_connector
            .or(Some(false)),
        always_collect_billing_details_from_wallet_connector: request
            .always_collect_billing_details_from_wallet_connector
            .or(Some(false)),
        always_collect_shipping_details_from_wallet_connector: request
            .always_collect_shipping_details_from_wallet_connector
            .or(Some(false)),
        outgoing_webhook_custom_http_headers: outgoing_webhook_custom_http_headers.map(Into::into),
        tax_connector_id: request.tax_connector_id,
        is_tax_connector_enabled: request.is_tax_connector_enabled,
        dynamic_routing_algorithm: None,
        is_network_tokenization_enabled: request.is_network_tokenization_enabled,
        is_auto_retries_enabled: request.is_auto_retries_enabled.unwrap_or_default(),
        max_auto_retries_enabled: request.max_auto_retries_enabled.map(i16::from),
        always_request_extended_authorization: request.always_request_extended_authorization,
        is_click_to_pay_enabled: request.is_click_to_pay_enabled,
        authentication_product_ids: request.authentication_product_ids,
        card_testing_guard_config,
        card_testing_secret_key: card_testing_secret_key
            .async_lift(|inner| async {
                domain_types::crypto_operation(
                    &key_manager_state,
                    common_utils::type_name!(domain::Profile),
                    domain_types::CryptoOperation::EncryptOptional(inner),
                    km_types::Identifier::Merchant(key_store.merchant_id.clone()),
                    key.peek(),
                )
                .await
                .and_then(|val| val.try_into_optionaloperation())
            })
            .await
            .change_context(errors::ApiErrorResponse::InternalServerError)
            .attach_printable("error while generating card testing secret key")?,
<<<<<<< HEAD
        always_request_overcapture: request.always_request_overcapture,
=======
        is_clear_pan_retries_enabled: request.is_clear_pan_retries_enabled.unwrap_or_default(),
>>>>>>> 0c952cc1
    }))
}<|MERGE_RESOLUTION|>--- conflicted
+++ resolved
@@ -187,11 +187,8 @@
             card_testing_guard_config: item
                 .card_testing_guard_config
                 .map(ForeignInto::foreign_into),
-<<<<<<< HEAD
+            is_clear_pan_retries_enabled: item.is_clear_pan_retries_enabled,
             always_request_overcapture: item.always_request_overcapture,
-=======
-            is_clear_pan_retries_enabled: item.is_clear_pan_retries_enabled,
->>>>>>> 0c952cc1
         })
     }
 }
@@ -441,10 +438,7 @@
             .await
             .change_context(errors::ApiErrorResponse::InternalServerError)
             .attach_printable("error while generating card testing secret key")?,
-<<<<<<< HEAD
+        is_clear_pan_retries_enabled: request.is_clear_pan_retries_enabled.unwrap_or_default(),
         always_request_overcapture: request.always_request_overcapture,
-=======
-        is_clear_pan_retries_enabled: request.is_clear_pan_retries_enabled.unwrap_or_default(),
->>>>>>> 0c952cc1
     }))
 }