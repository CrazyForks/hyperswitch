--- conflicted
+++ resolved
@@ -1412,40 +1412,6 @@
     };
 }
 
-<<<<<<< HEAD
-// validate json format for the error
-pub fn handle_json_response_deserialization_failure(
-    res: types::Response,
-    connector: &'static str,
-) -> CustomResult<ErrorResponse, errors::ConnectorError> {
-    metrics::CONNECTOR_RESPONSE_DESERIALIZATION_FAILURE.add(
-        &metrics::CONTEXT,
-        1,
-        &add_attributes([("connector", connector)]),
-    );
-
-    let response_data = String::from_utf8(res.response.to_vec())
-        .change_context(errors::ConnectorError::ResponseDeserializationFailed)?;
-
-    // check for whether the response is in json format
-    match serde_json::from_str::<serde_json::Value>(&response_data) {
-        // in case of unexpected response but in json format
-        Ok(_) => Err(errors::ConnectorError::ResponseDeserializationFailed)?,
-        // in case of unexpected response but in html or string format
-        Err(error_msg) => {
-            logger::error!(deserialization_error=?error_msg);
-            logger::error!("UNEXPECTED RESPONSE FROM CONNECTOR: {}", response_data);
-            Ok(ErrorResponse {
-                status_code: res.status_code,
-                code: consts::NO_ERROR_CODE.to_string(),
-                message: consts::UNSUPPORTED_ERROR_MESSAGE.to_string(),
-                reason: Some(response_data),
-                attempt_status: None,
-                connector_transaction_id: None,
-            })
-        }
-    }
-=======
 impl ForeignTryFrom<String> for UsStatesAbbreviation {
     type Error = error_stack::Report<errors::ConnectorError>;
     fn foreign_try_from(value: String) -> Result<Self, Self::Error> {
@@ -1565,5 +1531,38 @@
     type Error;
 
     fn foreign_try_from(from: F) -> Result<Self, Self::Error>;
->>>>>>> 21352cf8
+}
+
+// validate json format for the error
+pub fn handle_json_response_deserialization_failure(
+    res: types::Response,
+    connector: &'static str,
+) -> CustomResult<ErrorResponse, errors::ConnectorError> {
+    metrics::CONNECTOR_RESPONSE_DESERIALIZATION_FAILURE.add(
+        &metrics::CONTEXT,
+        1,
+        &add_attributes([("connector", connector)]),
+    );
+
+    let response_data = String::from_utf8(res.response.to_vec())
+        .change_context(errors::ConnectorError::ResponseDeserializationFailed)?;
+
+    // check for whether the response is in json format
+    match serde_json::from_str::<serde_json::Value>(&response_data) {
+        // in case of unexpected response but in json format
+        Ok(_) => Err(errors::ConnectorError::ResponseDeserializationFailed)?,
+        // in case of unexpected response but in html or string format
+        Err(error_msg) => {
+            logger::error!(deserialization_error=?error_msg);
+            logger::error!("UNEXPECTED RESPONSE FROM CONNECTOR: {}", response_data);
+            Ok(ErrorResponse {
+                status_code: res.status_code,
+                code: consts::NO_ERROR_CODE.to_string(),
+                message: consts::UNSUPPORTED_ERROR_MESSAGE.to_string(),
+                reason: Some(response_data),
+                attempt_status: None,
+                connector_transaction_id: None,
+            })
+        }
+    }
 }