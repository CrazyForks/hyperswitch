--- conflicted
+++ resolved
@@ -31,17 +31,10 @@
 };
 #[cfg(all(feature = "v2", feature = "revenue_recovery"))]
 use hyperswitch_domain_models::{
-<<<<<<< HEAD
-    router_flow_types::revenue_recovery::GetAdditionalRevenueRecoveryDetails,
-    router_request_types::revenue_recovery::GetAdditionalRevenueRecoveryRequestData,
-    router_response_types::revenue_recovery::GetAdditionalRevenueRecoveryResponseData,
-    types::AdditionalRevenueRecoveryDetailsRouterData,
-=======
-    router_flow_types::RecoveryRecordBack,
-    router_request_types::revenue_recovery::RevenueRecoveryRecordBackRequest,
-    router_response_types::revenue_recovery::RevenueRecoveryRecordBackResponse,
-    types::RevenueRecoveryRecordBackRouterData,
->>>>>>> 1c3f0572
+    router_flow_types::revenue_recovery::{GetAdditionalRevenueRecoveryDetails,RecoveryRecordBack},
+    router_request_types::revenue_recovery::{GetAdditionalRevenueRecoveryRequestData,RevenueRecoveryRecordBackRequest},
+    router_response_types::revenue_recovery::{GetAdditionalRevenueRecoveryResponseData,RevenueRecoveryRecordBackResponse},
+    types::{AdditionalRevenueRecoveryDetailsRouterData,RevenueRecoveryRecordBackRouterData},
 };
 use hyperswitch_interfaces::{
     api::{
@@ -87,13 +80,10 @@
 impl api::RefundExecute for Stripebilling {}
 impl api::RefundSync for Stripebilling {}
 impl api::PaymentToken for Stripebilling {}
-<<<<<<< HEAD
+#[cfg(all(feature = "revenue_recovery", feature = "v2"))]
+impl api::revenue_recovery::RevenueRecoveryRecordBack for Stripebilling {}
 #[cfg(all(feature = "v2", feature = "revenue_recovery"))]
 impl api::AdditionalRevenueRecovery for Stripebilling {}
-=======
-#[cfg(all(feature = "revenue_recovery", feature = "v2"))]
-impl api::revenue_recovery::RevenueRecoveryRecordBack for Stripebilling {}
->>>>>>> 1c3f0572
 
 impl ConnectorIntegration<PaymentMethodToken, PaymentMethodTokenizationData, PaymentsResponseData>
     for Stripebilling
@@ -585,24 +575,14 @@
 #[cfg(all(feature = "v2", feature = "revenue_recovery"))]
 impl
     ConnectorIntegration<
-<<<<<<< HEAD
         GetAdditionalRevenueRecoveryDetails,
         GetAdditionalRevenueRecoveryRequestData,
         GetAdditionalRevenueRecoveryResponseData,
-=======
-        RecoveryRecordBack,
-        RevenueRecoveryRecordBackRequest,
-        RevenueRecoveryRecordBackResponse,
->>>>>>> 1c3f0572
     > for Stripebilling
 {
     fn get_headers(
         &self,
-<<<<<<< HEAD
         req: &AdditionalRevenueRecoveryDetailsRouterData,
-=======
-        req: &RevenueRecoveryRecordBackRouterData,
->>>>>>> 1c3f0572
         connectors: &Connectors,
     ) -> CustomResult<Vec<(String, masking::Maskable<String>)>, errors::ConnectorError> {
         self.build_headers(req, connectors)
@@ -614,7 +594,6 @@
 
     fn get_url(
         &self,
-<<<<<<< HEAD
         req: &AdditionalRevenueRecoveryDetailsRouterData,
         connectors: &Connectors,
     ) -> CustomResult<String, errors::ConnectorError> {
@@ -623,7 +602,80 @@
             self.base_url(connectors),
             req.request.additional_revenue_recovery_id
         ))
-=======
+    }
+
+    fn build_request(
+        &self,
+        req: &AdditionalRevenueRecoveryDetailsRouterData,
+        connectors: &Connectors,
+    ) -> CustomResult<Option<Request>, errors::ConnectorError> {
+        let request = RequestBuilder::new()
+            .method(Method::Get)
+            .url(&types::AdditionalRevenueRecoveryCallType::get_url(
+                self, req, connectors,
+            )?)
+            .attach_default_headers()
+            .headers(types::AdditionalRevenueRecoveryCallType::get_headers(
+                self, req, connectors,
+            )?)
+            .build();
+        Ok(Some(request))
+    }
+
+    fn handle_response(
+        &self,
+        data: &AdditionalRevenueRecoveryDetailsRouterData,
+        event_builder: Option<&mut ConnectorEvent>,
+        res: Response,
+    ) -> CustomResult<AdditionalRevenueRecoveryDetailsRouterData, errors::ConnectorError> {
+        let response: stripebilling::StripebillingRecoveryDetailsData = res
+            .response
+            .parse_struct::<stripebilling::StripebillingRecoveryDetailsData>(
+                "StripebillingRecoveryDetailsData",
+            )
+            .change_context(errors::ConnectorError::ResponseDeserializationFailed)?;
+
+        event_builder.map(|i| i.set_response_body(&response));
+        router_env::logger::info!(connector_response=?response);
+
+        AdditionalRevenueRecoveryDetailsRouterData::try_from(ResponseRouterData {
+            response,
+            data: data.clone(),
+            http_code: res.status_code,
+        })
+    }
+
+    fn get_error_response(
+        &self,
+        res: Response,
+        event_builder: Option<&mut ConnectorEvent>,
+    ) -> CustomResult<ErrorResponse, errors::ConnectorError> {
+        self.build_error_response(res, event_builder)
+    }
+}
+
+#[cfg(all(feature = "v2", feature = "revenue_recovery"))]
+impl
+    ConnectorIntegration<
+        RecoveryRecordBack,
+        RevenueRecoveryRecordBackRequest,
+        RevenueRecoveryRecordBackResponse,
+    > for Stripebilling
+{
+    fn get_headers(
+        &self,
+        req: &RevenueRecoveryRecordBackRouterData,
+        connectors: &Connectors,
+    ) -> CustomResult<Vec<(String, masking::Maskable<String>)>, errors::ConnectorError> {
+        self.build_headers(req, connectors)
+    }
+
+    fn get_content_type(&self) -> &'static str {
+        self.common_get_content_type()
+    }
+
+    fn get_url(
+        &self,
         req: &RevenueRecoveryRecordBackRouterData,
         connectors: &Connectors,
     ) -> CustomResult<String, errors::ConnectorError> {
@@ -643,27 +695,10 @@
             )),
             _ => Err(errors::ConnectorError::FailedToObtainIntegrationUrl.into()),
         }
->>>>>>> 1c3f0572
     }
 
     fn build_request(
         &self,
-<<<<<<< HEAD
-        req: &AdditionalRevenueRecoveryDetailsRouterData,
-        connectors: &Connectors,
-    ) -> CustomResult<Option<Request>, errors::ConnectorError> {
-        let request = RequestBuilder::new()
-            .method(Method::Get)
-            .url(&types::AdditionalRevenueRecoveryCallType::get_url(
-                self, req, connectors,
-            )?)
-            .attach_default_headers()
-            .headers(types::AdditionalRevenueRecoveryCallType::get_headers(
-                self, req, connectors,
-            )?)
-            .build();
-        Ok(Some(request))
-=======
         req: &RevenueRecoveryRecordBackRouterData,
         connectors: &Connectors,
     ) -> CustomResult<Option<Request>, errors::ConnectorError> {
@@ -679,28 +714,10 @@
                 )?)
                 .build(),
         ))
->>>>>>> 1c3f0572
     }
 
     fn handle_response(
         &self,
-<<<<<<< HEAD
-        data: &AdditionalRevenueRecoveryDetailsRouterData,
-        event_builder: Option<&mut ConnectorEvent>,
-        res: Response,
-    ) -> CustomResult<AdditionalRevenueRecoveryDetailsRouterData, errors::ConnectorError> {
-        let response: stripebilling::StripebillingRecoveryDetailsData = res
-            .response
-            .parse_struct::<stripebilling::StripebillingRecoveryDetailsData>(
-                "StripebillingRecoveryDetailsData",
-            )
-            .change_context(errors::ConnectorError::ResponseDeserializationFailed)?;
-
-        event_builder.map(|i| i.set_response_body(&response));
-        router_env::logger::info!(connector_response=?response);
-
-        AdditionalRevenueRecoveryDetailsRouterData::try_from(ResponseRouterData {
-=======
         data: &RevenueRecoveryRecordBackRouterData,
         event_builder: Option<&mut ConnectorEvent>,
         res: Response,
@@ -714,7 +731,6 @@
         event_builder.map(|i| i.set_response_body(&response));
         router_env::logger::info!(connector_response=?response);
         RevenueRecoveryRecordBackRouterData::try_from(ResponseRouterData {
->>>>>>> 1c3f0572
             response,
             data: data.clone(),
             http_code: res.status_code,
