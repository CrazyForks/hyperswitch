--- conflicted
+++ resolved
@@ -48,11 +48,8 @@
     types::{self, PaymentsAuthorizeType, PaymentsCaptureType, PaymentsSyncType, Response},
     webhooks,
 };
-<<<<<<< HEAD
+use image::EncodableLayout;
 use lazy_static::lazy_static;
-=======
-use image::EncodableLayout;
->>>>>>> e15c8146
 use masking::{Mask, PeekInterface};
 use transformers::{self as xendit, XenditEventType, XenditWebhookEvent};
 
