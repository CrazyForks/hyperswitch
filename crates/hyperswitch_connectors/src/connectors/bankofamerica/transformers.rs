use base64::Engine;
use common_enums::{enums, FutureUsage};
use common_utils::{consts, pii};
use hyperswitch_domain_models::{
    payment_method_data::{ApplePayWalletData, GooglePayWalletData, PaymentMethodData, WalletData},
    router_data::{
        AdditionalPaymentMethodConnectorResponse, ApplePayPredecryptData, ConnectorAuthType,
        ConnectorResponseData, ErrorResponse, PaymentMethodToken, RouterData,
    },
    router_flow_types::refunds::{Execute, RSync},
    router_request_types::{
        PaymentsAuthorizeData, PaymentsCancelData, PaymentsCaptureData, PaymentsSyncData,
        ResponseId,
    },
    router_response_types::{MandateReference, PaymentsResponseData, RefundsResponseData},
    types::{
        PaymentsAuthorizeRouterData, PaymentsCancelRouterData, PaymentsCaptureRouterData,
        RefundsRouterData, SetupMandateRouterData,
    },
};
use hyperswitch_interfaces::{api, errors};
use masking::{ExposeInterface, PeekInterface, Secret};
use serde::{Deserialize, Serialize};
use serde_json::Value;

use crate::{
    constants,
    types::{RefundsResponseRouterData, ResponseRouterData},
    unimplemented_payment_method,
    utils::{
        self, AddressDetailsData, ApplePayDecrypt, CardData, PaymentsAuthorizeRequestData,
        PaymentsSetupMandateRequestData, PaymentsSyncRequestData, RecurringMandateData,
        RouterData as OtherRouterData,
    },
};
pub struct BankOfAmericaAuthType {
    pub(super) api_key: Secret<String>,
    pub(super) merchant_account: Secret<String>,
    pub(super) api_secret: Secret<String>,
}

impl TryFrom<&ConnectorAuthType> for BankOfAmericaAuthType {
    type Error = error_stack::Report<errors::ConnectorError>;
    fn try_from(auth_type: &ConnectorAuthType) -> Result<Self, Self::Error> {
        if let ConnectorAuthType::SignatureKey {
            api_key,
            key1,
            api_secret,
        } = auth_type
        {
            Ok(Self {
                api_key: api_key.to_owned(),
                merchant_account: key1.to_owned(),
                api_secret: api_secret.to_owned(),
            })
        } else {
            Err(errors::ConnectorError::FailedToObtainAuthType)?
        }
    }
}

pub struct BankOfAmericaRouterData<T> {
    pub amount: String,
    pub router_data: T,
}

impl<T> TryFrom<(&api::CurrencyUnit, api_models::enums::Currency, i64, T)>
    for BankOfAmericaRouterData<T>
{
    type Error = error_stack::Report<errors::ConnectorError>;
    fn try_from(
        (currency_unit, currency, amount, item): (
            &api::CurrencyUnit,
            api_models::enums::Currency,
            i64,
            T,
        ),
    ) -> Result<Self, Self::Error> {
        let amount = utils::get_amount_as_string(currency_unit, amount, currency)?;
        Ok(Self {
            amount,
            router_data: item,
        })
    }
}

#[derive(Debug, Serialize)]
#[serde(rename_all = "camelCase")]
pub struct BankOfAmericaPaymentsRequest {
    processing_information: ProcessingInformation,
    payment_information: PaymentInformation,
    order_information: OrderInformationWithBill,
    client_reference_information: ClientReferenceInformation,
    #[serde(skip_serializing_if = "Option::is_none")]
    consumer_authentication_information: Option<BankOfAmericaConsumerAuthInformation>,
    #[serde(skip_serializing_if = "Option::is_none")]
    merchant_defined_information: Option<Vec<MerchantDefinedInformation>>,
}

#[derive(Debug, Serialize)]
#[serde(rename_all = "camelCase")]
pub struct ProcessingInformation {
    action_list: Option<Vec<BankOfAmericaActionsList>>,
    action_token_types: Option<Vec<BankOfAmericaActionsTokenType>>,
    authorization_options: Option<BankOfAmericaAuthorizationOptions>,
    commerce_indicator: String,
    capture: Option<bool>,
    capture_options: Option<CaptureOptions>,
    payment_solution: Option<String>,
}

#[derive(Debug, Serialize)]
#[serde(rename_all = "SCREAMING_SNAKE_CASE")]
pub enum BankOfAmericaActionsList {
    TokenCreate,
}

#[derive(Debug, Serialize)]
#[serde(rename_all = "camelCase")]
pub enum BankOfAmericaActionsTokenType {
    PaymentInstrument,
    Customer,
}

#[derive(Debug, Serialize)]
#[serde(rename_all = "camelCase")]
pub struct BankOfAmericaAuthorizationOptions {
    initiator: Option<BankOfAmericaPaymentInitiator>,
    merchant_intitiated_transaction: Option<MerchantInitiatedTransaction>,
}

#[derive(Debug, Serialize)]
#[serde(rename_all = "camelCase")]
pub struct BankOfAmericaPaymentInitiator {
    #[serde(rename = "type")]
    initiator_type: Option<BankOfAmericaPaymentInitiatorTypes>,
    credential_stored_on_file: Option<bool>,
    stored_credential_used: Option<bool>,
}

#[derive(Debug, Serialize)]
#[serde(rename_all = "camelCase")]
pub enum BankOfAmericaPaymentInitiatorTypes {
    Customer,
}

#[derive(Debug, Serialize)]
#[serde(rename_all = "camelCase")]
pub struct MerchantInitiatedTransaction {
    reason: Option<String>,
    //Required for recurring mandates payment
    original_authorized_amount: Option<String>,
}

#[derive(Debug, Serialize)]
#[serde(rename_all = "camelCase")]
pub struct MerchantDefinedInformation {
    key: u8,
    value: String,
}

#[derive(Debug, Serialize)]
#[serde(rename_all = "camelCase")]
pub struct BankOfAmericaConsumerAuthInformation {
    ucaf_collection_indicator: Option<String>,
    cavv: Option<String>,
    ucaf_authentication_data: Option<Secret<String>>,
    xid: Option<String>,
    directory_server_transaction_id: Option<Secret<String>>,
    specification_version: Option<String>,
}

#[derive(Debug, Serialize)]
#[serde(rename_all = "camelCase")]
pub struct CaptureOptions {
    capture_sequence_number: u32,
    total_capture_count: u32,
}

#[derive(Debug, Clone, Serialize, Deserialize)]
pub struct BankOfAmericaPaymentInstrument {
    id: Secret<String>,
}

#[derive(Debug, Serialize)]
#[serde(rename_all = "camelCase")]
pub struct CardPaymentInformation {
    card: Card,
}

#[derive(Debug, Serialize)]
#[serde(rename_all = "camelCase")]
pub struct GooglePayPaymentInformation {
    fluid_data: FluidData,
}

#[derive(Debug, Serialize)]
#[serde(rename_all = "camelCase")]
pub struct ApplePayTokenizedCard {
    transaction_type: TransactionType,
}

#[derive(Debug, Serialize)]
#[serde(rename_all = "camelCase")]
pub struct ApplePayTokenPaymentInformation {
    fluid_data: FluidData,
    tokenized_card: ApplePayTokenizedCard,
}

#[derive(Debug, Serialize)]
#[serde(rename_all = "camelCase")]
pub struct ApplePayPaymentInformation {
    tokenized_card: TokenizedCard,
}

#[derive(Debug, Serialize)]
#[serde(untagged)]
pub enum PaymentInformation {
    Cards(Box<CardPaymentInformation>),
    GooglePay(Box<GooglePayPaymentInformation>),
    ApplePay(Box<ApplePayPaymentInformation>),
    ApplePayToken(Box<ApplePayTokenPaymentInformation>),
    MandatePayment(Box<MandatePaymentInformation>),
}

#[derive(Debug, Serialize)]
#[serde(rename_all = "camelCase")]
pub struct MandatePaymentInformation {
    payment_instrument: BankOfAmericaPaymentInstrument,
}

#[derive(Debug, Serialize)]
#[serde(rename_all = "camelCase")]
pub struct Card {
    number: cards::CardNumber,
    expiration_month: Secret<String>,
    expiration_year: Secret<String>,
    security_code: Secret<String>,
    #[serde(rename = "type")]
    card_type: Option<String>,
}

#[derive(Debug, Serialize)]
#[serde(rename_all = "camelCase")]
pub struct TokenizedCard {
    number: Secret<String>,
    expiration_month: Secret<String>,
    expiration_year: Secret<String>,
    cryptogram: Secret<String>,
    transaction_type: TransactionType,
}

#[derive(Debug, Serialize)]
#[serde(rename_all = "camelCase")]
pub struct FluidData {
    value: Secret<String>,
}

#[derive(Debug, Serialize)]
#[serde(rename_all = "camelCase")]
pub struct OrderInformationWithBill {
    amount_details: Amount,
    bill_to: Option<BillTo>,
}

#[derive(Debug, Serialize)]
#[serde(rename_all = "camelCase")]
pub struct Amount {
    total_amount: String,
    currency: api_models::enums::Currency,
}

#[derive(Debug, Serialize)]
#[serde(rename_all = "camelCase")]
pub struct BillTo {
    first_name: Option<Secret<String>>,
    last_name: Option<Secret<String>>,
    address1: Option<Secret<String>>,
    locality: Option<String>,
    #[serde(skip_serializing_if = "Option::is_none")]
    administrative_area: Option<Secret<String>>,
    #[serde(skip_serializing_if = "Option::is_none")]
    postal_code: Option<Secret<String>>,
    country: Option<enums::CountryAlpha2>,
    email: pii::Email,
}

impl TryFrom<&SetupMandateRouterData> for BankOfAmericaPaymentsRequest {
    type Error = error_stack::Report<errors::ConnectorError>;
    fn try_from(item: &SetupMandateRouterData) -> Result<Self, Self::Error> {
        match item.request.payment_method_data.clone() {
            PaymentMethodData::Card(card_data) => Self::try_from((item, card_data)),
            PaymentMethodData::Wallet(wallet_data) => match wallet_data {
                WalletData::ApplePay(apple_pay_data) => Self::try_from((item, apple_pay_data)),
                WalletData::GooglePay(google_pay_data) => Self::try_from((item, google_pay_data)),
                WalletData::AliPayQr(_)
                | WalletData::AliPayRedirect(_)
                | WalletData::AliPayHkRedirect(_)
                | WalletData::AmazonPayRedirect(_)
                | WalletData::MomoRedirect(_)
                | WalletData::KakaoPayRedirect(_)
                | WalletData::GoPayRedirect(_)
                | WalletData::GcashRedirect(_)
                | WalletData::ApplePayRedirect(_)
                | WalletData::ApplePayThirdPartySdk(_)
                | WalletData::DanaRedirect {}
                | WalletData::GooglePayRedirect(_)
                | WalletData::GooglePayThirdPartySdk(_)
                | WalletData::MbWayRedirect(_)
                | WalletData::MobilePayRedirect(_)
                | WalletData::PaypalRedirect(_)
                | WalletData::PaypalSdk(_)
                | WalletData::Paze(_)
                | WalletData::SamsungPay(_)
                | WalletData::TwintRedirect {}
                | WalletData::VippsRedirect {}
                | WalletData::TouchNGoRedirect(_)
                | WalletData::WeChatPayRedirect(_)
                | WalletData::WeChatPayQr(_)
                | WalletData::CashappQr(_)
                | WalletData::SwishQr(_)
                | WalletData::Mifinity(_) => Err(errors::ConnectorError::NotImplemented(
                    utils::get_unimplemented_payment_method_error_message("BankOfAmerica"),
                ))?,
            },
            PaymentMethodData::CardRedirect(_)
            | PaymentMethodData::PayLater(_)
            | PaymentMethodData::BankRedirect(_)
            | PaymentMethodData::BankDebit(_)
            | PaymentMethodData::BankTransfer(_)
            | PaymentMethodData::Crypto(_)
            | PaymentMethodData::MandatePayment
            | PaymentMethodData::Reward
            | PaymentMethodData::RealTimePayment(_)
            | PaymentMethodData::MobilePayment(_)
            | PaymentMethodData::Upi(_)
            | PaymentMethodData::Voucher(_)
            | PaymentMethodData::GiftCard(_)
            | PaymentMethodData::OpenBanking(_)
            | PaymentMethodData::CardToken(_)
            | PaymentMethodData::NetworkToken(_)
            | PaymentMethodData::CardDetailsForNetworkTransactionId(_) => {
                Err(errors::ConnectorError::NotImplemented(
                    utils::get_unimplemented_payment_method_error_message("BankOfAmerica"),
                ))?
            }
        }
    }
}

impl<F, T>
    TryFrom<ResponseRouterData<F, BankOfAmericaSetupMandatesResponse, T, PaymentsResponseData>>
    for RouterData<F, T, PaymentsResponseData>
{
    type Error = error_stack::Report<errors::ConnectorError>;
    fn try_from(
        item: ResponseRouterData<F, BankOfAmericaSetupMandatesResponse, T, PaymentsResponseData>,
    ) -> Result<Self, Self::Error> {
        match item.response {
            BankOfAmericaSetupMandatesResponse::ClientReferenceInformation(info_response) => {
                let mandate_reference =
                    info_response
                        .token_information
                        .clone()
                        .map(|token_info| MandateReference {
                            connector_mandate_id: token_info
                                .payment_instrument
                                .map(|payment_instrument| payment_instrument.id.expose()),
                            payment_method_id: None,
                            mandate_metadata: None,
                            connector_mandate_request_reference_id: None,
                        });
                let mut mandate_status =
                    map_boa_attempt_status((info_response.status.clone(), false));
                if matches!(mandate_status, enums::AttemptStatus::Authorized) {
                    //In case of zero auth mandates we want to make the payment reach the terminal status so we are converting the authorized status to charged as well.
                    mandate_status = enums::AttemptStatus::Charged
                }
                let error_response =
                    get_error_response_if_failure((&info_response, mandate_status, item.http_code));

                let connector_response = match item.data.payment_method {
                    common_enums::PaymentMethod::Card => info_response
                        .processor_information
                        .as_ref()
                        .and_then(|processor_information| {
                            info_response
                                .consumer_authentication_information
                                .as_ref()
                                .map(|consumer_auth_information| {
                                    convert_to_additional_payment_method_connector_response(
                                        processor_information,
                                        consumer_auth_information,
                                    )
                                })
                        })
                        .map(ConnectorResponseData::with_additional_payment_method_data),
                    common_enums::PaymentMethod::CardRedirect
                    | common_enums::PaymentMethod::PayLater
                    | common_enums::PaymentMethod::Wallet
                    | common_enums::PaymentMethod::BankRedirect
                    | common_enums::PaymentMethod::BankTransfer
                    | common_enums::PaymentMethod::Crypto
                    | common_enums::PaymentMethod::BankDebit
                    | common_enums::PaymentMethod::Reward
                    | common_enums::PaymentMethod::RealTimePayment
                    | common_enums::PaymentMethod::MobilePayment
                    | common_enums::PaymentMethod::Upi
                    | common_enums::PaymentMethod::Voucher
                    | common_enums::PaymentMethod::OpenBanking
                    | common_enums::PaymentMethod::GiftCard => None,
                };

                Ok(Self {
                    status: mandate_status,
                    response: match error_response {
                        Some(error) => Err(error),
                        None => Ok(PaymentsResponseData::TransactionResponse {
                            resource_id: ResponseId::ConnectorTransactionId(
                                info_response.id.clone(),
                            ),
                            redirection_data: Box::new(None),
                            mandate_reference: Box::new(mandate_reference),
                            connector_metadata: None,
                            network_txn_id: None,
                            connector_response_reference_id: Some(
                                info_response
                                    .client_reference_information
                                    .code
                                    .clone()
                                    .unwrap_or(info_response.id),
                            ),
                            incremental_authorization_allowed: None,
                            charge_id: None,
                        }),
                    },
                    connector_response,
                    ..item.data
                })
            }
            BankOfAmericaSetupMandatesResponse::ErrorInformation(error_response) => {
                let response = Err(convert_to_error_response_from_error_info(
                    &error_response,
                    item.http_code,
                ));
                Ok(Self {
                    response,
                    status: enums::AttemptStatus::Failure,
                    ..item.data
                })
            }
        }
    }
}

// for bankofamerica each item in Billing is mandatory
// fn build_bill_to(
//     address_details: &payments::Address,
//     email: pii::Email,
// ) -> Result<BillTo, error_stack::Report<errors::ConnectorError>> {
//     let address = address_details
//         .address
//         .as_ref()
//         .ok_or_else(utils::missing_field_err("billing.address"))?;

//     let country = address.get_country()?.to_owned();
//     let first_name = address.get_first_name()?;

//     let (administrative_area, postal_code) =
//         if country == api_enums::CountryAlpha2::US || country == api_enums::CountryAlpha2::CA {
//             let mut state = address.to_state_code()?.peek().clone();
//             state.truncate(20);
//             (
//                 Some(Secret::from(state)),
//                 Some(address.get_zip()?.to_owned()),
//             )
//         } else {
//             let zip = address.zip.clone();
//             let mut_state = address.state.clone().map(|state| state.expose());
//             match mut_state {
//                 Some(mut state) => {
//                     state.truncate(20);
//                     (Some(Secret::from(state)), zip)
//                 }
//                 None => (None, zip),
//             }
//         };
//     Ok(BillTo {
//         first_name: first_name.clone(),
//         last_name: address.get_last_name().unwrap_or(first_name).clone(),
//         address1: address.get_line1()?.to_owned(),
//         locality: Secret::new(address.get_city()?.to_owned()),
//         administrative_area,
//         postal_code,
//         country,
//         email,
//     })
// }

fn build_bill_to(
    address_details: Option<&hyperswitch_domain_models::address::Address>,
    email: pii::Email,
) -> Result<BillTo, error_stack::Report<errors::ConnectorError>> {
    let default_address = BillTo {
        first_name: None,
        last_name: None,
        address1: None,
        locality: None,
        administrative_area: None,
        postal_code: None,
        country: None,
        email: email.clone(),
    };

    Ok(address_details
        .and_then(|addr| {
<<<<<<< HEAD
            addr.address.as_ref().map(|addr| BillTo {
                first_name: addr.first_name.clone().map(From::from),
                last_name: addr.last_name.clone().map(From::from),
                address1: addr.line1.clone(),
                locality: addr.city.clone(),
                administrative_area: addr.to_state_code_as_optional().ok().flatten(),
                postal_code: addr.zip.clone(),
                country: addr.country,
                email,
=======
            addr.address.as_ref().map(|addr| {
                let administrative_area = addr.to_state_code_as_optional().unwrap_or_else(|_| {
                    addr.state
                        .clone()
                        .map(|state| Secret::new(format!("{:.20}", state.expose())))
                });

                BillTo {
                    first_name: addr.first_name.clone(),
                    last_name: addr.last_name.clone(),
                    address1: addr.line1.clone(),
                    locality: addr.city.clone(),
                    administrative_area,
                    postal_code: addr.zip.clone(),
                    country: addr.country,
                    email,
                }
>>>>>>> 2d0ac8d4
            })
        })
        .unwrap_or(default_address))
}

fn get_boa_card_type(card_network: common_enums::CardNetwork) -> Option<&'static str> {
    match card_network {
        common_enums::CardNetwork::Visa => Some("001"),
        common_enums::CardNetwork::Mastercard => Some("002"),
        common_enums::CardNetwork::AmericanExpress => Some("003"),
        common_enums::CardNetwork::JCB => Some("007"),
        common_enums::CardNetwork::DinersClub => Some("005"),
        common_enums::CardNetwork::Discover => Some("004"),
        common_enums::CardNetwork::CartesBancaires => Some("006"),
        common_enums::CardNetwork::UnionPay => Some("062"),
        //"042" is the type code for Masetro Cards(International). For Maestro Cards(UK-Domestic) the mapping should be "024"
        common_enums::CardNetwork::Maestro => Some("042"),
        common_enums::CardNetwork::Interac | common_enums::CardNetwork::RuPay => None,
    }
}

#[derive(Debug, Serialize)]
pub enum PaymentSolution {
    ApplePay,
    GooglePay,
}

impl From<PaymentSolution> for String {
    fn from(solution: PaymentSolution) -> Self {
        let payment_solution = match solution {
            PaymentSolution::ApplePay => "001",
            PaymentSolution::GooglePay => "012",
        };
        payment_solution.to_string()
    }
}

#[derive(Debug, Serialize)]
pub enum TransactionType {
    #[serde(rename = "1")]
    ApplePay,
}

impl
    From<(
        &BankOfAmericaRouterData<&PaymentsAuthorizeRouterData>,
        Option<BillTo>,
    )> for OrderInformationWithBill
{
    fn from(
        (item, bill_to): (
            &BankOfAmericaRouterData<&PaymentsAuthorizeRouterData>,
            Option<BillTo>,
        ),
    ) -> Self {
        Self {
            amount_details: Amount {
                total_amount: item.amount.to_owned(),
                currency: item.router_data.request.currency,
            },
            bill_to,
        }
    }
}

impl
    TryFrom<(
        &BankOfAmericaRouterData<&PaymentsAuthorizeRouterData>,
        Option<PaymentSolution>,
        Option<String>,
    )> for ProcessingInformation
{
    type Error = error_stack::Report<errors::ConnectorError>;

    fn try_from(
        (item, solution, network): (
            &BankOfAmericaRouterData<&PaymentsAuthorizeRouterData>,
            Option<PaymentSolution>,
            Option<String>,
        ),
    ) -> Result<Self, Self::Error> {
        let (action_list, action_token_types, authorization_options) =
            if item.router_data.request.setup_future_usage == Some(FutureUsage::OffSession)
                && (item.router_data.request.customer_acceptance.is_some()
                    || item
                        .router_data
                        .request
                        .setup_mandate_details
                        .clone()
                        .is_some_and(|mandate_details| {
                            mandate_details.customer_acceptance.is_some()
                        }))
            {
                get_boa_mandate_action_details()
            } else if item.router_data.request.connector_mandate_id().is_some() {
                let original_amount = item
                    .router_data
                    .get_recurring_mandate_payment_data()?
                    .get_original_payment_amount()?;
                let original_currency = item
                    .router_data
                    .get_recurring_mandate_payment_data()?
                    .get_original_payment_currency()?;
                (
                    None,
                    None,
                    Some(BankOfAmericaAuthorizationOptions {
                        initiator: None,
                        merchant_intitiated_transaction: Some(MerchantInitiatedTransaction {
                            reason: None,
                            original_authorized_amount: Some(utils::get_amount_as_string(
                                &api::CurrencyUnit::Base,
                                original_amount,
                                original_currency,
                            )?),
                        }),
                    }),
                )
            } else {
                (None, None, None)
            };

        let commerce_indicator = get_commerce_indicator(network);

        Ok(Self {
            capture: Some(matches!(
                item.router_data.request.capture_method,
                Some(enums::CaptureMethod::Automatic) | None
            )),
            payment_solution: solution.map(String::from),
            action_list,
            action_token_types,
            authorization_options,
            capture_options: None,
            commerce_indicator,
        })
    }
}

impl From<&BankOfAmericaRouterData<&PaymentsAuthorizeRouterData>> for ClientReferenceInformation {
    fn from(item: &BankOfAmericaRouterData<&PaymentsAuthorizeRouterData>) -> Self {
        Self {
            code: Some(item.router_data.connector_request_reference_id.clone()),
        }
    }
}

impl From<&SetupMandateRouterData> for ClientReferenceInformation {
    fn from(item: &SetupMandateRouterData) -> Self {
        Self {
            code: Some(item.connector_request_reference_id.clone()),
        }
    }
}

fn convert_metadata_to_merchant_defined_info(metadata: Value) -> Vec<MerchantDefinedInformation> {
    let hashmap: std::collections::BTreeMap<String, Value> =
        serde_json::from_str(&metadata.to_string()).unwrap_or(std::collections::BTreeMap::new());
    let mut vector = Vec::new();
    let mut iter = 1;
    for (key, value) in hashmap {
        vector.push(MerchantDefinedInformation {
            key: iter,
            value: format!("{key}={value}"),
        });
        iter += 1;
    }
    vector
}

#[derive(Clone, Debug, Deserialize, Serialize)]
#[serde(rename_all = "camelCase")]
pub struct ClientReferenceInformation {
    code: Option<String>,
}

#[derive(Debug, Clone, Serialize, Deserialize)]
#[serde(rename_all = "camelCase")]
pub struct ClientProcessorInformation {
    avs: Option<Avs>,
    card_verification: Option<CardVerification>,
    processor: Option<ProcessorResponse>,
    network_transaction_id: Option<Secret<String>>,
    approval_code: Option<String>,
    merchant_advice: Option<MerchantAdvice>,
    response_code: Option<String>,
    ach_verification: Option<AchVerification>,
    system_trace_audit_number: Option<String>,
    event_status: Option<String>,
    retrieval_reference_number: Option<String>,
    consumer_authentication_response: Option<ConsumerAuthenticationResponse>,
    response_details: Option<String>,
    transaction_id: Option<Secret<String>>,
}

#[derive(Debug, Clone, Deserialize, Serialize)]
#[serde(rename_all = "camelCase")]
pub struct MerchantAdvice {
    code: Option<String>,
    code_raw: Option<String>,
}

#[derive(Debug, Clone, Deserialize, Serialize)]
#[serde(rename_all = "camelCase")]
pub struct ConsumerAuthenticationResponse {
    code: Option<String>,
    code_raw: Option<String>,
}

#[derive(Debug, Clone, Deserialize, Serialize)]
#[serde(rename_all = "camelCase")]
pub struct AchVerification {
    result_code_raw: Option<String>,
}

#[derive(Debug, Clone, Deserialize, Serialize)]
#[serde(rename_all = "camelCase")]
pub struct ProcessorResponse {
    name: Option<String>,
}

#[derive(Debug, Clone, Deserialize, Serialize)]
#[serde(rename_all = "camelCase")]
pub struct CardVerification {
    result_code: Option<String>,
    result_code_raw: Option<String>,
}

#[derive(Debug, Clone, Deserialize, Serialize)]
#[serde(rename_all = "camelCase")]
pub struct ClientRiskInformation {
    rules: Option<Vec<ClientRiskInformationRules>>,
    profile: Option<Profile>,
    score: Option<Score>,
    info_codes: Option<InfoCodes>,
}

#[derive(Debug, Clone, Deserialize, Serialize)]
#[serde(rename_all = "camelCase")]
pub struct InfoCodes {
    address: Option<Vec<String>>,
    identity_change: Option<Vec<String>>,
}

#[derive(Debug, Clone, Deserialize, Serialize)]
#[serde(rename_all = "camelCase")]
pub struct Score {
    factor_codes: Option<Vec<String>>,
    result: Option<RiskResult>,
    model_used: Option<String>,
}

#[derive(Debug, Clone, Deserialize, Serialize)]
#[serde(untagged)]
pub enum RiskResult {
    StringVariant(String),
    IntVariant(u64),
}

#[derive(Debug, Clone, Deserialize, Serialize)]
#[serde(rename_all = "camelCase")]
pub struct Profile {
    early_decision: Option<String>,
    name: Option<String>,
    decision: Option<String>,
}

#[derive(Debug, Clone, Deserialize, Serialize)]
pub struct ClientRiskInformationRules {
    name: Option<Secret<String>>,
}

#[derive(Debug, Clone, Serialize, Deserialize)]
#[serde(rename_all = "camelCase")]
pub struct Avs {
    code: Option<String>,
    code_raw: Option<String>,
}

impl
    TryFrom<(
        &BankOfAmericaRouterData<&PaymentsAuthorizeRouterData>,
        hyperswitch_domain_models::payment_method_data::Card,
    )> for BankOfAmericaPaymentsRequest
{
    type Error = error_stack::Report<errors::ConnectorError>;
    fn try_from(
        (item, ccard): (
            &BankOfAmericaRouterData<&PaymentsAuthorizeRouterData>,
            hyperswitch_domain_models::payment_method_data::Card,
        ),
    ) -> Result<Self, Self::Error> {
        if item.router_data.is_three_ds() {
            Err(errors::ConnectorError::NotSupported {
                message: "Card 3DS".to_string(),
                connector: "BankOfAmerica",
            })?
        };

        let email = item.router_data.request.get_email()?;
        let bill_to = build_bill_to(item.router_data.get_optional_billing(), email)?;
        let order_information = OrderInformationWithBill::from((item, Some(bill_to)));
        let payment_information = PaymentInformation::try_from(&ccard)?;
        let processing_information = ProcessingInformation::try_from((item, None, None))?;
        let client_reference_information = ClientReferenceInformation::from(item);
        let merchant_defined_information = item
            .router_data
            .request
            .metadata
            .clone()
            .map(convert_metadata_to_merchant_defined_info);

        Ok(Self {
            processing_information,
            payment_information,
            order_information,
            client_reference_information,
            merchant_defined_information,
            consumer_authentication_information: None,
        })
    }
}

impl
    TryFrom<(
        &BankOfAmericaRouterData<&PaymentsAuthorizeRouterData>,
        Box<ApplePayPredecryptData>,
        ApplePayWalletData,
    )> for BankOfAmericaPaymentsRequest
{
    type Error = error_stack::Report<errors::ConnectorError>;
    fn try_from(
        (item, apple_pay_data, apple_pay_wallet_data): (
            &BankOfAmericaRouterData<&PaymentsAuthorizeRouterData>,
            Box<ApplePayPredecryptData>,
            ApplePayWalletData,
        ),
    ) -> Result<Self, Self::Error> {
        let email = item.router_data.request.get_email()?;
        let bill_to = build_bill_to(item.router_data.get_optional_billing(), email)?;
        let order_information = OrderInformationWithBill::from((item, Some(bill_to)));
        let processing_information = ProcessingInformation::try_from((
            item,
            Some(PaymentSolution::ApplePay),
            Some(apple_pay_wallet_data.payment_method.network.clone()),
        ))?;
        let client_reference_information = ClientReferenceInformation::from(item);
        let payment_information = PaymentInformation::try_from(&apple_pay_data)?;
        let merchant_defined_information = item
            .router_data
            .request
            .metadata
            .clone()
            .map(convert_metadata_to_merchant_defined_info);
        let ucaf_collection_indicator = match apple_pay_wallet_data
            .payment_method
            .network
            .to_lowercase()
            .as_str()
        {
            "mastercard" => Some("2".to_string()),
            _ => None,
        };
        Ok(Self {
            processing_information,
            payment_information,
            order_information,
            client_reference_information,
            merchant_defined_information,
            consumer_authentication_information: Some(BankOfAmericaConsumerAuthInformation {
                ucaf_collection_indicator,
                cavv: None,
                ucaf_authentication_data: None,
                xid: None,
                directory_server_transaction_id: None,
                specification_version: None,
            }),
        })
    }
}

impl
    TryFrom<(
        &BankOfAmericaRouterData<&PaymentsAuthorizeRouterData>,
        GooglePayWalletData,
    )> for BankOfAmericaPaymentsRequest
{
    type Error = error_stack::Report<errors::ConnectorError>;
    fn try_from(
        (item, google_pay_data): (
            &BankOfAmericaRouterData<&PaymentsAuthorizeRouterData>,
            GooglePayWalletData,
        ),
    ) -> Result<Self, Self::Error> {
        let email = item.router_data.request.get_email()?;
        let bill_to = build_bill_to(item.router_data.get_optional_billing(), email)?;
        let order_information = OrderInformationWithBill::from((item, Some(bill_to)));
        let payment_information = PaymentInformation::from(&google_pay_data);
        let processing_information =
            ProcessingInformation::try_from((item, Some(PaymentSolution::GooglePay), None))?;
        let client_reference_information = ClientReferenceInformation::from(item);
        let merchant_defined_information = item
            .router_data
            .request
            .metadata
            .clone()
            .map(convert_metadata_to_merchant_defined_info);

        Ok(Self {
            processing_information,
            payment_information,
            order_information,
            client_reference_information,
            merchant_defined_information,
            consumer_authentication_information: None,
        })
    }
}

impl TryFrom<&BankOfAmericaRouterData<&PaymentsAuthorizeRouterData>>
    for BankOfAmericaPaymentsRequest
{
    type Error = error_stack::Report<errors::ConnectorError>;
    fn try_from(
        item: &BankOfAmericaRouterData<&PaymentsAuthorizeRouterData>,
    ) -> Result<Self, Self::Error> {
        match item.router_data.request.connector_mandate_id() {
            Some(connector_mandate_id) => Self::try_from((item, connector_mandate_id)),
            None => {
                match item.router_data.request.payment_method_data.clone() {
                    PaymentMethodData::Card(ccard) => Self::try_from((item, ccard)),
                    PaymentMethodData::Wallet(wallet_data) => match wallet_data {
                        WalletData::ApplePay(apple_pay_data) => {
                            match item.router_data.payment_method_token.clone() {
                                Some(payment_method_token) => match payment_method_token {
                                    PaymentMethodToken::ApplePayDecrypt(decrypt_data) => {
                                        Self::try_from((item, decrypt_data, apple_pay_data))
                                    }
                                    PaymentMethodToken::Token(_) => {
                                        Err(unimplemented_payment_method!(
                                            "Apple Pay",
                                            "Manual",
                                            "Bank Of America"
                                        ))?
                                    }
                                    PaymentMethodToken::PazeDecrypt(_) => Err(
                                        unimplemented_payment_method!("Paze", "Bank Of America"),
                                    )?,
                                    PaymentMethodToken::GooglePayDecrypt(_) => {
                                        Err(unimplemented_payment_method!(
                                            "Google Pay",
                                            "Bank Of America"
                                        ))?
                                    }
                                },
                                None => {
                                    let email = item.router_data.request.get_email()?;
                                    let bill_to = build_bill_to(
                                        item.router_data.get_optional_billing(),
                                        email,
                                    )?;
                                    let order_information: OrderInformationWithBill =
                                        OrderInformationWithBill::from((item, Some(bill_to)));
                                    let processing_information =
                                        ProcessingInformation::try_from((
                                            item,
                                            Some(PaymentSolution::ApplePay),
                                            Some(apple_pay_data.payment_method.network.clone()),
                                        ))?;
                                    let client_reference_information =
                                        ClientReferenceInformation::from(item);
                                    let payment_information =
                                        PaymentInformation::from(&apple_pay_data);
                                    let merchant_defined_information = item
                                        .router_data
                                        .request
                                        .metadata
                                        .clone()
                                        .map(convert_metadata_to_merchant_defined_info);
                                    let ucaf_collection_indicator = match apple_pay_data
                                        .payment_method
                                        .network
                                        .to_lowercase()
                                        .as_str()
                                    {
                                        "mastercard" => Some("2".to_string()),
                                        _ => None,
                                    };
                                    Ok(Self {
                                        processing_information,
                                        payment_information,
                                        order_information,
                                        merchant_defined_information,
                                        client_reference_information,
                                        consumer_authentication_information: Some(
                                            BankOfAmericaConsumerAuthInformation {
                                                ucaf_collection_indicator,
                                                cavv: None,
                                                ucaf_authentication_data: None,
                                                xid: None,
                                                directory_server_transaction_id: None,
                                                specification_version: None,
                                            },
                                        ),
                                    })
                                }
                            }
                        }
                        WalletData::GooglePay(google_pay_data) => {
                            Self::try_from((item, google_pay_data))
                        }

                        WalletData::AliPayQr(_)
                        | WalletData::AliPayRedirect(_)
                        | WalletData::AliPayHkRedirect(_)
                        | WalletData::AmazonPayRedirect(_)
                        | WalletData::MomoRedirect(_)
                        | WalletData::KakaoPayRedirect(_)
                        | WalletData::GoPayRedirect(_)
                        | WalletData::GcashRedirect(_)
                        | WalletData::ApplePayRedirect(_)
                        | WalletData::ApplePayThirdPartySdk(_)
                        | WalletData::DanaRedirect {}
                        | WalletData::GooglePayRedirect(_)
                        | WalletData::GooglePayThirdPartySdk(_)
                        | WalletData::MbWayRedirect(_)
                        | WalletData::MobilePayRedirect(_)
                        | WalletData::PaypalRedirect(_)
                        | WalletData::PaypalSdk(_)
                        | WalletData::Paze(_)
                        | WalletData::SamsungPay(_)
                        | WalletData::TwintRedirect {}
                        | WalletData::VippsRedirect {}
                        | WalletData::TouchNGoRedirect(_)
                        | WalletData::WeChatPayRedirect(_)
                        | WalletData::WeChatPayQr(_)
                        | WalletData::CashappQr(_)
                        | WalletData::SwishQr(_)
                        | WalletData::Mifinity(_) => Err(errors::ConnectorError::NotImplemented(
                            utils::get_unimplemented_payment_method_error_message(
                                "Bank of America",
                            ),
                        )
                        .into()),
                    },
                    // If connector_mandate_id is present MandatePayment will be the PMD, the case will be handled in the first `if` clause.
                    // This is a fallback implementation in the event of catastrophe.
                    PaymentMethodData::MandatePayment => {
                        let connector_mandate_id =
                            item.router_data.request.connector_mandate_id().ok_or(
                                errors::ConnectorError::MissingRequiredField {
                                    field_name: "connector_mandate_id",
                                },
                            )?;
                        Self::try_from((item, connector_mandate_id))
                    }
                    PaymentMethodData::CardRedirect(_)
                    | PaymentMethodData::PayLater(_)
                    | PaymentMethodData::BankRedirect(_)
                    | PaymentMethodData::BankDebit(_)
                    | PaymentMethodData::BankTransfer(_)
                    | PaymentMethodData::Crypto(_)
                    | PaymentMethodData::Reward
                    | PaymentMethodData::RealTimePayment(_)
                    | PaymentMethodData::MobilePayment(_)
                    | PaymentMethodData::Upi(_)
                    | PaymentMethodData::Voucher(_)
                    | PaymentMethodData::GiftCard(_)
                    | PaymentMethodData::OpenBanking(_)
                    | PaymentMethodData::CardToken(_)
                    | PaymentMethodData::NetworkToken(_)
                    | PaymentMethodData::CardDetailsForNetworkTransactionId(_) => {
                        Err(errors::ConnectorError::NotImplemented(
                            utils::get_unimplemented_payment_method_error_message(
                                "Bank of America",
                            ),
                        )
                        .into())
                    }
                }
            }
        }
    }
}

impl
    TryFrom<(
        &BankOfAmericaRouterData<&PaymentsAuthorizeRouterData>,
        String,
    )> for BankOfAmericaPaymentsRequest
{
    type Error = error_stack::Report<errors::ConnectorError>;
    fn try_from(
        (item, connector_mandate_id): (
            &BankOfAmericaRouterData<&PaymentsAuthorizeRouterData>,
            String,
        ),
    ) -> Result<Self, Self::Error> {
        let processing_information = ProcessingInformation::try_from((item, None, None))?;
        let payment_instrument = BankOfAmericaPaymentInstrument {
            id: connector_mandate_id.into(),
        };
        let bill_to =
            item.router_data.request.get_email().ok().and_then(|email| {
                build_bill_to(item.router_data.get_optional_billing(), email).ok()
            });
        let order_information = OrderInformationWithBill::from((item, bill_to));
        let payment_information =
            PaymentInformation::MandatePayment(Box::new(MandatePaymentInformation {
                payment_instrument,
            }));
        let client_reference_information = ClientReferenceInformation::from(item);
        let merchant_defined_information = item
            .router_data
            .request
            .metadata
            .clone()
            .map(convert_metadata_to_merchant_defined_info);
        Ok(Self {
            processing_information,
            payment_information,
            order_information,
            client_reference_information,
            merchant_defined_information,
            consumer_authentication_information: None,
        })
    }
}

#[derive(Clone, Debug, Deserialize, Serialize)]
#[serde(rename_all = "SCREAMING_SNAKE_CASE")]
pub enum BankofamericaPaymentStatus {
    Authorized,
    Succeeded,
    Failed,
    Voided,
    Reversed,
    Pending,
    Declined,
    Rejected,
    Challenge,
    AuthorizedPendingReview,
    AuthorizedRiskDeclined,
    Transmitted,
    InvalidRequest,
    ServerError,
    PendingAuthentication,
    PendingReview,
    Accepted,
    Cancelled,
    //PartialAuthorized, not being consumed yet.
}

fn map_boa_attempt_status(
    (status, auto_capture): (BankofamericaPaymentStatus, bool),
) -> enums::AttemptStatus {
    match status {
        BankofamericaPaymentStatus::Authorized
        | BankofamericaPaymentStatus::AuthorizedPendingReview => {
            if auto_capture {
                // Because BankOfAmerica will return Payment Status as Authorized even in AutoCapture Payment
                enums::AttemptStatus::Charged
            } else {
                enums::AttemptStatus::Authorized
            }
        }
        BankofamericaPaymentStatus::Pending => {
            if auto_capture {
                enums::AttemptStatus::Charged
            } else {
                enums::AttemptStatus::Pending
            }
        }
        BankofamericaPaymentStatus::Succeeded | BankofamericaPaymentStatus::Transmitted => {
            enums::AttemptStatus::Charged
        }
        BankofamericaPaymentStatus::Voided
        | BankofamericaPaymentStatus::Reversed
        | BankofamericaPaymentStatus::Cancelled => enums::AttemptStatus::Voided,
        BankofamericaPaymentStatus::Failed
        | BankofamericaPaymentStatus::Declined
        | BankofamericaPaymentStatus::AuthorizedRiskDeclined
        | BankofamericaPaymentStatus::InvalidRequest
        | BankofamericaPaymentStatus::Rejected
        | BankofamericaPaymentStatus::ServerError => enums::AttemptStatus::Failure,
        BankofamericaPaymentStatus::PendingAuthentication => {
            enums::AttemptStatus::AuthenticationPending
        }
        BankofamericaPaymentStatus::PendingReview
        | BankofamericaPaymentStatus::Challenge
        | BankofamericaPaymentStatus::Accepted => enums::AttemptStatus::Pending,
    }
}

#[derive(Debug, Deserialize, Serialize)]
#[serde(untagged)]
pub enum BankOfAmericaPaymentsResponse {
    ClientReferenceInformation(Box<BankOfAmericaClientReferenceResponse>),
    ErrorInformation(Box<BankOfAmericaErrorInformationResponse>),
}

#[derive(Debug, Deserialize, Serialize)]
#[serde(untagged)]
pub enum BankOfAmericaSetupMandatesResponse {
    ClientReferenceInformation(Box<BankOfAmericaClientReferenceResponse>),
    ErrorInformation(Box<BankOfAmericaErrorInformationResponse>),
}

#[derive(Clone, Debug, Deserialize, Serialize)]
#[serde(rename_all = "camelCase")]
pub struct BankOfAmericaClientReferenceResponse {
    id: String,
    status: BankofamericaPaymentStatus,
    client_reference_information: ClientReferenceInformation,
    processor_information: Option<ClientProcessorInformation>,
    processing_information: Option<ProcessingInformationResponse>,
    payment_information: Option<PaymentInformationResponse>,
    payment_insights_information: Option<PaymentInsightsInformation>,
    risk_information: Option<ClientRiskInformation>,
    token_information: Option<BankOfAmericaTokenInformation>,
    error_information: Option<BankOfAmericaErrorInformation>,
    issuer_information: Option<IssuerInformation>,
    sender_information: Option<SenderInformation>,
    payment_account_information: Option<PaymentAccountInformation>,
    reconciliation_id: Option<String>,
    consumer_authentication_information: Option<ConsumerAuthenticationInformation>,
}

#[derive(Debug, Clone, Deserialize, Serialize)]
#[serde(rename_all = "camelCase")]
pub struct ConsumerAuthenticationInformation {
    eci_raw: Option<String>,
    eci: Option<String>,
    acs_transaction_id: Option<String>,
    cavv: Option<String>,
}

#[derive(Debug, Clone, Deserialize, Serialize)]
#[serde(rename_all = "camelCase")]
pub struct SenderInformation {
    payment_information: Option<PaymentInformationResponse>,
}

#[derive(Debug, Clone, Deserialize, Serialize)]
#[serde(rename_all = "camelCase")]
pub struct PaymentInsightsInformation {
    response_insights: Option<ResponseInsights>,
    rule_results: Option<RuleResults>,
}

#[derive(Debug, Clone, Deserialize, Serialize)]
#[serde(rename_all = "camelCase")]
pub struct ResponseInsights {
    category_code: Option<String>,
    category: Option<String>,
}

#[derive(Debug, Clone, Deserialize, Serialize)]
#[serde(rename_all = "camelCase")]
pub struct RuleResults {
    id: Option<String>,
    decision: Option<String>,
}

#[derive(Debug, Clone, Deserialize, Serialize)]
#[serde(rename_all = "camelCase")]
pub struct PaymentInformationResponse {
    tokenized_card: Option<CardResponseObject>,
    customer: Option<CustomerResponseObject>,
    card: Option<CardResponseObject>,
    scheme: Option<String>,
    bin: Option<String>,
    account_type: Option<String>,
    issuer: Option<String>,
    bin_country: Option<enums::CountryAlpha2>,
}

#[derive(Debug, Clone, Deserialize, Serialize)]
#[serde(rename_all = "camelCase")]
pub struct CustomerResponseObject {
    customer_id: Option<String>,
}

#[derive(Debug, Clone, Deserialize, Serialize)]
#[serde(rename_all = "camelCase")]
pub struct PaymentAccountInformation {
    card: Option<PaymentAccountCardInformation>,
    features: Option<PaymentAccountFeatureInformation>,
}

#[derive(Debug, Clone, Deserialize, Serialize)]
#[serde(rename_all = "camelCase")]
pub struct PaymentAccountFeatureInformation {
    health_card: Option<String>,
}

#[derive(Debug, Clone, Deserialize, Serialize)]
#[serde(rename_all = "camelCase")]
pub struct PaymentAccountCardInformation {
    #[serde(rename = "type")]
    card_type: Option<String>,
    hashed_number: Option<String>,
}

#[derive(Debug, Clone, Deserialize, Serialize)]
#[serde(rename_all = "camelCase")]
pub struct ProcessingInformationResponse {
    payment_solution: Option<String>,
    commerce_indicator: Option<String>,
    commerce_indicator_label: Option<String>,
    authorization_options: Option<AuthorizationOptions>,
    ecommerce_indicator: Option<String>,
}

#[derive(Debug, Clone, Deserialize, Serialize)]
#[serde(rename_all = "camelCase")]
pub struct AuthorizationOptions {
    auth_type: Option<String>,
    initiator: Option<Initiator>,
}

#[derive(Debug, Clone, Deserialize, Serialize)]
#[serde(rename_all = "camelCase")]
pub struct Initiator {
    merchant_initiated_transaction: Option<MerchantInitiatedTransactionResponse>,
}

#[derive(Debug, Clone, Deserialize, Serialize)]
#[serde(rename_all = "camelCase")]
pub struct MerchantInitiatedTransactionResponse {
    agreement_id: Option<String>,
    previous_transaction_id: Option<String>,
    original_authorized_amount: Option<String>,
    reason: Option<String>,
}

#[derive(Debug, Clone, Deserialize, Serialize)]
#[serde(rename_all = "camelCase")]
pub struct BankOfAmericaTokenInformation {
    payment_instrument: Option<BankOfAmericaPaymentInstrument>,
}

#[derive(Debug, Clone, Deserialize, Serialize)]
#[serde(rename_all = "camelCase")]
pub struct IssuerInformation {
    country: Option<enums::CountryAlpha2>,
    discretionary_data: Option<String>,
    country_specific_discretionary_data: Option<String>,
    response_code: Option<String>,
    pin_request_indicator: Option<String>,
}

#[derive(Debug, Clone, Deserialize, Serialize)]
#[serde(rename_all = "camelCase")]
pub struct CardResponseObject {
    suffix: Option<String>,
    prefix: Option<String>,
    expiration_month: Option<Secret<String>>,
    expiration_year: Option<Secret<String>>,
    #[serde(rename = "type")]
    card_type: Option<String>,
}

#[derive(Clone, Debug, Deserialize, Serialize)]
#[serde(rename_all = "camelCase")]
pub struct BankOfAmericaErrorInformationResponse {
    id: String,
    error_information: BankOfAmericaErrorInformation,
}

#[derive(Clone, Debug, Deserialize, Serialize)]
pub struct BankOfAmericaErrorInformation {
    reason: Option<String>,
    message: Option<String>,
    details: Option<Vec<Details>>,
}

fn map_error_response<F, T>(
    error_response: &BankOfAmericaErrorInformationResponse,
    item: ResponseRouterData<F, BankOfAmericaPaymentsResponse, T, PaymentsResponseData>,
    transaction_status: Option<enums::AttemptStatus>,
) -> RouterData<F, T, PaymentsResponseData> {
    let detailed_error_info = error_response
        .error_information
        .details
        .as_ref()
        .map(|details| {
            details
                .iter()
                .map(|details| format!("{} : {}", details.field, details.reason))
                .collect::<Vec<_>>()
                .join(", ")
        });

    let reason = get_error_reason(
        error_response.error_information.message.clone(),
        detailed_error_info,
        None,
    );
    let response = Err(ErrorResponse {
        code: error_response
            .error_information
            .reason
            .clone()
            .unwrap_or(hyperswitch_interfaces::consts::NO_ERROR_CODE.to_string()),
        message: error_response
            .error_information
            .reason
            .clone()
            .unwrap_or(hyperswitch_interfaces::consts::NO_ERROR_MESSAGE.to_string()),
        reason,
        status_code: item.http_code,
        attempt_status: None,
        connector_transaction_id: Some(error_response.id.clone()),
    });

    match transaction_status {
        Some(status) => RouterData {
            response,
            status,
            ..item.data
        },
        None => RouterData {
            response,
            ..item.data
        },
    }
}

fn get_error_response_if_failure(
    (info_response, status, http_code): (
        &BankOfAmericaClientReferenceResponse,
        enums::AttemptStatus,
        u16,
    ),
) -> Option<ErrorResponse> {
    if utils::is_payment_failure(status) {
        Some(get_error_response(
            &info_response.error_information,
            &info_response.risk_information,
            Some(status),
            http_code,
            info_response.id.clone(),
        ))
    } else {
        None
    }
}

fn get_payment_response(
    (info_response, status, http_code): (
        &BankOfAmericaClientReferenceResponse,
        enums::AttemptStatus,
        u16,
    ),
) -> Result<PaymentsResponseData, ErrorResponse> {
    let error_response = get_error_response_if_failure((info_response, status, http_code));
    match error_response {
        Some(error) => Err(error),
        None => {
            let mandate_reference =
                info_response
                    .token_information
                    .clone()
                    .map(|token_info| MandateReference {
                        connector_mandate_id: token_info
                            .payment_instrument
                            .map(|payment_instrument| payment_instrument.id.expose()),
                        payment_method_id: None,
                        mandate_metadata: None,
                        connector_mandate_request_reference_id: None,
                    });

            Ok(PaymentsResponseData::TransactionResponse {
                resource_id: ResponseId::ConnectorTransactionId(info_response.id.clone()),
                redirection_data: Box::new(None),
                mandate_reference: Box::new(mandate_reference),
                connector_metadata: None,
                network_txn_id: None,
                connector_response_reference_id: Some(
                    info_response
                        .client_reference_information
                        .code
                        .clone()
                        .unwrap_or(info_response.id.clone()),
                ),
                incremental_authorization_allowed: None,
                charge_id: None,
            })
        }
    }
}

impl<F>
    TryFrom<
        ResponseRouterData<
            F,
            BankOfAmericaPaymentsResponse,
            PaymentsAuthorizeData,
            PaymentsResponseData,
        >,
    > for RouterData<F, PaymentsAuthorizeData, PaymentsResponseData>
{
    type Error = error_stack::Report<errors::ConnectorError>;
    fn try_from(
        item: ResponseRouterData<
            F,
            BankOfAmericaPaymentsResponse,
            PaymentsAuthorizeData,
            PaymentsResponseData,
        >,
    ) -> Result<Self, Self::Error> {
        match item.response {
            BankOfAmericaPaymentsResponse::ClientReferenceInformation(info_response) => {
                let status = map_boa_attempt_status((
                    info_response.status.clone(),
                    item.data.request.is_auto_capture()?,
                ));
                let response = get_payment_response((&info_response, status, item.http_code));
                let connector_response = match item.data.payment_method {
                    common_enums::PaymentMethod::Card => info_response
                        .processor_information
                        .as_ref()
                        .and_then(|processor_information| {
                            info_response
                                .consumer_authentication_information
                                .as_ref()
                                .map(|consumer_auth_information| {
                                    convert_to_additional_payment_method_connector_response(
                                        processor_information,
                                        consumer_auth_information,
                                    )
                                })
                        })
                        .map(ConnectorResponseData::with_additional_payment_method_data),
                    common_enums::PaymentMethod::CardRedirect
                    | common_enums::PaymentMethod::PayLater
                    | common_enums::PaymentMethod::Wallet
                    | common_enums::PaymentMethod::BankRedirect
                    | common_enums::PaymentMethod::BankTransfer
                    | common_enums::PaymentMethod::Crypto
                    | common_enums::PaymentMethod::BankDebit
                    | common_enums::PaymentMethod::Reward
                    | common_enums::PaymentMethod::RealTimePayment
                    | common_enums::PaymentMethod::MobilePayment
                    | common_enums::PaymentMethod::Upi
                    | common_enums::PaymentMethod::Voucher
                    | common_enums::PaymentMethod::OpenBanking
                    | common_enums::PaymentMethod::GiftCard => None,
                };

                Ok(Self {
                    status,
                    response,
                    connector_response,
                    ..item.data
                })
            }
            BankOfAmericaPaymentsResponse::ErrorInformation(ref error_response) => {
                Ok(map_error_response(
                    &error_response.clone(),
                    item,
                    Some(enums::AttemptStatus::Failure),
                ))
            }
        }
    }
}

fn convert_to_additional_payment_method_connector_response(
    processor_information: &ClientProcessorInformation,
    consumer_authentication_information: &ConsumerAuthenticationInformation,
) -> AdditionalPaymentMethodConnectorResponse {
    let payment_checks = Some(serde_json::json!({
        "avs_response": processor_information.avs,
        "card_verification": processor_information.card_verification,
        "approval_code": processor_information.approval_code,
        "consumer_authentication_response": processor_information.consumer_authentication_response,
        "cavv": consumer_authentication_information.cavv,
        "eci": consumer_authentication_information.eci,
        "eci_raw": consumer_authentication_information.eci_raw,
    }));

    let authentication_data = Some(serde_json::json!({
        "retrieval_reference_number": processor_information.retrieval_reference_number,
        "acs_transaction_id": consumer_authentication_information.acs_transaction_id,
        "system_trace_audit_number": processor_information.system_trace_audit_number,
    }));

    AdditionalPaymentMethodConnectorResponse::Card {
        authentication_data,
        payment_checks,
    }
}

impl<F>
    TryFrom<
        ResponseRouterData<
            F,
            BankOfAmericaPaymentsResponse,
            PaymentsCaptureData,
            PaymentsResponseData,
        >,
    > for RouterData<F, PaymentsCaptureData, PaymentsResponseData>
{
    type Error = error_stack::Report<errors::ConnectorError>;
    fn try_from(
        item: ResponseRouterData<
            F,
            BankOfAmericaPaymentsResponse,
            PaymentsCaptureData,
            PaymentsResponseData,
        >,
    ) -> Result<Self, Self::Error> {
        match item.response {
            BankOfAmericaPaymentsResponse::ClientReferenceInformation(info_response) => {
                let status = map_boa_attempt_status((info_response.status.clone(), true));
                let response = get_payment_response((&info_response, status, item.http_code));
                Ok(Self {
                    status,
                    response,
                    ..item.data
                })
            }
            BankOfAmericaPaymentsResponse::ErrorInformation(ref error_response) => {
                Ok(map_error_response(&error_response.clone(), item, None))
            }
        }
    }
}

impl<F>
    TryFrom<
        ResponseRouterData<
            F,
            BankOfAmericaPaymentsResponse,
            PaymentsCancelData,
            PaymentsResponseData,
        >,
    > for RouterData<F, PaymentsCancelData, PaymentsResponseData>
{
    type Error = error_stack::Report<errors::ConnectorError>;
    fn try_from(
        item: ResponseRouterData<
            F,
            BankOfAmericaPaymentsResponse,
            PaymentsCancelData,
            PaymentsResponseData,
        >,
    ) -> Result<Self, Self::Error> {
        match item.response {
            BankOfAmericaPaymentsResponse::ClientReferenceInformation(info_response) => {
                let status = map_boa_attempt_status((info_response.status.clone(), false));
                let response = get_payment_response((&info_response, status, item.http_code));
                Ok(Self {
                    status,
                    response,
                    ..item.data
                })
            }
            BankOfAmericaPaymentsResponse::ErrorInformation(ref error_response) => {
                Ok(map_error_response(&error_response.clone(), item, None))
            }
        }
    }
}

#[derive(Debug, Deserialize, Serialize)]
#[serde(rename_all = "camelCase")]
pub struct BankOfAmericaTransactionResponse {
    id: String,
    application_information: ApplicationInformation,
    client_reference_information: Option<ClientReferenceInformation>,
    processor_information: Option<ClientProcessorInformation>,
    processing_information: Option<ProcessingInformationResponse>,
    payment_information: Option<PaymentInformationResponse>,
    payment_insights_information: Option<PaymentInsightsInformation>,
    error_information: Option<BankOfAmericaErrorInformation>,
    fraud_marking_information: Option<FraudMarkingInformation>,
    risk_information: Option<ClientRiskInformation>,
    token_information: Option<BankOfAmericaTokenInformation>,
    reconciliation_id: Option<String>,
    consumer_authentication_information: Option<ConsumerAuthenticationInformation>,
}

#[derive(Debug, Deserialize, Serialize)]
#[serde(rename_all = "camelCase")]
pub struct FraudMarkingInformation {
    reason: Option<String>,
}

#[derive(Debug, Deserialize, Serialize)]
#[serde(rename_all = "camelCase")]
pub struct ApplicationInformation {
    status: Option<BankofamericaPaymentStatus>,
}

impl<F>
    TryFrom<
        ResponseRouterData<
            F,
            BankOfAmericaTransactionResponse,
            PaymentsSyncData,
            PaymentsResponseData,
        >,
    > for RouterData<F, PaymentsSyncData, PaymentsResponseData>
{
    type Error = error_stack::Report<errors::ConnectorError>;
    fn try_from(
        item: ResponseRouterData<
            F,
            BankOfAmericaTransactionResponse,
            PaymentsSyncData,
            PaymentsResponseData,
        >,
    ) -> Result<Self, Self::Error> {
        match item.response.application_information.status {
            Some(app_status) => {
                let status =
                    map_boa_attempt_status((app_status, item.data.request.is_auto_capture()?));

                let connector_response = match item.data.payment_method {
                    common_enums::PaymentMethod::Card => item
                        .response
                        .processor_information
                        .as_ref()
                        .and_then(|processor_information| {
                            item.response
                                .consumer_authentication_information
                                .as_ref()
                                .map(|consumer_auth_information| {
                                    convert_to_additional_payment_method_connector_response(
                                        processor_information,
                                        consumer_auth_information,
                                    )
                                })
                        })
                        .map(ConnectorResponseData::with_additional_payment_method_data),
                    common_enums::PaymentMethod::CardRedirect
                    | common_enums::PaymentMethod::PayLater
                    | common_enums::PaymentMethod::Wallet
                    | common_enums::PaymentMethod::BankRedirect
                    | common_enums::PaymentMethod::BankTransfer
                    | common_enums::PaymentMethod::Crypto
                    | common_enums::PaymentMethod::BankDebit
                    | common_enums::PaymentMethod::Reward
                    | common_enums::PaymentMethod::RealTimePayment
                    | common_enums::PaymentMethod::MobilePayment
                    | common_enums::PaymentMethod::Upi
                    | common_enums::PaymentMethod::Voucher
                    | common_enums::PaymentMethod::OpenBanking
                    | common_enums::PaymentMethod::GiftCard => None,
                };

                let risk_info: Option<ClientRiskInformation> = None;
                if utils::is_payment_failure(status) {
                    Ok(Self {
                        response: Err(get_error_response(
                            &item.response.error_information,
                            &risk_info,
                            Some(status),
                            item.http_code,
                            item.response.id.clone(),
                        )),
                        status: enums::AttemptStatus::Failure,
                        connector_response,
                        ..item.data
                    })
                } else {
                    Ok(Self {
                        status,
                        response: Ok(PaymentsResponseData::TransactionResponse {
                            resource_id: ResponseId::ConnectorTransactionId(
                                item.response.id.clone(),
                            ),
                            redirection_data: Box::new(None),
                            mandate_reference: Box::new(None),
                            connector_metadata: None,
                            network_txn_id: None,
                            connector_response_reference_id: item
                                .response
                                .client_reference_information
                                .map(|cref| cref.code)
                                .unwrap_or(Some(item.response.id)),
                            incremental_authorization_allowed: None,
                            charge_id: None,
                        }),
                        connector_response,
                        ..item.data
                    })
                }
            }
            None => Ok(Self {
                status: item.data.status,
                response: Ok(PaymentsResponseData::TransactionResponse {
                    resource_id: ResponseId::ConnectorTransactionId(item.response.id.clone()),
                    redirection_data: Box::new(None),
                    mandate_reference: Box::new(None),
                    connector_metadata: None,
                    network_txn_id: None,
                    connector_response_reference_id: Some(item.response.id),
                    incremental_authorization_allowed: None,
                    charge_id: None,
                }),
                ..item.data
            }),
        }
    }
}

#[derive(Debug, Serialize)]
#[serde(rename_all = "camelCase")]
pub struct OrderInformation {
    amount_details: Amount,
}

#[derive(Debug, Serialize)]
#[serde(rename_all = "camelCase")]
pub struct BankOfAmericaCaptureRequest {
    order_information: OrderInformation,
    client_reference_information: ClientReferenceInformation,
    #[serde(skip_serializing_if = "Option::is_none")]
    merchant_defined_information: Option<Vec<MerchantDefinedInformation>>,
}

impl TryFrom<&BankOfAmericaRouterData<&PaymentsCaptureRouterData>> for BankOfAmericaCaptureRequest {
    type Error = error_stack::Report<errors::ConnectorError>;
    fn try_from(
        value: &BankOfAmericaRouterData<&PaymentsCaptureRouterData>,
    ) -> Result<Self, Self::Error> {
        let merchant_defined_information = value
            .router_data
            .request
            .metadata
            .clone()
            .map(convert_metadata_to_merchant_defined_info);
        Ok(Self {
            order_information: OrderInformation {
                amount_details: Amount {
                    total_amount: value.amount.to_owned(),
                    currency: value.router_data.request.currency,
                },
            },
            client_reference_information: ClientReferenceInformation {
                code: Some(value.router_data.connector_request_reference_id.clone()),
            },
            merchant_defined_information,
        })
    }
}

#[derive(Debug, Serialize)]
#[serde(rename_all = "camelCase")]
pub struct BankOfAmericaVoidRequest {
    client_reference_information: ClientReferenceInformation,
    reversal_information: ReversalInformation,
    #[serde(skip_serializing_if = "Option::is_none")]
    merchant_defined_information: Option<Vec<MerchantDefinedInformation>>,
    // The connector documentation does not mention the merchantDefinedInformation field for Void requests. But this has been still added because it works!
}

#[derive(Debug, Serialize)]
#[serde(rename_all = "camelCase")]
pub struct ReversalInformation {
    amount_details: Amount,
    reason: String,
}

impl TryFrom<&BankOfAmericaRouterData<&PaymentsCancelRouterData>> for BankOfAmericaVoidRequest {
    type Error = error_stack::Report<errors::ConnectorError>;
    fn try_from(
        value: &BankOfAmericaRouterData<&PaymentsCancelRouterData>,
    ) -> Result<Self, Self::Error> {
        let merchant_defined_information = value
            .router_data
            .request
            .metadata
            .clone()
            .map(convert_metadata_to_merchant_defined_info);
        Ok(Self {
            client_reference_information: ClientReferenceInformation {
                code: Some(value.router_data.connector_request_reference_id.clone()),
            },
            reversal_information: ReversalInformation {
                amount_details: Amount {
                    total_amount: value.amount.to_owned(),
                    currency: value.router_data.request.currency.ok_or(
                        errors::ConnectorError::MissingRequiredField {
                            field_name: "Currency",
                        },
                    )?,
                },
                reason: value
                    .router_data
                    .request
                    .cancellation_reason
                    .clone()
                    .ok_or(errors::ConnectorError::MissingRequiredField {
                        field_name: "Cancellation Reason",
                    })?,
            },
            merchant_defined_information,
        })
    }
}

#[derive(Debug, Serialize)]
#[serde(rename_all = "camelCase")]
pub struct BankOfAmericaRefundRequest {
    order_information: OrderInformation,
    client_reference_information: ClientReferenceInformation,
}

impl<F> TryFrom<&BankOfAmericaRouterData<&RefundsRouterData<F>>> for BankOfAmericaRefundRequest {
    type Error = error_stack::Report<errors::ConnectorError>;
    fn try_from(
        item: &BankOfAmericaRouterData<&RefundsRouterData<F>>,
    ) -> Result<Self, Self::Error> {
        Ok(Self {
            order_information: OrderInformation {
                amount_details: Amount {
                    total_amount: item.amount.clone(),
                    currency: item.router_data.request.currency,
                },
            },
            client_reference_information: ClientReferenceInformation {
                code: Some(item.router_data.request.refund_id.clone()),
            },
        })
    }
}

impl From<BankOfAmericaRefundResponse> for enums::RefundStatus {
    fn from(item: BankOfAmericaRefundResponse) -> Self {
        let error_reason = item
            .error_information
            .and_then(|error_info| error_info.reason);
        match item.status {
            BankofamericaRefundStatus::Succeeded | BankofamericaRefundStatus::Transmitted => {
                Self::Success
            }
            BankofamericaRefundStatus::Cancelled
            | BankofamericaRefundStatus::Failed
            | BankofamericaRefundStatus::Voided => Self::Failure,
            BankofamericaRefundStatus::Pending => Self::Pending,
            BankofamericaRefundStatus::TwoZeroOne => {
                if error_reason == Some("PROCESSOR_DECLINED".to_string()) {
                    Self::Failure
                } else {
                    Self::Pending
                }
            }
        }
    }
}

#[derive(Debug, Clone, Deserialize, Serialize)]
#[serde(rename_all = "camelCase")]
pub struct BankOfAmericaRefundResponse {
    id: String,
    status: BankofamericaRefundStatus,
    error_information: Option<BankOfAmericaErrorInformation>,
}

impl TryFrom<RefundsResponseRouterData<Execute, BankOfAmericaRefundResponse>>
    for RefundsRouterData<Execute>
{
    type Error = error_stack::Report<errors::ConnectorError>;
    fn try_from(
        item: RefundsResponseRouterData<Execute, BankOfAmericaRefundResponse>,
    ) -> Result<Self, Self::Error> {
        let refund_status = enums::RefundStatus::from(item.response.clone());
        let response = if utils::is_refund_failure(refund_status) {
            Err(get_error_response(
                &item.response.error_information,
                &None,
                None,
                item.http_code,
                item.response.id,
            ))
        } else {
            Ok(RefundsResponseData {
                connector_refund_id: item.response.id,
                refund_status,
            })
        };

        Ok(Self {
            response,
            ..item.data
        })
    }
}

#[derive(Debug, Clone, PartialEq, Deserialize, Serialize)]
#[serde(rename_all = "SCREAMING_SNAKE_CASE")]
pub enum BankofamericaRefundStatus {
    Succeeded,
    Transmitted,
    Failed,
    Pending,
    Voided,
    Cancelled,
    #[serde(rename = "201")]
    TwoZeroOne,
}

#[derive(Debug, Deserialize, Serialize)]
#[serde(rename_all = "camelCase")]
pub struct RsyncApplicationInformation {
    status: Option<BankofamericaRefundStatus>,
}

#[derive(Debug, Deserialize, Serialize)]
#[serde(rename_all = "camelCase")]
pub struct BankOfAmericaRsyncResponse {
    id: String,
    application_information: Option<RsyncApplicationInformation>,
    error_information: Option<BankOfAmericaErrorInformation>,
}

impl TryFrom<RefundsResponseRouterData<RSync, BankOfAmericaRsyncResponse>>
    for RefundsRouterData<RSync>
{
    type Error = error_stack::Report<errors::ConnectorError>;
    fn try_from(
        item: RefundsResponseRouterData<RSync, BankOfAmericaRsyncResponse>,
    ) -> Result<Self, Self::Error> {
        let response = match item
            .response
            .application_information
            .and_then(|application_information| application_information.status)
        {
            Some(status) => {
                let error_reason = item
                    .response
                    .error_information
                    .clone()
                    .and_then(|error_info| error_info.reason);
                let refund_status = match status {
                    BankofamericaRefundStatus::Succeeded
                    | BankofamericaRefundStatus::Transmitted => enums::RefundStatus::Success,
                    BankofamericaRefundStatus::Cancelled
                    | BankofamericaRefundStatus::Failed
                    | BankofamericaRefundStatus::Voided => enums::RefundStatus::Failure,
                    BankofamericaRefundStatus::Pending => enums::RefundStatus::Pending,
                    BankofamericaRefundStatus::TwoZeroOne => {
                        if error_reason == Some("PROCESSOR_DECLINED".to_string()) {
                            enums::RefundStatus::Failure
                        } else {
                            enums::RefundStatus::Pending
                        }
                    }
                };
                if utils::is_refund_failure(refund_status) {
                    if status == BankofamericaRefundStatus::Voided {
                        Err(get_error_response(
                            &Some(BankOfAmericaErrorInformation {
                                message: Some(constants::REFUND_VOIDED.to_string()),
                                reason: Some(constants::REFUND_VOIDED.to_string()),
                                details: None,
                            }),
                            &None,
                            None,
                            item.http_code,
                            item.response.id.clone(),
                        ))
                    } else {
                        Err(get_error_response(
                            &item.response.error_information,
                            &None,
                            None,
                            item.http_code,
                            item.response.id.clone(),
                        ))
                    }
                } else {
                    Ok(RefundsResponseData {
                        connector_refund_id: item.response.id,
                        refund_status,
                    })
                }
            }

            None => Ok(RefundsResponseData {
                connector_refund_id: item.response.id.clone(),
                refund_status: match item.data.response {
                    Ok(response) => response.refund_status,
                    Err(_) => common_enums::RefundStatus::Pending,
                },
            }),
        };

        Ok(Self {
            response,
            ..item.data
        })
    }
}

#[derive(Debug, Deserialize, Serialize)]
#[serde(rename_all = "camelCase")]
pub struct BankOfAmericaStandardErrorResponse {
    pub error_information: Option<ErrorInformation>,
    pub status: Option<String>,
    pub message: Option<String>,
    pub reason: Option<String>,
    pub details: Option<Vec<Details>>,
}

#[derive(Debug, Deserialize, Serialize)]
#[serde(rename_all = "camelCase")]
pub struct BankOfAmericaServerErrorResponse {
    pub status: Option<String>,
    pub message: Option<String>,
    pub reason: Option<Reason>,
}

#[derive(Debug, Deserialize, Serialize)]
#[serde(rename_all = "SCREAMING_SNAKE_CASE")]
pub enum Reason {
    SystemError,
    ServerTimeout,
    ServiceTimeout,
}

#[derive(Debug, Deserialize, Serialize)]
pub struct BankOfAmericaAuthenticationErrorResponse {
    pub response: AuthenticationErrorInformation,
}

#[derive(Debug, Deserialize, Serialize)]
#[serde(untagged)]
pub enum BankOfAmericaErrorResponse {
    AuthenticationError(BankOfAmericaAuthenticationErrorResponse),
    StandardError(BankOfAmericaStandardErrorResponse),
}

#[derive(Debug, Deserialize, Clone, Serialize)]
#[serde(rename_all = "camelCase")]
pub struct Details {
    pub field: String,
    pub reason: String,
}

#[derive(Debug, Default, Deserialize, Serialize)]
pub struct ErrorInformation {
    pub message: String,
    pub reason: String,
    pub details: Option<Vec<Details>>,
}

#[derive(Debug, Default, Deserialize, Serialize)]
pub struct AuthenticationErrorInformation {
    pub rmsg: String,
}

fn get_error_response(
    error_data: &Option<BankOfAmericaErrorInformation>,
    risk_information: &Option<ClientRiskInformation>,
    attempt_status: Option<enums::AttemptStatus>,
    status_code: u16,
    transaction_id: String,
) -> ErrorResponse {
    let avs_message = risk_information
        .clone()
        .map(|client_risk_information| {
            client_risk_information.rules.map(|rules| {
                rules
                    .iter()
                    .map(|risk_info| {
                        risk_info.name.clone().map_or("".to_string(), |name| {
                            format!(" , {}", name.clone().expose())
                        })
                    })
                    .collect::<Vec<String>>()
                    .join("")
            })
        })
        .unwrap_or(Some("".to_string()));

    let detailed_error_info = error_data.to_owned().and_then(|error_info| {
        error_info.details.map(|error_details| {
            error_details
                .iter()
                .map(|details| format!("{} : {}", details.field, details.reason))
                .collect::<Vec<_>>()
                .join(", ")
        })
    });

    let reason = get_error_reason(
        error_data
            .clone()
            .and_then(|error_details| error_details.message),
        detailed_error_info,
        avs_message,
    );
    let error_message = error_data
        .clone()
        .and_then(|error_details| error_details.reason);

    ErrorResponse {
        code: error_message
            .clone()
            .unwrap_or(hyperswitch_interfaces::consts::NO_ERROR_CODE.to_string()),
        message: error_message
            .clone()
            .unwrap_or(hyperswitch_interfaces::consts::NO_ERROR_MESSAGE.to_string()),
        reason,
        status_code,
        attempt_status,
        connector_transaction_id: Some(transaction_id.clone()),
    }
}

impl
    TryFrom<(
        &SetupMandateRouterData,
        hyperswitch_domain_models::payment_method_data::Card,
    )> for BankOfAmericaPaymentsRequest
{
    type Error = error_stack::Report<errors::ConnectorError>;
    fn try_from(
        (item, ccard): (
            &SetupMandateRouterData,
            hyperswitch_domain_models::payment_method_data::Card,
        ),
    ) -> Result<Self, Self::Error> {
        if item.is_three_ds() {
            Err(errors::ConnectorError::NotSupported {
                message: "Card 3DS".to_string(),
                connector: "BankOfAmerica",
            })?
        };

        let order_information = OrderInformationWithBill::try_from(item)?;
        let client_reference_information = ClientReferenceInformation::from(item);
        let merchant_defined_information =
            item.request.metadata.clone().map(|metadata| {
                convert_metadata_to_merchant_defined_info(metadata.peek().to_owned())
            });
        let payment_information = PaymentInformation::try_from(&ccard)?;
        let processing_information = ProcessingInformation::try_from((None, None))?;
        Ok(Self {
            processing_information,
            payment_information,
            order_information,
            client_reference_information,
            consumer_authentication_information: None,
            merchant_defined_information,
        })
    }
}

impl TryFrom<(&SetupMandateRouterData, ApplePayWalletData)> for BankOfAmericaPaymentsRequest {
    type Error = error_stack::Report<errors::ConnectorError>;
    fn try_from(
        (item, apple_pay_data): (&SetupMandateRouterData, ApplePayWalletData),
    ) -> Result<Self, Self::Error> {
        let order_information = OrderInformationWithBill::try_from(item)?;
        let client_reference_information = ClientReferenceInformation::from(item);
        let merchant_defined_information =
            item.request.metadata.clone().map(|metadata| {
                convert_metadata_to_merchant_defined_info(metadata.peek().to_owned())
            });
        let payment_information = match item.payment_method_token.clone() {
            Some(payment_method_token) => match payment_method_token {
                PaymentMethodToken::ApplePayDecrypt(decrypt_data) => {
                    PaymentInformation::try_from(&decrypt_data)?
                }
                PaymentMethodToken::Token(_) => Err(unimplemented_payment_method!(
                    "Apple Pay",
                    "Manual",
                    "Bank Of America"
                ))?,
                PaymentMethodToken::PazeDecrypt(_) => {
                    Err(unimplemented_payment_method!("Paze", "Bank Of America"))?
                }
                PaymentMethodToken::GooglePayDecrypt(_) => Err(unimplemented_payment_method!(
                    "Google Pay",
                    "Bank Of America"
                ))?,
            },
            None => PaymentInformation::from(&apple_pay_data),
        };
        let processing_information = ProcessingInformation::try_from((
            Some(PaymentSolution::ApplePay),
            Some(apple_pay_data.payment_method.network.clone()),
        ))?;
        let ucaf_collection_indicator = match apple_pay_data
            .payment_method
            .network
            .to_lowercase()
            .as_str()
        {
            "mastercard" => Some("2".to_string()),
            _ => None,
        };
        let consumer_authentication_information = Some(BankOfAmericaConsumerAuthInformation {
            ucaf_collection_indicator,
            cavv: None,
            ucaf_authentication_data: None,
            xid: None,
            directory_server_transaction_id: None,
            specification_version: None,
        });

        Ok(Self {
            processing_information,
            payment_information,
            order_information,
            client_reference_information,
            merchant_defined_information,
            consumer_authentication_information,
        })
    }
}

impl TryFrom<(&SetupMandateRouterData, GooglePayWalletData)> for BankOfAmericaPaymentsRequest {
    type Error = error_stack::Report<errors::ConnectorError>;
    fn try_from(
        (item, google_pay_data): (&SetupMandateRouterData, GooglePayWalletData),
    ) -> Result<Self, Self::Error> {
        let order_information = OrderInformationWithBill::try_from(item)?;
        let client_reference_information = ClientReferenceInformation::from(item);
        let merchant_defined_information =
            item.request.metadata.clone().map(|metadata| {
                convert_metadata_to_merchant_defined_info(metadata.peek().to_owned())
            });
        let payment_information = PaymentInformation::from(&google_pay_data);
        let processing_information =
            ProcessingInformation::try_from((Some(PaymentSolution::GooglePay), None))?;

        Ok(Self {
            processing_information,
            payment_information,
            order_information,
            client_reference_information,
            merchant_defined_information,
            consumer_authentication_information: None,
        })
    }
}

// specific for setupMandate flow
impl TryFrom<(Option<PaymentSolution>, Option<String>)> for ProcessingInformation {
    type Error = error_stack::Report<errors::ConnectorError>;
    fn try_from(
        (solution, network): (Option<PaymentSolution>, Option<String>),
    ) -> Result<Self, Self::Error> {
        let (action_list, action_token_types, authorization_options) =
            get_boa_mandate_action_details();
        let commerce_indicator = get_commerce_indicator(network);

        Ok(Self {
            capture: Some(false),
            capture_options: None,
            action_list,
            action_token_types,
            authorization_options,
            commerce_indicator,
            payment_solution: solution.map(String::from),
        })
    }
}

impl TryFrom<&SetupMandateRouterData> for OrderInformationWithBill {
    type Error = error_stack::Report<errors::ConnectorError>;

    fn try_from(item: &SetupMandateRouterData) -> Result<Self, Self::Error> {
        let email = item.request.get_email()?;
        let bill_to = build_bill_to(item.get_optional_billing(), email)?;

        Ok(Self {
            amount_details: Amount {
                total_amount: "0".to_string(),
                currency: item.request.currency,
            },
            bill_to: Some(bill_to),
        })
    }
}

impl TryFrom<&hyperswitch_domain_models::payment_method_data::Card> for PaymentInformation {
    type Error = error_stack::Report<errors::ConnectorError>;

    fn try_from(
        ccard: &hyperswitch_domain_models::payment_method_data::Card,
    ) -> Result<Self, Self::Error> {
        let card_type = match ccard.card_network.clone().and_then(get_boa_card_type) {
            Some(card_network) => Some(card_network.to_string()),
            None => ccard.get_card_issuer().ok().map(String::from),
        };
        Ok(Self::Cards(Box::new(CardPaymentInformation {
            card: Card {
                number: ccard.card_number.clone(),
                expiration_month: ccard.card_exp_month.clone(),
                expiration_year: ccard.card_exp_year.clone(),
                security_code: ccard.card_cvc.clone(),
                card_type,
            },
        })))
    }
}

impl TryFrom<&Box<ApplePayPredecryptData>> for PaymentInformation {
    type Error = error_stack::Report<errors::ConnectorError>;

    fn try_from(apple_pay_data: &Box<ApplePayPredecryptData>) -> Result<Self, Self::Error> {
        let expiration_month = apple_pay_data.get_expiry_month()?;
        let expiration_year = apple_pay_data.get_four_digit_expiry_year()?;

        Ok(Self::ApplePay(Box::new(ApplePayPaymentInformation {
            tokenized_card: TokenizedCard {
                number: apple_pay_data.application_primary_account_number.clone(),
                cryptogram: apple_pay_data
                    .payment_data
                    .online_payment_cryptogram
                    .clone(),
                transaction_type: TransactionType::ApplePay,
                expiration_year,
                expiration_month,
            },
        })))
    }
}

impl From<&ApplePayWalletData> for PaymentInformation {
    fn from(apple_pay_data: &ApplePayWalletData) -> Self {
        Self::ApplePayToken(Box::new(ApplePayTokenPaymentInformation {
            fluid_data: FluidData {
                value: Secret::from(apple_pay_data.payment_data.clone()),
            },
            tokenized_card: ApplePayTokenizedCard {
                transaction_type: TransactionType::ApplePay,
            },
        }))
    }
}

impl From<&GooglePayWalletData> for PaymentInformation {
    fn from(google_pay_data: &GooglePayWalletData) -> Self {
        Self::GooglePay(Box::new(GooglePayPaymentInformation {
            fluid_data: FluidData {
                value: Secret::from(
                    consts::BASE64_ENGINE.encode(google_pay_data.tokenization_data.token.clone()),
                ),
            },
        }))
    }
}

fn convert_to_error_response_from_error_info(
    error_response: &BankOfAmericaErrorInformationResponse,
    status_code: u16,
) -> ErrorResponse {
    let detailed_error_info =
        error_response
            .error_information
            .to_owned()
            .details
            .map(|error_details| {
                error_details
                    .iter()
                    .map(|details| format!("{} : {}", details.field, details.reason))
                    .collect::<Vec<_>>()
                    .join(", ")
            });

    let reason = get_error_reason(
        error_response.error_information.message.to_owned(),
        detailed_error_info,
        None,
    );
    ErrorResponse {
        code: error_response
            .error_information
            .reason
            .clone()
            .unwrap_or(hyperswitch_interfaces::consts::NO_ERROR_CODE.to_string()),
        message: error_response
            .error_information
            .reason
            .clone()
            .unwrap_or(hyperswitch_interfaces::consts::NO_ERROR_MESSAGE.to_string()),
        reason,
        status_code,
        attempt_status: None,
        connector_transaction_id: Some(error_response.id.clone()),
    }
}

fn get_boa_mandate_action_details() -> (
    Option<Vec<BankOfAmericaActionsList>>,
    Option<Vec<BankOfAmericaActionsTokenType>>,
    Option<BankOfAmericaAuthorizationOptions>,
) {
    (
        Some(vec![BankOfAmericaActionsList::TokenCreate]),
        Some(vec![
            BankOfAmericaActionsTokenType::PaymentInstrument,
            BankOfAmericaActionsTokenType::Customer,
        ]),
        Some(BankOfAmericaAuthorizationOptions {
            initiator: Some(BankOfAmericaPaymentInitiator {
                initiator_type: Some(BankOfAmericaPaymentInitiatorTypes::Customer),
                credential_stored_on_file: Some(true),
                stored_credential_used: None,
            }),
            merchant_intitiated_transaction: None,
        }),
    )
}

fn get_commerce_indicator(network: Option<String>) -> String {
    match network {
        Some(card_network) => match card_network.to_lowercase().as_str() {
            "amex" => "aesk",
            "discover" => "dipb",
            "mastercard" => "spa",
            "visa" => "internet",
            _ => "internet",
        },
        None => "internet",
    }
    .to_string()
}

pub fn get_error_reason(
    error_info: Option<String>,
    detailed_error_info: Option<String>,
    avs_error_info: Option<String>,
) -> Option<String> {
    match (error_info, detailed_error_info, avs_error_info) {
        (Some(message), Some(details), Some(avs_message)) => Some(format!(
            "{}, detailed_error_information: {}, avs_message: {}",
            message, details, avs_message
        )),
        (Some(message), Some(details), None) => Some(format!(
            "{}, detailed_error_information: {}",
            message, details
        )),
        (Some(message), None, Some(avs_message)) => {
            Some(format!("{}, avs_message: {}", message, avs_message))
        }
        (None, Some(details), Some(avs_message)) => {
            Some(format!("{}, avs_message: {}", details, avs_message))
        }
        (Some(message), None, None) => Some(message),
        (None, Some(details), None) => Some(details),
        (None, None, Some(avs_message)) => Some(avs_message),
        (None, None, None) => None,
    }
}<|MERGE_RESOLUTION|>--- conflicted
+++ resolved
@@ -514,17 +514,6 @@
 
     Ok(address_details
         .and_then(|addr| {
-<<<<<<< HEAD
-            addr.address.as_ref().map(|addr| BillTo {
-                first_name: addr.first_name.clone().map(From::from),
-                last_name: addr.last_name.clone().map(From::from),
-                address1: addr.line1.clone(),
-                locality: addr.city.clone(),
-                administrative_area: addr.to_state_code_as_optional().ok().flatten(),
-                postal_code: addr.zip.clone(),
-                country: addr.country,
-                email,
-=======
             addr.address.as_ref().map(|addr| {
                 let administrative_area = addr.to_state_code_as_optional().unwrap_or_else(|_| {
                     addr.state
@@ -533,8 +522,8 @@
                 });
 
                 BillTo {
-                    first_name: addr.first_name.clone(),
-                    last_name: addr.last_name.clone(),
+                    first_name: addr.first_name.clone().map(From::from),
+                    last_name: addr.last_name.clone().map(From::from),
                     address1: addr.line1.clone(),
                     locality: addr.city.clone(),
                     administrative_area,
@@ -542,7 +531,6 @@
                     country: addr.country,
                     email,
                 }
->>>>>>> 2d0ac8d4
             })
         })
         .unwrap_or(default_address))
