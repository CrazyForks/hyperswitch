use common_enums::enums;
use common_utils::{errors::CustomResult, ext_traits::ByteSliceExt, types::StringMinorUnit};
use error_stack::ResultExt;
use hyperswitch_domain_models::{
    payment_method_data::PaymentMethodData,
    router_data::{ConnectorAuthType, RouterData},
    router_flow_types::refunds::{Execute, RSync},
    router_request_types::ResponseId,
    router_response_types::{PaymentsResponseData, RefundsResponseData},
    types::{PaymentsAuthorizeRouterData, RefundsRouterData},
};
use hyperswitch_interfaces::errors;
use masking::Secret;
use serde::{Deserialize, Serialize};
use common_utils::types::MinorUnit;
use time::PrimitiveDateTime;
#[cfg(all(feature = "v2", feature = "revenue_recovery"))]
use hyperswitch_domain_models::{
    router_flow_types::revenue_recovery::GetAdditionalRevenueRecoveryDetails,
    router_request_types::revenue_recovery::GetAdditionalRevenueRecoveryRequestData,
    router_response_types::revenue_recovery::GetAdditionalRevenueRecoveryResponseData,
    types::AdditionalRevenueRecoveryDetailsRouterData,
};
#[cfg(all(feature = "v2", feature = "revenue_recovery"))]
use error_stack::ResultExt;
use crate::{
    types::{RefundsResponseRouterData, ResponseRouterData},
    utils::PaymentsAuthorizeRequestData,
};
#[cfg(all(feature = "v2", feature = "revenue_recovery"))]
use std::str::FromStr;

//TODO: Fill the struct with respective fields
pub struct RecurlyRouterData<T> {
    pub amount: StringMinorUnit, // The type of amount that a connector accepts, for example, String, i64, f64, etc.
    pub router_data: T,
}

impl<T> From<(StringMinorUnit, T)> for RecurlyRouterData<T> {
    fn from((amount, item): (StringMinorUnit, T)) -> Self {
        //Todo :  use utils to convert the amount to the type of amount that a connector accepts
        Self {
            amount,
            router_data: item,
        }
    }
}

//TODO: Fill the struct with respective fields
#[derive(Default, Debug, Serialize, PartialEq)]
pub struct RecurlyPaymentsRequest {
    amount: StringMinorUnit,
    card: RecurlyCard,
}

#[derive(Default, Debug, Serialize, Eq, PartialEq)]
pub struct RecurlyCard {
    number: cards::CardNumber,
    expiry_month: Secret<String>,
    expiry_year: Secret<String>,
    cvc: Secret<String>,
    complete: bool,
}

impl TryFrom<&RecurlyRouterData<&PaymentsAuthorizeRouterData>> for RecurlyPaymentsRequest {
    type Error = error_stack::Report<errors::ConnectorError>;
    fn try_from(
        item: &RecurlyRouterData<&PaymentsAuthorizeRouterData>,
    ) -> Result<Self, Self::Error> {
        match item.router_data.request.payment_method_data.clone() {
            PaymentMethodData::Card(req_card) => {
                let card = RecurlyCard {
                    number: req_card.card_number,
                    expiry_month: req_card.card_exp_month,
                    expiry_year: req_card.card_exp_year,
                    cvc: req_card.card_cvc,
                    complete: item.router_data.request.is_auto_capture()?,
                };
                Ok(Self {
                    amount: item.amount.clone(),
                    card,
                })
            }
            _ => Err(errors::ConnectorError::NotImplemented("Payment method".to_string()).into()),
        }
    }
}

//TODO: Fill the struct with respective fields
// Auth Struct
pub struct RecurlyAuthType {
    pub(super) api_key: Secret<String>,
}

impl TryFrom<&ConnectorAuthType> for RecurlyAuthType {
    type Error = error_stack::Report<errors::ConnectorError>;
    fn try_from(auth_type: &ConnectorAuthType) -> Result<Self, Self::Error> {
        match auth_type {
            ConnectorAuthType::HeaderKey { api_key } => Ok(Self {
                api_key: api_key.to_owned(),
            }),
            _ => Err(errors::ConnectorError::FailedToObtainAuthType.into()),
        }
    }
}
// PaymentsResponse
//TODO: Append the remaining status flags
#[derive(Debug, Clone, Default, Serialize, Deserialize, PartialEq)]
#[serde(rename_all = "lowercase")]
pub enum RecurlyPaymentStatus {
    Succeeded,
    Failed,
    #[default]
    Processing,
}

impl From<RecurlyPaymentStatus> for common_enums::AttemptStatus {
    fn from(item: RecurlyPaymentStatus) -> Self {
        match item {
            RecurlyPaymentStatus::Succeeded => Self::Charged,
            RecurlyPaymentStatus::Failed => Self::Failure,
            RecurlyPaymentStatus::Processing => Self::Authorizing,
        }
    }
}

//TODO: Fill the struct with respective fields
#[derive(Default, Debug, Clone, Serialize, Deserialize, PartialEq)]
pub struct RecurlyPaymentsResponse {
    status: RecurlyPaymentStatus,
    id: String,
}

impl<F, T> TryFrom<ResponseRouterData<F, RecurlyPaymentsResponse, T, PaymentsResponseData>>
    for RouterData<F, T, PaymentsResponseData>
{
    type Error = error_stack::Report<errors::ConnectorError>;
    fn try_from(
        item: ResponseRouterData<F, RecurlyPaymentsResponse, T, PaymentsResponseData>,
    ) -> Result<Self, Self::Error> {
        Ok(Self {
            status: common_enums::AttemptStatus::from(item.response.status),
            response: Ok(PaymentsResponseData::TransactionResponse {
                resource_id: ResponseId::ConnectorTransactionId(item.response.id),
                redirection_data: Box::new(None),
                mandate_reference: Box::new(None),
                connector_metadata: None,
                network_txn_id: None,
                connector_response_reference_id: None,
                incremental_authorization_allowed: None,
                charges: None,
            }),
            ..item.data
        })
    }
}

//TODO: Fill the struct with respective fields
// REFUND :
// Type definition for RefundRequest
#[derive(Default, Debug, Serialize)]
pub struct RecurlyRefundRequest {
    pub amount: StringMinorUnit,
}

impl<F> TryFrom<&RecurlyRouterData<&RefundsRouterData<F>>> for RecurlyRefundRequest {
    type Error = error_stack::Report<errors::ConnectorError>;
    fn try_from(item: &RecurlyRouterData<&RefundsRouterData<F>>) -> Result<Self, Self::Error> {
        Ok(Self {
            amount: item.amount.to_owned(),
        })
    }
}

// Type definition for Refund Response

#[allow(dead_code)]
#[derive(Debug, Serialize, Default, Deserialize, Clone)]
pub enum RefundStatus {
    Succeeded,
    Failed,
    #[default]
    Processing,
}

impl From<RefundStatus> for enums::RefundStatus {
    fn from(item: RefundStatus) -> Self {
        match item {
            RefundStatus::Succeeded => Self::Success,
            RefundStatus::Failed => Self::Failure,
            RefundStatus::Processing => Self::Pending,
            //TODO: Review mapping
        }
    }
}

//TODO: Fill the struct with respective fields
#[derive(Default, Debug, Clone, Serialize, Deserialize)]
pub struct RefundResponse {
    id: String,
    status: RefundStatus,
}

impl TryFrom<RefundsResponseRouterData<Execute, RefundResponse>> for RefundsRouterData<Execute> {
    type Error = error_stack::Report<errors::ConnectorError>;
    fn try_from(
        item: RefundsResponseRouterData<Execute, RefundResponse>,
    ) -> Result<Self, Self::Error> {
        Ok(Self {
            response: Ok(RefundsResponseData {
                connector_refund_id: item.response.id.to_string(),
                refund_status: enums::RefundStatus::from(item.response.status),
            }),
            ..item.data
        })
    }
}

impl TryFrom<RefundsResponseRouterData<RSync, RefundResponse>> for RefundsRouterData<RSync> {
    type Error = error_stack::Report<errors::ConnectorError>;
    fn try_from(
        item: RefundsResponseRouterData<RSync, RefundResponse>,
    ) -> Result<Self, Self::Error> {
        Ok(Self {
            response: Ok(RefundsResponseData {
                connector_refund_id: item.response.id.to_string(),
                refund_status: enums::RefundStatus::from(item.response.status),
            }),
            ..item.data
        })
    }
}

//TODO: Fill the struct with respective fields
#[derive(Default, Debug, Serialize, Deserialize, PartialEq)]
pub struct RecurlyErrorResponse {
    pub status_code: u16,
    pub code: String,
    pub message: String,
    pub reason: Option<String>,
}

<<<<<<< HEAD
#[derive(Serialize, Deserialize, Debug, Clone)]
#[serde(rename_all = "snake_case")]
pub enum RecurlyChargeStatus {
    Succeeded,
    Failed,
}
#[derive(Serialize, Deserialize, Debug, Clone)]
#[serde(rename = "snake_case")]
pub enum RecurlyFundingTypes {
    #[serde(rename = "credit")]
    Credit,
    #[serde(rename = "debit")]
    Debit,
    #[serde(rename = "prepaid")]
    Prepaid,
    #[serde(rename = "unknown")]
    Unknown,
    #[serde(rename = "deferred_debit")]
    DeferredDebit,
    #[serde(rename = "charge")]
    Charge,
}

#[derive(Debug, Serialize, Deserialize)]
pub struct RecurlyRecoveryDetailsData {
    pub amount: MinorUnit, 
    pub currency: common_enums::Currency,
    pub original_transaction_id: String,
    pub gateway_reference: String,
    pub status_code: String,
    pub status_message: String,
    pub account: Account, 
    pub invoice: Invoice, 
    pub payment_method: PaymentMethod, 
    pub payment_gateway: PaymentGateway,
    #[serde(with = "common_utils::custom_serde::timestamp")]
    pub collected_at: PrimitiveDateTime,
    pub status: RecurlyChargeStatus,
}

#[derive(Debug, Serialize, Deserialize)]
pub struct PaymentMethod {
    
    pub gateway_token: String, 
    pub funding_source:RecurlyFundingTypes,
}

#[derive(Debug, Serialize, Deserialize)]
pub struct Invoice {
    pub id: String, 
}

#[derive(Debug, Serialize, Deserialize)]
pub struct Account {
    pub id: String,
}

#[derive(Debug, Serialize, Deserialize)]
pub struct PaymentGateway {
    pub id: String,
    pub name: String,
}


#[cfg(all(feature = "v2", feature = "revenue_recovery"))]
impl
    TryFrom<
        ResponseRouterData<
            GetAdditionalRevenueRecoveryDetails,
            RecurlyRecoveryDetailsData,
            GetAdditionalRevenueRecoveryRequestData,
            GetAdditionalRevenueRecoveryResponseData,
        >,
    > for AdditionalRevenueRecoveryDetailsRouterData
{
    type Error = error_stack::Report<errors::ConnectorError>;
    fn try_from(
        item: ResponseRouterData<
            GetAdditionalRevenueRecoveryDetails,
            RecurlyRecoveryDetailsData,
            GetAdditionalRevenueRecoveryRequestData,
            GetAdditionalRevenueRecoveryResponseData,
        >,
    ) -> Result<Self, Self::Error> {
        let merchant_reference_id =
            common_utils::id_type::PaymentReferenceId::from_str(&item.response.invoice.id)
                .change_context(errors::ConnectorError::WebhookBodyDecodingFailed)?;
        let connector_transaction_id = Some(common_utils::types::ConnectorTransactionId::from(
            item.response.original_transaction_id,
        ));
        
        Ok(Self {
            response: Ok(GetAdditionalRevenueRecoveryResponseData{
                status: item.response.status.into(),
                amount : item.response.amount,
                currency : item.response.currency,
                merchant_reference_id,
                connector_account_reference_id : "Recurly".to_string(),
                connector_transaction_id,
                error_code : Some(item.response.status_code),
                error_message : Some(item.response.status_message),
                processor_payment_method_token : item.response.payment_method.gateway_token,
                connector_customer_id : item.response.account.id,
                transaction_created_at : Some(item.response.collected_at),
                payment_method_sub_type: common_enums::PaymentMethodType::from(item.response.payment_method.funding_source),
                payment_method_type : common_enums::PaymentMethod::Card
            }),
            ..item.data
        })
    }
}

#[cfg(all(feature = "v2", feature = "revenue_recovery"))]
impl From<RecurlyChargeStatus> for enums::AttemptStatus {
    fn from(status: RecurlyChargeStatus) -> Self {
        match status {
            RecurlyChargeStatus::Succeeded => Self::Charged,
            RecurlyChargeStatus::Failed => Self::Failure
        }
    }
}
#[cfg(all(feature = "v2", feature = "revenue_recovery"))]
impl From<RecurlyFundingTypes> for common_enums::PaymentMethodType {
    fn from(funding: RecurlyFundingTypes) -> Self {
        match funding {
            RecurlyFundingTypes::Credit|
            RecurlyFundingTypes::Charge => Self::Credit,
            RecurlyFundingTypes::Debit
            | RecurlyFundingTypes::Prepaid
            | RecurlyFundingTypes::DeferredDebit
            | RecurlyFundingTypes::Unknown => Self::Debit,
        }
=======
#[derive(Debug, Serialize, Deserialize, Clone)]
pub struct RecurlyWebhookBody {
    // transaction id
    pub uuid: String,
    pub event_type: RecurlyPaymentEventType,
}

#[derive(Serialize, Deserialize, Debug, Clone)]
pub enum RecurlyPaymentEventType {
    #[serde(rename = "succeeded")]
    PaymentSucceeded,
    #[serde(rename = "failed")]
    PaymentFailed,
}

impl RecurlyWebhookBody {
    pub fn get_webhook_object_from_body(body: &[u8]) -> CustomResult<Self, errors::ConnectorError> {
        let webhook_body = body
            .parse_struct::<Self>("RecurlyWebhookBody")
            .change_context(errors::ConnectorError::WebhookBodyDecodingFailed)?;
        Ok(webhook_body)
>>>>>>> 2d17dad2
    }
}<|MERGE_RESOLUTION|>--- conflicted
+++ resolved
@@ -240,7 +240,30 @@
     pub reason: Option<String>,
 }
 
-<<<<<<< HEAD
+#[derive(Debug, Serialize, Deserialize, Clone)]
+pub struct RecurlyWebhookBody {
+    // transaction id
+    pub uuid: String,
+    pub event_type: RecurlyPaymentEventType,
+}
+
+#[derive(Serialize, Deserialize, Debug, Clone)]
+pub enum RecurlyPaymentEventType {
+    #[serde(rename = "succeeded")]
+    PaymentSucceeded,
+    #[serde(rename = "failed")]
+    PaymentFailed,
+}
+
+impl RecurlyWebhookBody {
+    pub fn get_webhook_object_from_body(body: &[u8]) -> CustomResult<Self, errors::ConnectorError> {
+        let webhook_body = body
+            .parse_struct::<Self>("RecurlyWebhookBody")
+            .change_context(errors::ConnectorError::WebhookBodyDecodingFailed)?;
+        Ok(webhook_body)
+    }
+}
+
 #[derive(Serialize, Deserialize, Debug, Clone)]
 #[serde(rename_all = "snake_case")]
 pub enum RecurlyChargeStatus {
@@ -373,28 +396,5 @@
             | RecurlyFundingTypes::DeferredDebit
             | RecurlyFundingTypes::Unknown => Self::Debit,
         }
-=======
-#[derive(Debug, Serialize, Deserialize, Clone)]
-pub struct RecurlyWebhookBody {
-    // transaction id
-    pub uuid: String,
-    pub event_type: RecurlyPaymentEventType,
-}
-
-#[derive(Serialize, Deserialize, Debug, Clone)]
-pub enum RecurlyPaymentEventType {
-    #[serde(rename = "succeeded")]
-    PaymentSucceeded,
-    #[serde(rename = "failed")]
-    PaymentFailed,
-}
-
-impl RecurlyWebhookBody {
-    pub fn get_webhook_object_from_body(body: &[u8]) -> CustomResult<Self, errors::ConnectorError> {
-        let webhook_body = body
-            .parse_struct::<Self>("RecurlyWebhookBody")
-            .change_context(errors::ConnectorError::WebhookBodyDecodingFailed)?;
-        Ok(webhook_body)
->>>>>>> 2d17dad2
     }
 }