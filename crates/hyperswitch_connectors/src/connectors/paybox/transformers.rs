--- conflicted
+++ resolved
@@ -615,13 +615,7 @@
 ) -> CustomResult<PayboxResponse, errors::ConnectorError> {
     let (cow, _, _) = encoding_rs::ISO_8859_15.decode(&query_bytes);
     let response_str = cow.as_ref().trim();
-<<<<<<< HEAD
-    if (response_str.starts_with("<html>") || response_str.starts_with("<!DOCTYPE html>"))
-        && is_three_ds
-    {
-=======
     if utils::is_html_response(response_str) && is_three_ds {
->>>>>>> 7dfe4004
         let response = response_str.to_string();
         return Ok(if response.contains("Erreur 201") {
             PayboxResponse::Error(response)
