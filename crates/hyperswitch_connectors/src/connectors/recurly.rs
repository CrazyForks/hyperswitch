pub mod transformers;
use base64::{engine::general_purpose::STANDARD, Engine};
use common_utils::{
    errors::CustomResult,
    ext_traits::BytesExt,
    request::{Method, Request, RequestBuilder, RequestContent},
    types::{AmountConvertor, StringMinorUnit, StringMinorUnitForConnector},
};
use error_stack::{report, ResultExt};
use hyperswitch_domain_models::{
    router_data::{AccessToken, ConnectorAuthType, ErrorResponse, RouterData},
    router_flow_types::{
        access_token_auth::AccessTokenAuth,
        payments::{Authorize, Capture, PSync, PaymentMethodToken, Session, SetupMandate, Void},
        refunds::{Execute, RSync},
    },
    router_request_types::{
        AccessTokenRequestData, PaymentMethodTokenizationData, PaymentsAuthorizeData,
        PaymentsCancelData, PaymentsCaptureData, PaymentsSessionData, PaymentsSyncData,
        RefundsData, SetupMandateRequestData,
    },
    router_response_types::{PaymentsResponseData, RefundsResponseData},
    types::{
        PaymentsAuthorizeRouterData, PaymentsCaptureRouterData, PaymentsSyncRouterData,
        RefundSyncRouterData, RefundsRouterData,
    },
};
#[cfg(all(feature = "v2", feature = "revenue_recovery"))]
use hyperswitch_domain_models::{
<<<<<<< HEAD
    router_flow_types::revenue_recovery::GetAdditionalRevenueRecoveryDetails,
    router_request_types::revenue_recovery::GetAdditionalRevenueRecoveryRequestData,
    router_response_types::revenue_recovery::GetAdditionalRevenueRecoveryResponseData,
    types::AdditionalRevenueRecoveryDetailsRouterData,
=======
    router_flow_types::RecoveryRecordBack,
    router_request_types::revenue_recovery::RevenueRecoveryRecordBackRequest,
    router_response_types::revenue_recovery::RevenueRecoveryRecordBackResponse,
    types::RevenueRecoveryRecordBackRouterData,
>>>>>>> 0b15b291
};
use hyperswitch_interfaces::{
    api::{
        self, ConnectorCommon, ConnectorCommonExt, ConnectorIntegration, ConnectorSpecifications,
        ConnectorValidation,
    },
    configs::Connectors,
    errors,
    events::connector_api_logs::ConnectorEvent,
    types::{self, Response},
    webhooks,
};
use masking::{Mask, PeekInterface};
use transformers as recurly;

#[cfg(all(feature = "v2", feature = "revenue_recovery"))]
<<<<<<< HEAD
use crate::connectors::recurly::transformers::RecurlyRecoveryDetailsData;
=======
use crate::connectors::recurly::transformers::RecurlyRecordStatus;
>>>>>>> 0b15b291
use crate::{
    connectors::recurly::transformers::RecurlyWebhookBody, constants::headers,
    types::ResponseRouterData, utils,
};
#[cfg(all(feature = "v2", feature = "revenue_recovery"))]
const STATUS_SUCCESSFUL_ENDPOINT: &str = "mark_successful";
#[cfg(all(feature = "v2", feature = "revenue_recovery"))]
const STATUS_FAILED_ENDPOINT: &str = "mark_failed";

const RECURY_API_VERSION: &str = "application/vnd.recurly.v2021-02-25";

#[derive(Clone)]
pub struct Recurly {
    amount_converter: &'static (dyn AmountConvertor<Output = StringMinorUnit> + Sync),
}

impl Recurly {
    pub fn new() -> &'static Self {
        &Self {
            amount_converter: &StringMinorUnitForConnector,
        }
    }

    fn get_signature_elements_from_header(
        headers: &actix_web::http::header::HeaderMap,
    ) -> CustomResult<Vec<Vec<u8>>, errors::ConnectorError> {
        let security_header = headers
            .get("recurly-signature")
            .ok_or(errors::ConnectorError::WebhookSignatureNotFound)?;
        let security_header_str = security_header
            .to_str()
            .change_context(errors::ConnectorError::WebhookSignatureNotFound)?;
        let header_parts: Vec<Vec<u8>> = security_header_str
            .split(',')
            .map(|part| part.trim().as_bytes().to_vec())
            .collect();

        Ok(header_parts)
    }
}

impl api::Payment for Recurly {}
impl api::PaymentSession for Recurly {}
impl api::ConnectorAccessToken for Recurly {}
impl api::MandateSetup for Recurly {}
impl api::PaymentAuthorize for Recurly {}
impl api::PaymentSync for Recurly {}
impl api::PaymentCapture for Recurly {}
impl api::PaymentVoid for Recurly {}
impl api::Refund for Recurly {}
impl api::RefundExecute for Recurly {}
impl api::RefundSync for Recurly {}
impl api::PaymentToken for Recurly {}
#[cfg(all(feature = "v2", feature = "revenue_recovery"))]
<<<<<<< HEAD
impl api::AdditionalRevenueRecovery for Recurly {}

=======
impl api::revenue_recovery::RevenueRecoveryRecordBack for Recurly {}
>>>>>>> 0b15b291
impl ConnectorIntegration<PaymentMethodToken, PaymentMethodTokenizationData, PaymentsResponseData>
    for Recurly
{
    // Not Implemented (R)
}

impl<Flow, Request, Response> ConnectorCommonExt<Flow, Request, Response> for Recurly
where
    Self: ConnectorIntegration<Flow, Request, Response>,
{
    fn build_headers(
        &self,
        req: &RouterData<Flow, Request, Response>,
        _connectors: &Connectors,
    ) -> CustomResult<Vec<(String, masking::Maskable<String>)>, errors::ConnectorError> {
        let mut header = vec![(
            headers::CONTENT_TYPE.to_string(),
            self.get_content_type().to_string().into(),
        )];
        let mut api_key = self.get_auth_header(&req.connector_auth_type)?;
        header.append(&mut api_key);
        Ok(header)
    }
}

impl ConnectorCommon for Recurly {
    fn id(&self) -> &'static str {
        "recurly"
    }

    fn get_currency_unit(&self) -> api::CurrencyUnit {
        api::CurrencyUnit::Minor
        //    TODO! Check connector documentation, on which unit they are processing the currency.
        //    If the connector accepts amount in lower unit ( i.e cents for USD) then return api::CurrencyUnit::Minor,
        //    if connector accepts amount in base unit (i.e dollars for USD) then return api::CurrencyUnit::Base
    }

    fn common_get_content_type(&self) -> &'static str {
        "application/json"
    }

    fn base_url<'a>(&self, connectors: &'a Connectors) -> &'a str {
        connectors.recurly.base_url.as_ref()
    }

    fn get_auth_header(
        &self,
        auth_type: &ConnectorAuthType,
    ) -> CustomResult<Vec<(String, masking::Maskable<String>)>, errors::ConnectorError> {
        let auth = recurly::RecurlyAuthType::try_from(auth_type)
            .change_context(errors::ConnectorError::FailedToObtainAuthType)?;
        Ok(vec![
            (
                headers::AUTHORIZATION.to_string(),
                format!("Basic {}", STANDARD.encode(auth.api_key.peek())).into_masked(),
            ),
            (
                headers::ACCEPT.to_string(),
                RECURY_API_VERSION.to_string().into_masked(),
            ),
        ])
    }

    fn build_error_response(
        &self,
        res: Response,
        event_builder: Option<&mut ConnectorEvent>,
    ) -> CustomResult<ErrorResponse, errors::ConnectorError> {
        let response: recurly::RecurlyErrorResponse = res
            .response
            .parse_struct("RecurlyErrorResponse")
            .change_context(errors::ConnectorError::ResponseDeserializationFailed)?;

        event_builder.map(|i| i.set_response_body(&response));
        router_env::logger::info!(connector_response=?response);

        Ok(ErrorResponse {
            status_code: res.status_code,
            code: response.code,
            message: response.message,
            reason: response.reason,
            attempt_status: None,
            connector_transaction_id: None,
            issuer_error_code: None,
            issuer_error_message: None,
        })
    }
}

impl ConnectorValidation for Recurly {
    //TODO: implement functions when support enabled
}

impl ConnectorIntegration<Session, PaymentsSessionData, PaymentsResponseData> for Recurly {
    //TODO: implement sessions flow
}

impl ConnectorIntegration<AccessTokenAuth, AccessTokenRequestData, AccessToken> for Recurly {}

impl ConnectorIntegration<SetupMandate, SetupMandateRequestData, PaymentsResponseData> for Recurly {}

impl ConnectorIntegration<Authorize, PaymentsAuthorizeData, PaymentsResponseData> for Recurly {
    fn get_headers(
        &self,
        req: &PaymentsAuthorizeRouterData,
        connectors: &Connectors,
    ) -> CustomResult<Vec<(String, masking::Maskable<String>)>, errors::ConnectorError> {
        self.build_headers(req, connectors)
    }

    fn get_content_type(&self) -> &'static str {
        self.common_get_content_type()
    }

    fn get_url(
        &self,
        _req: &PaymentsAuthorizeRouterData,
        _connectors: &Connectors,
    ) -> CustomResult<String, errors::ConnectorError> {
        Err(errors::ConnectorError::NotImplemented("get_url method".to_string()).into())
    }

    fn get_request_body(
        &self,
        req: &PaymentsAuthorizeRouterData,
        _connectors: &Connectors,
    ) -> CustomResult<RequestContent, errors::ConnectorError> {
        let amount = utils::convert_amount(
            self.amount_converter,
            req.request.minor_amount,
            req.request.currency,
        )?;

        let connector_router_data = recurly::RecurlyRouterData::from((amount, req));
        let connector_req = recurly::RecurlyPaymentsRequest::try_from(&connector_router_data)?;
        Ok(RequestContent::Json(Box::new(connector_req)))
    }

    fn build_request(
        &self,
        req: &PaymentsAuthorizeRouterData,
        connectors: &Connectors,
    ) -> CustomResult<Option<Request>, errors::ConnectorError> {
        Ok(Some(
            RequestBuilder::new()
                .method(Method::Post)
                .url(&types::PaymentsAuthorizeType::get_url(
                    self, req, connectors,
                )?)
                .attach_default_headers()
                .headers(types::PaymentsAuthorizeType::get_headers(
                    self, req, connectors,
                )?)
                .set_body(types::PaymentsAuthorizeType::get_request_body(
                    self, req, connectors,
                )?)
                .build(),
        ))
    }

    fn handle_response(
        &self,
        data: &PaymentsAuthorizeRouterData,
        event_builder: Option<&mut ConnectorEvent>,
        res: Response,
    ) -> CustomResult<PaymentsAuthorizeRouterData, errors::ConnectorError> {
        let response: recurly::RecurlyPaymentsResponse = res
            .response
            .parse_struct("Recurly PaymentsAuthorizeResponse")
            .change_context(errors::ConnectorError::ResponseDeserializationFailed)?;
        event_builder.map(|i| i.set_response_body(&response));
        router_env::logger::info!(connector_response=?response);
        RouterData::try_from(ResponseRouterData {
            response,
            data: data.clone(),
            http_code: res.status_code,
        })
    }

    fn get_error_response(
        &self,
        res: Response,
        event_builder: Option<&mut ConnectorEvent>,
    ) -> CustomResult<ErrorResponse, errors::ConnectorError> {
        self.build_error_response(res, event_builder)
    }
}

impl ConnectorIntegration<PSync, PaymentsSyncData, PaymentsResponseData> for Recurly {
    fn get_headers(
        &self,
        req: &PaymentsSyncRouterData,
        connectors: &Connectors,
    ) -> CustomResult<Vec<(String, masking::Maskable<String>)>, errors::ConnectorError> {
        self.build_headers(req, connectors)
    }

    fn get_content_type(&self) -> &'static str {
        self.common_get_content_type()
    }

    fn get_url(
        &self,
        _req: &PaymentsSyncRouterData,
        _connectors: &Connectors,
    ) -> CustomResult<String, errors::ConnectorError> {
        Err(errors::ConnectorError::NotImplemented("get_url method".to_string()).into())
    }

    fn build_request(
        &self,
        req: &PaymentsSyncRouterData,
        connectors: &Connectors,
    ) -> CustomResult<Option<Request>, errors::ConnectorError> {
        Ok(Some(
            RequestBuilder::new()
                .method(Method::Get)
                .url(&types::PaymentsSyncType::get_url(self, req, connectors)?)
                .attach_default_headers()
                .headers(types::PaymentsSyncType::get_headers(self, req, connectors)?)
                .build(),
        ))
    }

    fn handle_response(
        &self,
        data: &PaymentsSyncRouterData,
        event_builder: Option<&mut ConnectorEvent>,
        res: Response,
    ) -> CustomResult<PaymentsSyncRouterData, errors::ConnectorError> {
        let response: recurly::RecurlyPaymentsResponse = res
            .response
            .parse_struct("recurly PaymentsSyncResponse")
            .change_context(errors::ConnectorError::ResponseDeserializationFailed)?;
        event_builder.map(|i| i.set_response_body(&response));
        router_env::logger::info!(connector_response=?response);
        RouterData::try_from(ResponseRouterData {
            response,
            data: data.clone(),
            http_code: res.status_code,
        })
    }

    fn get_error_response(
        &self,
        res: Response,
        event_builder: Option<&mut ConnectorEvent>,
    ) -> CustomResult<ErrorResponse, errors::ConnectorError> {
        self.build_error_response(res, event_builder)
    }
}

impl ConnectorIntegration<Capture, PaymentsCaptureData, PaymentsResponseData> for Recurly {
    fn get_headers(
        &self,
        req: &PaymentsCaptureRouterData,
        connectors: &Connectors,
    ) -> CustomResult<Vec<(String, masking::Maskable<String>)>, errors::ConnectorError> {
        self.build_headers(req, connectors)
    }

    fn get_content_type(&self) -> &'static str {
        self.common_get_content_type()
    }

    fn get_url(
        &self,
        _req: &PaymentsCaptureRouterData,
        _connectors: &Connectors,
    ) -> CustomResult<String, errors::ConnectorError> {
        Err(errors::ConnectorError::NotImplemented("get_url method".to_string()).into())
    }

    fn get_request_body(
        &self,
        _req: &PaymentsCaptureRouterData,
        _connectors: &Connectors,
    ) -> CustomResult<RequestContent, errors::ConnectorError> {
        Err(errors::ConnectorError::NotImplemented("get_request_body method".to_string()).into())
    }

    fn build_request(
        &self,
        req: &PaymentsCaptureRouterData,
        connectors: &Connectors,
    ) -> CustomResult<Option<Request>, errors::ConnectorError> {
        Ok(Some(
            RequestBuilder::new()
                .method(Method::Post)
                .url(&types::PaymentsCaptureType::get_url(self, req, connectors)?)
                .attach_default_headers()
                .headers(types::PaymentsCaptureType::get_headers(
                    self, req, connectors,
                )?)
                .set_body(types::PaymentsCaptureType::get_request_body(
                    self, req, connectors,
                )?)
                .build(),
        ))
    }

    fn handle_response(
        &self,
        data: &PaymentsCaptureRouterData,
        event_builder: Option<&mut ConnectorEvent>,
        res: Response,
    ) -> CustomResult<PaymentsCaptureRouterData, errors::ConnectorError> {
        let response: recurly::RecurlyPaymentsResponse = res
            .response
            .parse_struct("Recurly PaymentsCaptureResponse")
            .change_context(errors::ConnectorError::ResponseDeserializationFailed)?;
        event_builder.map(|i| i.set_response_body(&response));
        router_env::logger::info!(connector_response=?response);
        RouterData::try_from(ResponseRouterData {
            response,
            data: data.clone(),
            http_code: res.status_code,
        })
    }

    fn get_error_response(
        &self,
        res: Response,
        event_builder: Option<&mut ConnectorEvent>,
    ) -> CustomResult<ErrorResponse, errors::ConnectorError> {
        self.build_error_response(res, event_builder)
    }
}

impl ConnectorIntegration<Void, PaymentsCancelData, PaymentsResponseData> for Recurly {}

impl ConnectorIntegration<Execute, RefundsData, RefundsResponseData> for Recurly {
    fn get_headers(
        &self,
        req: &RefundsRouterData<Execute>,
        connectors: &Connectors,
    ) -> CustomResult<Vec<(String, masking::Maskable<String>)>, errors::ConnectorError> {
        self.build_headers(req, connectors)
    }

    fn get_content_type(&self) -> &'static str {
        self.common_get_content_type()
    }

    fn get_url(
        &self,
        _req: &RefundsRouterData<Execute>,
        _connectors: &Connectors,
    ) -> CustomResult<String, errors::ConnectorError> {
        Err(errors::ConnectorError::NotImplemented("get_url method".to_string()).into())
    }

    fn get_request_body(
        &self,
        req: &RefundsRouterData<Execute>,
        _connectors: &Connectors,
    ) -> CustomResult<RequestContent, errors::ConnectorError> {
        let refund_amount = utils::convert_amount(
            self.amount_converter,
            req.request.minor_refund_amount,
            req.request.currency,
        )?;

        let connector_router_data = recurly::RecurlyRouterData::from((refund_amount, req));
        let connector_req = recurly::RecurlyRefundRequest::try_from(&connector_router_data)?;
        Ok(RequestContent::Json(Box::new(connector_req)))
    }

    fn build_request(
        &self,
        req: &RefundsRouterData<Execute>,
        connectors: &Connectors,
    ) -> CustomResult<Option<Request>, errors::ConnectorError> {
        let request = RequestBuilder::new()
            .method(Method::Post)
            .url(&types::RefundExecuteType::get_url(self, req, connectors)?)
            .attach_default_headers()
            .headers(types::RefundExecuteType::get_headers(
                self, req, connectors,
            )?)
            .set_body(types::RefundExecuteType::get_request_body(
                self, req, connectors,
            )?)
            .build();
        Ok(Some(request))
    }

    fn handle_response(
        &self,
        data: &RefundsRouterData<Execute>,
        event_builder: Option<&mut ConnectorEvent>,
        res: Response,
    ) -> CustomResult<RefundsRouterData<Execute>, errors::ConnectorError> {
        let response: recurly::RefundResponse = res
            .response
            .parse_struct("recurly RefundResponse")
            .change_context(errors::ConnectorError::ResponseDeserializationFailed)?;
        event_builder.map(|i| i.set_response_body(&response));
        router_env::logger::info!(connector_response=?response);
        RouterData::try_from(ResponseRouterData {
            response,
            data: data.clone(),
            http_code: res.status_code,
        })
    }

    fn get_error_response(
        &self,
        res: Response,
        event_builder: Option<&mut ConnectorEvent>,
    ) -> CustomResult<ErrorResponse, errors::ConnectorError> {
        self.build_error_response(res, event_builder)
    }
}

impl ConnectorIntegration<RSync, RefundsData, RefundsResponseData> for Recurly {
    fn get_headers(
        &self,
        req: &RefundSyncRouterData,
        connectors: &Connectors,
    ) -> CustomResult<Vec<(String, masking::Maskable<String>)>, errors::ConnectorError> {
        self.build_headers(req, connectors)
    }

    fn get_content_type(&self) -> &'static str {
        self.common_get_content_type()
    }

    fn get_url(
        &self,
        _req: &RefundSyncRouterData,
        _connectors: &Connectors,
    ) -> CustomResult<String, errors::ConnectorError> {
        Err(errors::ConnectorError::NotImplemented("get_url method".to_string()).into())
    }

    fn build_request(
        &self,
        req: &RefundSyncRouterData,
        connectors: &Connectors,
    ) -> CustomResult<Option<Request>, errors::ConnectorError> {
        Ok(Some(
            RequestBuilder::new()
                .method(Method::Get)
                .url(&types::RefundSyncType::get_url(self, req, connectors)?)
                .attach_default_headers()
                .headers(types::RefundSyncType::get_headers(self, req, connectors)?)
                .set_body(types::RefundSyncType::get_request_body(
                    self, req, connectors,
                )?)
                .build(),
        ))
    }

    fn handle_response(
        &self,
        data: &RefundSyncRouterData,
        event_builder: Option<&mut ConnectorEvent>,
        res: Response,
    ) -> CustomResult<RefundSyncRouterData, errors::ConnectorError> {
        let response: recurly::RefundResponse = res
            .response
            .parse_struct("recurly RefundSyncResponse")
            .change_context(errors::ConnectorError::ResponseDeserializationFailed)?;
        event_builder.map(|i| i.set_response_body(&response));
        router_env::logger::info!(connector_response=?response);
        RouterData::try_from(ResponseRouterData {
            response,
            data: data.clone(),
            http_code: res.status_code,
        })
    }

    fn get_error_response(
        &self,
        res: Response,
        event_builder: Option<&mut ConnectorEvent>,
    ) -> CustomResult<ErrorResponse, errors::ConnectorError> {
        self.build_error_response(res, event_builder)
    }
}
#[cfg(all(feature = "v2", feature = "revenue_recovery"))]
impl
    ConnectorIntegration<
        RecoveryRecordBack,
        RevenueRecoveryRecordBackRequest,
        RevenueRecoveryRecordBackResponse,
    > for Recurly
{
    fn get_headers(
        &self,
        req: &RevenueRecoveryRecordBackRouterData,
        connectors: &Connectors,
    ) -> CustomResult<Vec<(String, masking::Maskable<String>)>, errors::ConnectorError> {
        self.build_headers(req, connectors)
    }
    fn get_url(
        &self,
        req: &RevenueRecoveryRecordBackRouterData,
        connectors: &Connectors,
    ) -> CustomResult<String, errors::ConnectorError> {
        let invoice_id = req
            .request
            .merchant_reference_id
            .get_string_repr()
            .to_string();

        let status = RecurlyRecordStatus::try_from(req.request.attempt_status)?;

        let status_endpoint = match status {
            RecurlyRecordStatus::Success => STATUS_SUCCESSFUL_ENDPOINT,
            RecurlyRecordStatus::Failure => STATUS_FAILED_ENDPOINT,
        };

        Ok(format!(
            "{}/invoices/{invoice_id}/{status_endpoint}",
            self.base_url(connectors)
        ))
    }

    fn get_content_type(&self) -> &'static str {
        self.common_get_content_type()
    }

    fn build_request(
        &self,
        req: &RevenueRecoveryRecordBackRouterData,
        connectors: &Connectors,
    ) -> CustomResult<Option<Request>, errors::ConnectorError> {
        Ok(Some(
            RequestBuilder::new()
                .method(Method::Put)
                .url(&types::RevenueRecoveryRecordBackType::get_url(
                    self, req, connectors,
                )?)
                .attach_default_headers()
                .headers(types::RevenueRecoveryRecordBackType::get_headers(
                    self, req, connectors,
                )?)
                .header("Content-Length", "0")
                .build(),
        ))
    }

    fn handle_response(
        &self,
        data: &RevenueRecoveryRecordBackRouterData,
        event_builder: Option<&mut ConnectorEvent>,
        res: Response,
    ) -> CustomResult<RevenueRecoveryRecordBackRouterData, errors::ConnectorError> {
        let response: recurly::RecurlyRecordbackResponse = res
            .response
            .parse_struct("recurly RecurlyRecordbackResponse")
            .change_context(errors::ConnectorError::ResponseDeserializationFailed)?;
        event_builder.map(|i| i.set_response_body(&response));
        router_env::logger::info!(connector_response=?response);
        RouterData::try_from(ResponseRouterData {
            response,
            data: data.clone(),
            http_code: res.status_code,
        })
    }

    fn get_error_response(
        &self,
        res: Response,
        event_builder: Option<&mut ConnectorEvent>,
    ) -> CustomResult<ErrorResponse, errors::ConnectorError> {
        self.build_error_response(res, event_builder)
    }
}

#[cfg(all(feature = "v2", feature = "revenue_recovery"))]
impl
    ConnectorIntegration<
        GetAdditionalRevenueRecoveryDetails,
        GetAdditionalRevenueRecoveryRequestData,
        GetAdditionalRevenueRecoveryResponseData,
    > for Recurly
{
    fn get_headers(
        &self,
        req: &AdditionalRevenueRecoveryDetailsRouterData,
        connectors: &Connectors,
    ) -> CustomResult<Vec<(String, masking::Maskable<String>)>, errors::ConnectorError> {
        self.build_headers(req, connectors)
    }

    fn get_content_type(&self) -> &'static str {
        self.common_get_content_type()
    }

    fn get_url(
        &self,
        req: &AdditionalRevenueRecoveryDetailsRouterData,
        connectors: &Connectors,
    ) -> CustomResult<String, errors::ConnectorError> {
        let transaction_uuid = &req.request.additional_revenue_recovery_id;
        Ok(format!(
            "{}/transactions/uuid-{transaction_uuid}",
            self.base_url(connectors),
        ))
    }

    fn build_request(
        &self,
        req: &AdditionalRevenueRecoveryDetailsRouterData,
        connectors: &Connectors,
    ) -> CustomResult<Option<Request>, errors::ConnectorError> {
        let request = RequestBuilder::new()
            .method(Method::Get)
            .url(&types::AdditionalRevenueRecoveryCallType::get_url(
                self, req, connectors,
            )?)
            .attach_default_headers()
            .headers(types::AdditionalRevenueRecoveryCallType::get_headers(
                self, req, connectors,
            )?)
            .build();
        Ok(Some(request))
    }

    fn handle_response(
        &self,
        data: &AdditionalRevenueRecoveryDetailsRouterData,
        event_builder: Option<&mut ConnectorEvent>,
        res: Response,
    ) -> CustomResult<AdditionalRevenueRecoveryDetailsRouterData, errors::ConnectorError> {
        let response: RecurlyRecoveryDetailsData = res
            .response
            .parse_struct::<RecurlyRecoveryDetailsData>("RecurlyRecoveryDetailsData")
            .change_context(errors::ConnectorError::ResponseDeserializationFailed)?;

        event_builder.map(|i| i.set_response_body(&response));
        router_env::logger::info!(connector_response=?response);

        AdditionalRevenueRecoveryDetailsRouterData::try_from(ResponseRouterData {
            response,
            data: data.clone(),
            http_code: res.status_code,
        })
    }

    fn get_error_response(
        &self,
        res: Response,
        event_builder: Option<&mut ConnectorEvent>,
    ) -> CustomResult<ErrorResponse, errors::ConnectorError> {
        self.build_error_response(res, event_builder)
    }

    fn get_5xx_error_response(
        &self,
        res: Response,
        event_builder: Option<&mut ConnectorEvent>,
    ) -> CustomResult<ErrorResponse, errors::ConnectorError> {
        event_builder.map(|event| event.set_error(serde_json::json!({"error": res.response.escape_ascii().to_string(), "status_code": res.status_code})));
        let error_message = match res.status_code {
            500 => "internal_server_error",
            501 => "not_implemented",
            502 => "bad_gateway",
            503 => "service_unavailable",
            504 => "gateway_timeout",
            505 => "http_version_not_supported",
            506 => "variant_also_negotiates",
            507 => "insufficient_storage",
            508 => "loop_detected",
            510 => "not_extended",
            511 => "network_authentication_required",
            _ => "unknown_error",
        };
        Ok(ErrorResponse {
            code: res.status_code.to_string(),
            message: error_message.to_string(),
            reason: String::from_utf8(res.response.to_vec()).ok(),
            status_code: res.status_code,
            attempt_status: None,
            connector_transaction_id: None,
            issuer_error_code: None,
            issuer_error_message: None,
        })
    }
}

#[async_trait::async_trait]
impl webhooks::IncomingWebhook for Recurly {
    fn get_webhook_source_verification_algorithm(
        &self,
        _request: &webhooks::IncomingWebhookRequestDetails<'_>,
    ) -> CustomResult<Box<dyn common_utils::crypto::VerifySignature + Send>, errors::ConnectorError>
    {
        Ok(Box::new(common_utils::crypto::HmacSha256))
    }

    fn get_webhook_source_verification_signature(
        &self,
        request: &webhooks::IncomingWebhookRequestDetails<'_>,
        _connector_webhook_secrets: &api_models::webhooks::ConnectorWebhookSecrets,
    ) -> CustomResult<Vec<u8>, errors::ConnectorError> {
        // The `recurly-signature` header consists of a Unix timestamp (in milliseconds) followed by one or more HMAC-SHA256 signatures, separated by commas.
        // Multiple signatures exist when a secret key is regenerated, with the old key remaining active for 24 hours.
        let header_values = Self::get_signature_elements_from_header(request.headers)?;
        let signature = header_values
            .get(1)
            .ok_or(errors::ConnectorError::WebhookSignatureNotFound)?;
        hex::decode(signature).change_context(errors::ConnectorError::WebhookSignatureNotFound)
    }

    fn get_webhook_source_verification_message(
        &self,
        request: &webhooks::IncomingWebhookRequestDetails<'_>,
        _merchant_id: &common_utils::id_type::MerchantId,
        _connector_webhook_secrets: &api_models::webhooks::ConnectorWebhookSecrets,
    ) -> CustomResult<Vec<u8>, errors::ConnectorError> {
        let header_values = Self::get_signature_elements_from_header(request.headers)?;
        let timestamp = header_values
            .first()
            .ok_or(errors::ConnectorError::WebhookSignatureNotFound)?;
        Ok(format!(
            "{}.{}",
            String::from_utf8_lossy(timestamp),
            String::from_utf8_lossy(request.body)
        )
        .into_bytes())
    }
    #[cfg(all(feature = "revenue_recovery", feature = "v2"))]
    fn get_webhook_object_reference_id(
        &self,
        request: &webhooks::IncomingWebhookRequestDetails<'_>,
    ) -> CustomResult<api_models::webhooks::ObjectReferenceId, errors::ConnectorError> {
        let webhook = RecurlyWebhookBody::get_webhook_object_from_body(request.body)
            .change_context(errors::ConnectorError::WebhookReferenceIdNotFound)?;
        Ok(api_models::webhooks::ObjectReferenceId::AdditionalRevenueRecoveryId(
            api_models::webhooks::AdditionalRevenueRecoveryIdType::AdditionalRevenueRecoveryCallId(webhook.uuid),
        ))
    }

    #[cfg(any(feature = "v1", not(all(feature = "revenue_recovery", feature = "v2"))))]
    fn get_webhook_object_reference_id(
        &self,
        _request: &webhooks::IncomingWebhookRequestDetails<'_>,
    ) -> CustomResult<api_models::webhooks::ObjectReferenceId, errors::ConnectorError> {
        Err(report!(errors::ConnectorError::WebhooksNotImplemented))
    }

    #[cfg(all(feature = "revenue_recovery", feature = "v2"))]
    fn get_webhook_event_type(
        &self,
        request: &webhooks::IncomingWebhookRequestDetails<'_>,
    ) -> CustomResult<api_models::webhooks::IncomingWebhookEvent, errors::ConnectorError> {
        let webhook = RecurlyWebhookBody::get_webhook_object_from_body(request.body)
            .change_context(errors::ConnectorError::WebhookBodyDecodingFailed)?;
        let event = match webhook.event_type {
            transformers::RecurlyPaymentEventType::PaymentSucceeded => {
                api_models::webhooks::IncomingWebhookEvent::RecoveryPaymentSuccess
            }
            transformers::RecurlyPaymentEventType::PaymentFailed => {
                api_models::webhooks::IncomingWebhookEvent::RecoveryPaymentFailure
            }
        };
        Ok(event)
    }

    #[cfg(any(feature = "v1", not(all(feature = "revenue_recovery", feature = "v2"))))]
    fn get_webhook_event_type(
        &self,
        _request: &webhooks::IncomingWebhookRequestDetails<'_>,
    ) -> CustomResult<api_models::webhooks::IncomingWebhookEvent, errors::ConnectorError> {
        Err(report!(errors::ConnectorError::WebhooksNotImplemented))
    }

    fn get_webhook_resource_object(
        &self,
        request: &webhooks::IncomingWebhookRequestDetails<'_>,
    ) -> CustomResult<Box<dyn masking::ErasedMaskSerialize>, errors::ConnectorError> {
        let webhook = RecurlyWebhookBody::get_webhook_object_from_body(request.body)
            .change_context(errors::ConnectorError::WebhookResourceObjectNotFound)?;
        Ok(Box::new(webhook))
    }
}

impl ConnectorSpecifications for Recurly {}<|MERGE_RESOLUTION|>--- conflicted
+++ resolved
@@ -27,17 +27,13 @@
 };
 #[cfg(all(feature = "v2", feature = "revenue_recovery"))]
 use hyperswitch_domain_models::{
-<<<<<<< HEAD
     router_flow_types::revenue_recovery::GetAdditionalRevenueRecoveryDetails,
     router_request_types::revenue_recovery::GetAdditionalRevenueRecoveryRequestData,
     router_response_types::revenue_recovery::GetAdditionalRevenueRecoveryResponseData,
-    types::AdditionalRevenueRecoveryDetailsRouterData,
-=======
-    router_flow_types::RecoveryRecordBack,
+    types::AdditionalRevenueRecoveryDetailsRouterData,router_flow_types::RecoveryRecordBack,
     router_request_types::revenue_recovery::RevenueRecoveryRecordBackRequest,
     router_response_types::revenue_recovery::RevenueRecoveryRecordBackResponse,
     types::RevenueRecoveryRecordBackRouterData,
->>>>>>> 0b15b291
 };
 use hyperswitch_interfaces::{
     api::{
@@ -54,11 +50,7 @@
 use transformers as recurly;
 
 #[cfg(all(feature = "v2", feature = "revenue_recovery"))]
-<<<<<<< HEAD
-use crate::connectors::recurly::transformers::RecurlyRecoveryDetailsData;
-=======
-use crate::connectors::recurly::transformers::RecurlyRecordStatus;
->>>>>>> 0b15b291
+use crate::connectors::recurly::transformers::{RecurlyRecordStatus,RecurlyRecoveryDetailsData};
 use crate::{
     connectors::recurly::transformers::RecurlyWebhookBody, constants::headers,
     types::ResponseRouterData, utils,
@@ -113,12 +105,10 @@
 impl api::RefundSync for Recurly {}
 impl api::PaymentToken for Recurly {}
 #[cfg(all(feature = "v2", feature = "revenue_recovery"))]
-<<<<<<< HEAD
+impl api::revenue_recovery::RevenueRecoveryRecordBack for Recurly {}
+#[cfg(all(feature = "v2", feature = "revenue_recovery"))]
 impl api::AdditionalRevenueRecovery for Recurly {}
 
-=======
-impl api::revenue_recovery::RevenueRecoveryRecordBack for Recurly {}
->>>>>>> 0b15b291
 impl ConnectorIntegration<PaymentMethodToken, PaymentMethodTokenizationData, PaymentsResponseData>
     for Recurly
 {
@@ -582,96 +572,6 @@
         let response: recurly::RefundResponse = res
             .response
             .parse_struct("recurly RefundSyncResponse")
-            .change_context(errors::ConnectorError::ResponseDeserializationFailed)?;
-        event_builder.map(|i| i.set_response_body(&response));
-        router_env::logger::info!(connector_response=?response);
-        RouterData::try_from(ResponseRouterData {
-            response,
-            data: data.clone(),
-            http_code: res.status_code,
-        })
-    }
-
-    fn get_error_response(
-        &self,
-        res: Response,
-        event_builder: Option<&mut ConnectorEvent>,
-    ) -> CustomResult<ErrorResponse, errors::ConnectorError> {
-        self.build_error_response(res, event_builder)
-    }
-}
-#[cfg(all(feature = "v2", feature = "revenue_recovery"))]
-impl
-    ConnectorIntegration<
-        RecoveryRecordBack,
-        RevenueRecoveryRecordBackRequest,
-        RevenueRecoveryRecordBackResponse,
-    > for Recurly
-{
-    fn get_headers(
-        &self,
-        req: &RevenueRecoveryRecordBackRouterData,
-        connectors: &Connectors,
-    ) -> CustomResult<Vec<(String, masking::Maskable<String>)>, errors::ConnectorError> {
-        self.build_headers(req, connectors)
-    }
-    fn get_url(
-        &self,
-        req: &RevenueRecoveryRecordBackRouterData,
-        connectors: &Connectors,
-    ) -> CustomResult<String, errors::ConnectorError> {
-        let invoice_id = req
-            .request
-            .merchant_reference_id
-            .get_string_repr()
-            .to_string();
-
-        let status = RecurlyRecordStatus::try_from(req.request.attempt_status)?;
-
-        let status_endpoint = match status {
-            RecurlyRecordStatus::Success => STATUS_SUCCESSFUL_ENDPOINT,
-            RecurlyRecordStatus::Failure => STATUS_FAILED_ENDPOINT,
-        };
-
-        Ok(format!(
-            "{}/invoices/{invoice_id}/{status_endpoint}",
-            self.base_url(connectors)
-        ))
-    }
-
-    fn get_content_type(&self) -> &'static str {
-        self.common_get_content_type()
-    }
-
-    fn build_request(
-        &self,
-        req: &RevenueRecoveryRecordBackRouterData,
-        connectors: &Connectors,
-    ) -> CustomResult<Option<Request>, errors::ConnectorError> {
-        Ok(Some(
-            RequestBuilder::new()
-                .method(Method::Put)
-                .url(&types::RevenueRecoveryRecordBackType::get_url(
-                    self, req, connectors,
-                )?)
-                .attach_default_headers()
-                .headers(types::RevenueRecoveryRecordBackType::get_headers(
-                    self, req, connectors,
-                )?)
-                .header("Content-Length", "0")
-                .build(),
-        ))
-    }
-
-    fn handle_response(
-        &self,
-        data: &RevenueRecoveryRecordBackRouterData,
-        event_builder: Option<&mut ConnectorEvent>,
-        res: Response,
-    ) -> CustomResult<RevenueRecoveryRecordBackRouterData, errors::ConnectorError> {
-        let response: recurly::RecurlyRecordbackResponse = res
-            .response
-            .parse_struct("recurly RecurlyRecordbackResponse")
             .change_context(errors::ConnectorError::ResponseDeserializationFailed)?;
         event_builder.map(|i| i.set_response_body(&response));
         router_env::logger::info!(connector_response=?response);
@@ -802,6 +702,96 @@
         })
     }
 }
+#[cfg(all(feature = "v2", feature = "revenue_recovery"))]
+impl
+    ConnectorIntegration<
+        RecoveryRecordBack,
+        RevenueRecoveryRecordBackRequest,
+        RevenueRecoveryRecordBackResponse,
+    > for Recurly
+{
+    fn get_headers(
+        &self,
+        req: &RevenueRecoveryRecordBackRouterData,
+        connectors: &Connectors,
+    ) -> CustomResult<Vec<(String, masking::Maskable<String>)>, errors::ConnectorError> {
+        self.build_headers(req, connectors)
+    }
+    fn get_url(
+        &self,
+        req: &RevenueRecoveryRecordBackRouterData,
+        connectors: &Connectors,
+    ) -> CustomResult<String, errors::ConnectorError> {
+        let invoice_id = req
+            .request
+            .merchant_reference_id
+            .get_string_repr()
+            .to_string();
+
+        let status = RecurlyRecordStatus::try_from(req.request.attempt_status)?;
+
+        let status_endpoint = match status {
+            RecurlyRecordStatus::Success => STATUS_SUCCESSFUL_ENDPOINT,
+            RecurlyRecordStatus::Failure => STATUS_FAILED_ENDPOINT,
+        };
+
+        Ok(format!(
+            "{}/invoices/{invoice_id}/{status_endpoint}",
+            self.base_url(connectors)
+        ))
+    }
+
+    fn get_content_type(&self) -> &'static str {
+        self.common_get_content_type()
+    }
+
+    fn build_request(
+        &self,
+        req: &RevenueRecoveryRecordBackRouterData,
+        connectors: &Connectors,
+    ) -> CustomResult<Option<Request>, errors::ConnectorError> {
+        Ok(Some(
+            RequestBuilder::new()
+                .method(Method::Put)
+                .url(&types::RevenueRecoveryRecordBackType::get_url(
+                    self, req, connectors,
+                )?)
+                .attach_default_headers()
+                .headers(types::RevenueRecoveryRecordBackType::get_headers(
+                    self, req, connectors,
+                )?)
+                .header("Content-Length", "0")
+                .build(),
+        ))
+    }
+
+    fn handle_response(
+        &self,
+        data: &RevenueRecoveryRecordBackRouterData,
+        event_builder: Option<&mut ConnectorEvent>,
+        res: Response,
+    ) -> CustomResult<RevenueRecoveryRecordBackRouterData, errors::ConnectorError> {
+        let response: recurly::RecurlyRecordbackResponse = res
+            .response
+            .parse_struct("recurly RecurlyRecordbackResponse")
+            .change_context(errors::ConnectorError::ResponseDeserializationFailed)?;
+        event_builder.map(|i| i.set_response_body(&response));
+        router_env::logger::info!(connector_response=?response);
+        RouterData::try_from(ResponseRouterData {
+            response,
+            data: data.clone(),
+            http_code: res.status_code,
+        })
+    }
+
+    fn get_error_response(
+        &self,
+        res: Response,
+        event_builder: Option<&mut ConnectorEvent>,
+    ) -> CustomResult<ErrorResponse, errors::ConnectorError> {
+        self.build_error_response(res, event_builder)
+    }
+}
 
 #[async_trait::async_trait]
 impl webhooks::IncomingWebhook for Recurly {
