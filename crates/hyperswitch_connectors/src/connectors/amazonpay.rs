--- conflicted
+++ resolved
@@ -321,12 +321,9 @@
             message: response.message.clone(),
             attempt_status: None,
             connector_transaction_id: None,
-<<<<<<< HEAD
             reason: None,
-=======
             issuer_error_code: None,
             issuer_error_message: None,
->>>>>>> 32824441
         })
     }
 }
