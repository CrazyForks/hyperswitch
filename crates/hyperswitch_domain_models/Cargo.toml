[package]
name = "hyperswitch_domain_models"
description = "Represents the data/domain models used by the business layer"
version = "0.1.0"
edition.workspace = true
rust-version.workspace = true
readme = "README.md"
license.workspace = true

[features]
<<<<<<< HEAD
default = ["olap", "payouts", "frm", "v1"]
=======
default = ["olap", "payouts", "frm"]
encryption_service =[]
>>>>>>> eb016802
olap = []
payouts = ["api_models/payouts"]
frm = ["api_models/frm"]
v2 = ["api_models/v2", "diesel_models/v2"]
v1 = ["api_models/v1", "diesel_models/v1"]
merchant_account_v2 = ["api_models/merchant_account_v2", "diesel_models/merchant_account_v2"]
payment_v2 = ["api_models/payment_v2", "diesel_models/payment_v2"]

[dependencies]
# First party deps
api_models = { version = "0.1.0", path = "../api_models", features = ["errors"] }
cards = { version = "0.1.0", path = "../cards" }
common_enums = { version = "0.1.0", path = "../common_enums" }
common_utils = { version = "0.1.0", path = "../common_utils", features = ["async_ext", "metrics",  "encryption_service", "keymanager"] }
diesel_models = { version = "0.1.0", path = "../diesel_models", features = ["kv_store"] }
masking = { version = "0.1.0", path = "../masking" }
router_derive = { version = "0.1.0", path = "../router_derive" }
router_env = { version = "0.1.0", path = "../router_env" }

# Third party deps
actix-web = "4.5.1"
async-trait = "0.1.79"
error-stack = "0.4.1"
futures = "0.3.30"
http = "0.2.12"
mime = "0.3.17"
rustc-hash = "1.1.0"
serde = { version = "1.0.197", features = ["derive"] }
serde_json = "1.0.115"
serde_with = "3.7.0"
thiserror = "1.0.58"
time = { version = "0.3.35", features = ["serde", "serde-well-known", "std"] }
url = { version = "2.5.0", features = ["serde"] }
utoipa = { version = "4.2.0", features = ["preserve_order", "preserve_path_order", "time"] }<|MERGE_RESOLUTION|>--- conflicted
+++ resolved
@@ -8,12 +8,8 @@
 license.workspace = true
 
 [features]
-<<<<<<< HEAD
 default = ["olap", "payouts", "frm", "v1"]
-=======
-default = ["olap", "payouts", "frm"]
-encryption_service =[]
->>>>>>> eb016802
+encryption_service = []
 olap = []
 payouts = ["api_models/payouts"]
 frm = ["api_models/frm"]
@@ -27,7 +23,7 @@
 api_models = { version = "0.1.0", path = "../api_models", features = ["errors"] }
 cards = { version = "0.1.0", path = "../cards" }
 common_enums = { version = "0.1.0", path = "../common_enums" }
-common_utils = { version = "0.1.0", path = "../common_utils", features = ["async_ext", "metrics",  "encryption_service", "keymanager"] }
+common_utils = { version = "0.1.0", path = "../common_utils", features = ["async_ext", "metrics", "encryption_service", "keymanager"] }
 diesel_models = { version = "0.1.0", path = "../diesel_models", features = ["kv_store"] }
 masking = { version = "0.1.0", path = "../masking" }
 router_derive = { version = "0.1.0", path = "../router_derive" }
