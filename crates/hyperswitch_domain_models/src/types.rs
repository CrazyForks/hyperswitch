--- conflicted
+++ resolved
@@ -2,11 +2,7 @@
     router_data::{AccessToken, RouterData},
     router_flow_types::{
         AccessTokenAuth, Authorize, AuthorizeSessionToken, CalculateTax, Capture,
-<<<<<<< HEAD
-        CompleteAuthorize, CreateConnectorCustomer, Execute, PSync, PaymentMethodToken,
-=======
-        CompleteAuthorize, CreateConnectorCustomer, PSync, PaymentMethodToken, PostSessionTokens,
->>>>>>> 899ec235
+        CompleteAuthorize, CreateConnectorCustomer, Execute, PSync, PaymentMethodToken, PostSessionTokens,
         PreProcessing, RSync, SetupMandate, Void,
     },
     router_request_types::{
