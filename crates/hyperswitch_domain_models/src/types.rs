--- conflicted
+++ resolved
@@ -3,27 +3,17 @@
 use crate::{
     router_data::{AccessToken, RouterData},
     router_flow_types::{
-<<<<<<< HEAD
-        mandate_revoke::MandateRevoke, AccessTokenAuth, Authenticate, AuthenticationConfirmation, Authorize, AuthorizeSessionToken, CalculateTax, Capture, CompleteAuthorize, CreateConnectorCustomer, Execute, GetAdditionalRevenueRecoveryDetails, IncrementalAuthorization, PSync, PaymentMethodToken, PostAuthenticate, PostSessionTokens, PreAuthenticate, PreProcessing, RSync, Session, SetupMandate, Void
-=======
         mandate_revoke::MandateRevoke, AccessTokenAuth, Authenticate, AuthenticationConfirmation,
         Authorize, AuthorizeSessionToken, CalculateTax, Capture, CompleteAuthorize,
         CreateConnectorCustomer, Execute, GetAdditionalRevenueRecoveryDetails,
         IncrementalAuthorization, PSync, PaymentMethodToken, PostAuthenticate, PostSessionTokens,
         PreAuthenticate, PreProcessing, RSync, Session, SetupMandate, Void,
->>>>>>> 66132cba
     },
     router_request_types::{
         unified_authentication_service::{
             UasAuthenticationRequestData, UasAuthenticationResponseData,
             UasConfirmationRequestData, UasPostAuthenticationRequestData,
             UasPreAuthenticationRequestData,
-<<<<<<< HEAD
-        }, AccessTokenRequestData, AdditionalRevenueRecoveryDetailsRequestData, AuthorizeSessionTokenData, CompleteAuthorizeData, ConnectorCustomerData, MandateRevokeRequestData, PaymentMethodTokenizationData, PaymentsAuthorizeData, PaymentsCancelData, PaymentsCaptureData, PaymentsIncrementalAuthorizationData, PaymentsPostSessionTokensData, PaymentsPreProcessingData, PaymentsSessionData, PaymentsSyncData, PaymentsTaxCalculationData, RefundsData, SetupMandateRequestData
-    },
-    router_response_types::{
-        AdditionalRevenueRecoveryDetailsResponseData, MandateRevokeResponseData, PaymentsResponseData, RefundsResponseData, TaxCalculationResponseData
-=======
         },
         revenue_recovery::GetAdditionalRevenueRecoveryRequestData,
         AccessTokenRequestData,
@@ -36,7 +26,6 @@
     router_response_types::{
         revenue_recovery::GetAdditionalRevenueRecoveryResponseData, MandateRevokeResponseData,
         PaymentsResponseData, RefundsResponseData, TaxCalculationResponseData,
->>>>>>> 66132cba
     },
 };
 #[cfg(feature = "payouts")]
@@ -94,13 +83,8 @@
 pub type UasAuthenticationRouterData =
     RouterData<Authenticate, UasAuthenticationRequestData, UasAuthenticationResponseData>;
 
-<<<<<<< HEAD
-pub type AdditionalRevenueRecoveryDetailsRouterData =
-    RouterData<GetAdditionalRevenueRecoveryDetails,AdditionalRevenueRecoveryDetailsRequestData,AdditionalRevenueRecoveryDetailsResponseData>;
-=======
 pub type AdditionalRevenueRecoveryDetailsRouterData = RouterData<
     GetAdditionalRevenueRecoveryDetails,
     GetAdditionalRevenueRecoveryRequestData,
     GetAdditionalRevenueRecoveryResponseData,
->;
->>>>>>> 66132cba
+>;