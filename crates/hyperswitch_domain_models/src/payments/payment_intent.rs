#[cfg(feature = "v2")]
use common_enums::RequestIncrementalAuthorization;
#[cfg(feature = "v2")]
use common_utils::errors::ParsingError;
#[cfg(feature = "v2")]
use common_utils::ext_traits::{Encode, ValueExt};
use common_utils::{
    consts::{PAYMENTS_LIST_MAX_LIMIT_V1, PAYMENTS_LIST_MAX_LIMIT_V2},
    crypto::Encryptable,
    encryption::Encryption,
    errors::{CustomResult, ValidationError},
    id_type,
    pii::{self, Email},
    type_name,
    types::{
        keymanager::{self, KeyManagerState, ToEncryptable},
        MinorUnit,
    },
};
#[cfg(feature = "v2")]
use diesel_models::PaymentLinkConfigRequestForPayments;
use diesel_models::{
    PaymentIntent as DieselPaymentIntent, PaymentIntentNew as DieselPaymentIntentNew,
};
use error_stack::ResultExt;
#[cfg(feature = "v2")]
use masking::ExposeInterface;
use masking::{Deserialize, PeekInterface, Secret};
use serde::Serialize;
use time::PrimitiveDateTime;

#[cfg(all(feature = "v1", feature = "olap"))]
use super::payment_attempt::PaymentAttempt;
use super::PaymentIntent;
#[cfg(feature = "v2")]
use crate::address::Address;
#[cfg(feature = "v2")]
use crate::routing;
use crate::{
    behaviour, errors,
    merchant_key_store::MerchantKeyStore,
    type_encryption::{crypto_operation, CryptoOperation},
    RemoteStorageObject,
};
#[cfg(feature = "v2")]
use crate::{FeatureMetadata, OrderDetailsWithAmount};

#[async_trait::async_trait]
pub trait PaymentIntentInterface {
    type Error;
    async fn update_payment_intent(
        &self,
        state: &KeyManagerState,
        this: PaymentIntent,
        payment_intent: PaymentIntentUpdate,
        merchant_key_store: &MerchantKeyStore,
        storage_scheme: common_enums::MerchantStorageScheme,
    ) -> error_stack::Result<PaymentIntent, Self::Error>;

    async fn insert_payment_intent(
        &self,
        state: &KeyManagerState,
        new: PaymentIntent,
        merchant_key_store: &MerchantKeyStore,
        storage_scheme: common_enums::MerchantStorageScheme,
    ) -> error_stack::Result<PaymentIntent, Self::Error>;

    #[cfg(feature = "v1")]
    async fn find_payment_intent_by_payment_id_merchant_id(
        &self,
        state: &KeyManagerState,
        payment_id: &id_type::PaymentId,
        merchant_id: &id_type::MerchantId,
        merchant_key_store: &MerchantKeyStore,
        storage_scheme: common_enums::MerchantStorageScheme,
    ) -> error_stack::Result<PaymentIntent, Self::Error>;
    #[cfg(feature = "v2")]
    async fn find_payment_intent_by_merchant_reference_id_profile_id(
        &self,
        state: &KeyManagerState,
        merchant_reference_id: &id_type::PaymentReferenceId,
        profile_id: &id_type::ProfileId,
        merchant_key_store: &MerchantKeyStore,
        storage_scheme: &common_enums::MerchantStorageScheme,
    ) -> error_stack::Result<PaymentIntent, Self::Error>;

    #[cfg(feature = "v2")]
    async fn find_payment_intent_by_id(
        &self,
        state: &KeyManagerState,
        id: &id_type::GlobalPaymentId,
        merchant_key_store: &MerchantKeyStore,
        storage_scheme: common_enums::MerchantStorageScheme,
    ) -> error_stack::Result<PaymentIntent, Self::Error>;

    #[cfg(all(feature = "v1", feature = "olap"))]
    async fn filter_payment_intent_by_constraints(
        &self,
        state: &KeyManagerState,
        merchant_id: &id_type::MerchantId,
        filters: &PaymentIntentFetchConstraints,
        merchant_key_store: &MerchantKeyStore,
        storage_scheme: common_enums::MerchantStorageScheme,
    ) -> error_stack::Result<Vec<PaymentIntent>, Self::Error>;

    #[cfg(all(feature = "v1", feature = "olap"))]
    async fn filter_payment_intents_by_time_range_constraints(
        &self,
        state: &KeyManagerState,
        merchant_id: &id_type::MerchantId,
        time_range: &common_utils::types::TimeRange,
        merchant_key_store: &MerchantKeyStore,
        storage_scheme: common_enums::MerchantStorageScheme,
    ) -> error_stack::Result<Vec<PaymentIntent>, Self::Error>;

    #[cfg(feature = "olap")]
    async fn get_intent_status_with_count(
        &self,
        merchant_id: &id_type::MerchantId,
        profile_id_list: Option<Vec<id_type::ProfileId>>,
        constraints: &common_utils::types::TimeRange,
    ) -> error_stack::Result<Vec<(common_enums::IntentStatus, i64)>, Self::Error>;

    #[cfg(all(feature = "v1", feature = "olap"))]
    async fn get_filtered_payment_intents_attempt(
        &self,
        state: &KeyManagerState,
        merchant_id: &id_type::MerchantId,
        constraints: &PaymentIntentFetchConstraints,
        merchant_key_store: &MerchantKeyStore,
        storage_scheme: common_enums::MerchantStorageScheme,
    ) -> error_stack::Result<Vec<(PaymentIntent, PaymentAttempt)>, Self::Error>;

    #[cfg(all(feature = "v2", feature = "olap"))]
    async fn get_filtered_payment_intents_attempt(
        &self,
        state: &KeyManagerState,
        merchant_id: &id_type::MerchantId,
        constraints: &PaymentIntentFetchConstraints,
        merchant_key_store: &MerchantKeyStore,
        storage_scheme: common_enums::MerchantStorageScheme,
    ) -> error_stack::Result<
        Vec<(
            PaymentIntent,
            Option<super::payment_attempt::PaymentAttempt>,
        )>,
        Self::Error,
    >;

    #[cfg(all(feature = "v2", feature = "olap"))]
    async fn get_filtered_active_attempt_ids_for_total_count(
        &self,
        merchant_id: &id_type::MerchantId,
        constraints: &PaymentIntentFetchConstraints,
        storage_scheme: common_enums::MerchantStorageScheme,
    ) -> error_stack::Result<Vec<Option<String>>, Self::Error>;

    #[cfg(all(feature = "v1", feature = "olap"))]
    async fn get_filtered_active_attempt_ids_for_total_count(
        &self,
        merchant_id: &id_type::MerchantId,
        constraints: &PaymentIntentFetchConstraints,
        storage_scheme: common_enums::MerchantStorageScheme,
    ) -> error_stack::Result<Vec<String>, Self::Error>;
}

#[derive(Clone, Debug, PartialEq, router_derive::DebugAsDisplay, Serialize, Deserialize)]
pub struct CustomerData {
    pub name: Option<Secret<String>>,
    pub email: Option<Email>,
    pub phone: Option<Secret<String>>,
    pub phone_country_code: Option<String>,
}

#[cfg(feature = "v2")]
#[derive(Debug, Clone, Serialize)]
pub struct PaymentIntentUpdateFields {
    pub amount: Option<MinorUnit>,
    pub currency: Option<common_enums::Currency>,
    pub shipping_cost: Option<MinorUnit>,
    pub tax_details: Option<diesel_models::TaxDetails>,
    pub skip_external_tax_calculation: Option<common_enums::TaxCalculationOverride>,
    pub skip_surcharge_calculation: Option<common_enums::SurchargeCalculationOverride>,
    pub surcharge_amount: Option<MinorUnit>,
    pub tax_on_surcharge: Option<MinorUnit>,
    pub routing_algorithm_id: Option<id_type::RoutingId>,
    pub capture_method: Option<common_enums::CaptureMethod>,
    pub authentication_type: Option<common_enums::AuthenticationType>,
    pub billing_address: Option<Encryptable<Address>>,
    pub shipping_address: Option<Encryptable<Address>>,
    pub customer_present: Option<common_enums::PresenceOfCustomerDuringPayment>,
    pub description: Option<common_utils::types::Description>,
    pub return_url: Option<common_utils::types::Url>,
    pub setup_future_usage: Option<common_enums::FutureUsage>,
    pub apply_mit_exemption: Option<common_enums::MitExemptionRequest>,
    pub statement_descriptor: Option<common_utils::types::StatementDescriptor>,
    pub order_details: Option<Vec<Secret<diesel_models::types::OrderDetailsWithAmount>>>,
    pub allowed_payment_method_types: Option<Vec<common_enums::PaymentMethodType>>,
    pub metadata: Option<pii::SecretSerdeValue>,
    pub connector_metadata: Option<pii::SecretSerdeValue>,
    pub feature_metadata: Option<diesel_models::types::FeatureMetadata>,
    pub payment_link_config: Option<diesel_models::PaymentLinkConfigRequestForPayments>,
    pub request_incremental_authorization: Option<common_enums::RequestIncrementalAuthorization>,
    pub session_expiry: Option<PrimitiveDateTime>,
    pub frm_metadata: Option<pii::SecretSerdeValue>,
    pub request_external_three_ds_authentication:
        Option<common_enums::External3dsAuthenticationRequest>,
    pub active_attempt_id: Option<Option<id_type::GlobalAttemptId>>,
    // updated_by is set internally, field not present in request
    pub updated_by: String,
    pub force_3ds_challenge: Option<bool>,
}

#[cfg(feature = "v1")]
#[derive(Debug, Clone, Serialize)]
pub struct PaymentIntentUpdateFields {
    pub amount: MinorUnit,
    pub currency: common_enums::Currency,
    pub setup_future_usage: Option<common_enums::FutureUsage>,
    pub status: common_enums::IntentStatus,
    pub customer_id: Option<id_type::CustomerId>,
    pub shipping_address_id: Option<String>,
    pub billing_address_id: Option<String>,
    pub return_url: Option<String>,
    pub business_country: Option<common_enums::CountryAlpha2>,
    pub business_label: Option<String>,
    pub description: Option<String>,
    pub statement_descriptor_name: Option<String>,
    pub statement_descriptor_suffix: Option<String>,
    pub order_details: Option<Vec<pii::SecretSerdeValue>>,
    pub metadata: Option<serde_json::Value>,
    pub frm_metadata: Option<pii::SecretSerdeValue>,
    pub payment_confirm_source: Option<common_enums::PaymentSource>,
    pub updated_by: String,
    pub fingerprint_id: Option<String>,
    pub session_expiry: Option<PrimitiveDateTime>,
    pub request_external_three_ds_authentication: Option<bool>,
    pub customer_details: Option<Encryptable<Secret<serde_json::Value>>>,
    pub billing_details: Option<Encryptable<Secret<serde_json::Value>>>,
    pub merchant_order_reference_id: Option<String>,
    pub shipping_details: Option<Encryptable<Secret<serde_json::Value>>>,
    pub is_payment_processor_token_flow: Option<bool>,
    pub tax_details: Option<diesel_models::TaxDetails>,
    pub force_3ds_challenge: Option<bool>,
}

#[cfg(feature = "v1")]
#[derive(Debug, Clone, Serialize)]
pub enum PaymentIntentUpdate {
    ResponseUpdate {
        status: common_enums::IntentStatus,
        amount_captured: Option<MinorUnit>,
        updated_by: String,
        fingerprint_id: Option<String>,
        incremental_authorization_allowed: Option<bool>,
    },
    MetadataUpdate {
        metadata: serde_json::Value,
        updated_by: String,
    },
    Update(Box<PaymentIntentUpdateFields>),
    PaymentCreateUpdate {
        return_url: Option<String>,
        status: Option<common_enums::IntentStatus>,
        customer_id: Option<id_type::CustomerId>,
        shipping_address_id: Option<String>,
        billing_address_id: Option<String>,
        customer_details: Option<Encryptable<Secret<serde_json::Value>>>,
        updated_by: String,
    },
    MerchantStatusUpdate {
        status: common_enums::IntentStatus,
        shipping_address_id: Option<String>,
        billing_address_id: Option<String>,
        updated_by: String,
    },
    PGStatusUpdate {
        status: common_enums::IntentStatus,
        incremental_authorization_allowed: Option<bool>,
        updated_by: String,
    },
    PaymentAttemptAndAttemptCountUpdate {
        active_attempt_id: String,
        attempt_count: i16,
        updated_by: String,
    },
    StatusAndAttemptUpdate {
        status: common_enums::IntentStatus,
        active_attempt_id: String,
        attempt_count: i16,
        updated_by: String,
    },
    ApproveUpdate {
        status: common_enums::IntentStatus,
        merchant_decision: Option<String>,
        updated_by: String,
    },
    RejectUpdate {
        status: common_enums::IntentStatus,
        merchant_decision: Option<String>,
        updated_by: String,
    },
    SurchargeApplicableUpdate {
        surcharge_applicable: bool,
        updated_by: String,
    },
    IncrementalAuthorizationAmountUpdate {
        amount: MinorUnit,
    },
    AuthorizationCountUpdate {
        authorization_count: i32,
    },
    CompleteAuthorizeUpdate {
        shipping_address_id: Option<String>,
    },
    ManualUpdate {
        status: Option<common_enums::IntentStatus>,
        updated_by: String,
    },
    SessionResponseUpdate {
        tax_details: diesel_models::TaxDetails,
        shipping_address_id: Option<String>,
        updated_by: String,
        shipping_details: Option<Encryptable<Secret<serde_json::Value>>>,
    },
}

#[cfg(feature = "v2")]
#[derive(Debug, Clone, Serialize)]
pub enum PaymentIntentUpdate {
    /// PreUpdate tracker of ConfirmIntent
    ConfirmIntent {
        status: common_enums::IntentStatus,
        active_attempt_id: Option<id_type::GlobalAttemptId>,
        updated_by: String,
    },
    /// PostUpdate tracker of ConfirmIntent
    ConfirmIntentPostUpdate {
        status: common_enums::IntentStatus,
        amount_captured: Option<MinorUnit>,
        updated_by: String,
        feature_metadata: Option<Box<diesel_models::types::FeatureMetadata>>,
    },
    /// SyncUpdate of ConfirmIntent in PostUpdateTrackers
    SyncUpdate {
        status: common_enums::IntentStatus,
        amount_captured: Option<MinorUnit>,
        updated_by: String,
    },
    CaptureUpdate {
        status: common_enums::IntentStatus,
        amount_captured: Option<MinorUnit>,
        updated_by: String,
    },
    /// Update the payment intent details on payment sdk session call, before calling the connector.
    SessionIntentUpdate {
        prerouting_algorithm: routing::PaymentRoutingInfo,
        updated_by: String,
    },
    RecordUpdate {
        status: common_enums::IntentStatus,
        feature_metadata: Box<Option<diesel_models::types::FeatureMetadata>>,
        active_attempt_id: id_type::GlobalAttemptId,
        updated_by: String,
    },
    /// UpdateIntent
    UpdateIntent(Box<PaymentIntentUpdateFields>),
}

#[cfg(feature = "v1")]
#[derive(Clone, Debug, Default)]
pub struct PaymentIntentUpdateInternal {
    pub amount: Option<MinorUnit>,
    pub currency: Option<common_enums::Currency>,
    pub status: Option<common_enums::IntentStatus>,
    pub amount_captured: Option<MinorUnit>,
    pub customer_id: Option<id_type::CustomerId>,
    pub return_url: Option<String>,
    pub setup_future_usage: Option<common_enums::FutureUsage>,
    pub off_session: Option<bool>,
    pub metadata: Option<serde_json::Value>,
    pub billing_address_id: Option<String>,
    pub shipping_address_id: Option<String>,
    pub modified_at: Option<PrimitiveDateTime>,
    pub active_attempt_id: Option<String>,
    pub business_country: Option<common_enums::CountryAlpha2>,
    pub business_label: Option<String>,
    pub description: Option<String>,
    pub statement_descriptor_name: Option<String>,
    pub statement_descriptor_suffix: Option<String>,
    pub order_details: Option<Vec<pii::SecretSerdeValue>>,
    pub attempt_count: Option<i16>,
    // Denotes the action(approve or reject) taken by merchant in case of manual review.
    // Manual review can occur when the transaction is marked as risky by the frm_processor, payment processor or when there is underpayment/over payment incase of crypto payment
    pub merchant_decision: Option<String>,
    pub payment_confirm_source: Option<common_enums::PaymentSource>,

    pub updated_by: String,
    pub surcharge_applicable: Option<bool>,
    pub incremental_authorization_allowed: Option<bool>,
    pub authorization_count: Option<i32>,
    pub fingerprint_id: Option<String>,
    pub session_expiry: Option<PrimitiveDateTime>,
    pub request_external_three_ds_authentication: Option<bool>,
    pub frm_metadata: Option<pii::SecretSerdeValue>,
    pub customer_details: Option<Encryptable<Secret<serde_json::Value>>>,
    pub billing_details: Option<Encryptable<Secret<serde_json::Value>>>,
    pub merchant_order_reference_id: Option<String>,
    pub shipping_details: Option<Encryptable<Secret<serde_json::Value>>>,
    pub is_payment_processor_token_flow: Option<bool>,
    pub tax_details: Option<diesel_models::TaxDetails>,
    pub force_3ds_challenge: Option<bool>,
}

// This conversion is used in the `update_payment_intent` function
#[cfg(feature = "v2")]
impl TryFrom<PaymentIntentUpdate> for diesel_models::PaymentIntentUpdateInternal {
    type Error = error_stack::Report<ParsingError>;
    fn try_from(payment_intent_update: PaymentIntentUpdate) -> Result<Self, Self::Error> {
        match payment_intent_update {
            PaymentIntentUpdate::ConfirmIntent {
                status,
                active_attempt_id,
                updated_by,
            } => Ok(Self {
                status: Some(status),
                active_attempt_id: Some(active_attempt_id),
                prerouting_algorithm: None,
                modified_at: common_utils::date_time::now(),
                amount: None,
                amount_captured: None,
                currency: None,
                shipping_cost: None,
                tax_details: None,
                skip_external_tax_calculation: None,
                surcharge_applicable: None,
                surcharge_amount: None,
                tax_on_surcharge: None,
                routing_algorithm_id: None,
                capture_method: None,
                authentication_type: None,
                billing_address: None,
                shipping_address: None,
                customer_present: None,
                description: None,
                return_url: None,
                setup_future_usage: None,
                apply_mit_exemption: None,
                statement_descriptor: None,
                order_details: None,
                allowed_payment_method_types: None,
                metadata: None,
                connector_metadata: None,
                feature_metadata: None,
                payment_link_config: None,
                request_incremental_authorization: None,
                session_expiry: None,
                frm_metadata: None,
                request_external_three_ds_authentication: None,
                updated_by,
<<<<<<< HEAD
                force_3ds_challenge: None,
                // force_3ds_challenge_trigger: None
            },
=======
            }),
>>>>>>> 9159823d

            PaymentIntentUpdate::ConfirmIntentPostUpdate {
                status,
                updated_by,
                amount_captured,
                feature_metadata,
            } => Ok(Self {
                status: Some(status),
                active_attempt_id: None,
                prerouting_algorithm: None,
                modified_at: common_utils::date_time::now(),
                amount_captured,
                amount: None,
                currency: None,
                shipping_cost: None,
                tax_details: None,
                skip_external_tax_calculation: None,
                surcharge_applicable: None,
                surcharge_amount: None,
                tax_on_surcharge: None,
                routing_algorithm_id: None,
                capture_method: None,
                authentication_type: None,
                billing_address: None,
                shipping_address: None,
                customer_present: None,
                description: None,
                return_url: None,
                setup_future_usage: None,
                apply_mit_exemption: None,
                statement_descriptor: None,
                order_details: None,
                allowed_payment_method_types: None,
                metadata: None,
                connector_metadata: None,
                feature_metadata: feature_metadata.map(|val| *val),
                payment_link_config: None,
                request_incremental_authorization: None,
                session_expiry: None,
                frm_metadata: None,
                request_external_three_ds_authentication: None,
                updated_by,
<<<<<<< HEAD
                force_3ds_challenge: None,
                // force_3ds_challenge_trigger: None
            },
=======
            }),
>>>>>>> 9159823d
            PaymentIntentUpdate::SyncUpdate {
                status,
                amount_captured,
                updated_by,
            } => Ok(Self {
                status: Some(status),
                active_attempt_id: None,
                prerouting_algorithm: None,
                modified_at: common_utils::date_time::now(),
                amount: None,
                currency: None,
                amount_captured,
                shipping_cost: None,
                tax_details: None,
                skip_external_tax_calculation: None,
                surcharge_applicable: None,
                surcharge_amount: None,
                tax_on_surcharge: None,
                routing_algorithm_id: None,
                capture_method: None,
                authentication_type: None,
                billing_address: None,
                shipping_address: None,
                customer_present: None,
                description: None,
                return_url: None,
                setup_future_usage: None,
                apply_mit_exemption: None,
                statement_descriptor: None,
                order_details: None,
                allowed_payment_method_types: None,
                metadata: None,
                connector_metadata: None,
                feature_metadata: None,
                payment_link_config: None,
                request_incremental_authorization: None,
                session_expiry: None,
                frm_metadata: None,
                request_external_three_ds_authentication: None,
                updated_by,
<<<<<<< HEAD
                force_3ds_challenge: None,
                // force_3ds_challenge_trigger: None
            },
=======
            }),
>>>>>>> 9159823d
            PaymentIntentUpdate::CaptureUpdate {
                status,
                amount_captured,
                updated_by,
            } => Ok(Self {
                status: Some(status),
                amount_captured,
                active_attempt_id: None,
                prerouting_algorithm: None,
                modified_at: common_utils::date_time::now(),
                amount: None,
                currency: None,
                shipping_cost: None,
                tax_details: None,
                skip_external_tax_calculation: None,
                surcharge_applicable: None,
                surcharge_amount: None,
                tax_on_surcharge: None,
                routing_algorithm_id: None,
                capture_method: None,
                authentication_type: None,
                billing_address: None,
                shipping_address: None,
                customer_present: None,
                description: None,
                return_url: None,
                setup_future_usage: None,
                apply_mit_exemption: None,
                statement_descriptor: None,
                order_details: None,
                allowed_payment_method_types: None,
                metadata: None,
                connector_metadata: None,
                feature_metadata: None,
                payment_link_config: None,
                request_incremental_authorization: None,
                session_expiry: None,
                frm_metadata: None,
                request_external_three_ds_authentication: None,
                updated_by,
<<<<<<< HEAD
                force_3ds_challenge: None,
                // force_3ds_challenge_trigger: None
            },
=======
            }),
            PaymentIntentUpdate::SessionIntentUpdate {
                prerouting_algorithm,
                updated_by,
            } => Ok(Self {
                status: None,
                active_attempt_id: None,
                modified_at: common_utils::date_time::now(),
                amount_captured: None,
                prerouting_algorithm: Some(
                    prerouting_algorithm
                        .encode_to_value()
                        .attach_printable("Failed to Serialize prerouting_algorithm")?,
                ),
                amount: None,
                currency: None,
                shipping_cost: None,
                tax_details: None,
                skip_external_tax_calculation: None,
                surcharge_applicable: None,
                surcharge_amount: None,
                tax_on_surcharge: None,
                routing_algorithm_id: None,
                capture_method: None,
                authentication_type: None,
                billing_address: None,
                shipping_address: None,
                customer_present: None,
                description: None,
                return_url: None,
                setup_future_usage: None,
                apply_mit_exemption: None,
                statement_descriptor: None,
                order_details: None,
                allowed_payment_method_types: None,
                metadata: None,
                connector_metadata: None,
                feature_metadata: None,
                payment_link_config: None,
                request_incremental_authorization: None,
                session_expiry: None,
                frm_metadata: None,
                request_external_three_ds_authentication: None,
                updated_by,
            }),
>>>>>>> 9159823d
            PaymentIntentUpdate::UpdateIntent(boxed_intent) => {
                let PaymentIntentUpdateFields {
                    amount,
                    currency,
                    shipping_cost,
                    tax_details,
                    skip_external_tax_calculation,
                    skip_surcharge_calculation,
                    surcharge_amount,
                    tax_on_surcharge,
                    routing_algorithm_id,
                    capture_method,
                    authentication_type,
                    billing_address,
                    shipping_address,
                    customer_present,
                    description,
                    return_url,
                    setup_future_usage,
                    apply_mit_exemption,
                    statement_descriptor,
                    order_details,
                    allowed_payment_method_types,
                    metadata,
                    connector_metadata,
                    feature_metadata,
                    payment_link_config,
                    request_incremental_authorization,
                    session_expiry,
                    frm_metadata,
                    request_external_three_ds_authentication,
                    active_attempt_id,
                    updated_by,
                    force_3ds_challenge,
                } = *boxed_intent;
                Ok(Self {
                    status: None,
                    active_attempt_id,
                    prerouting_algorithm: None,
                    modified_at: common_utils::date_time::now(),
                    amount_captured: None,
                    amount,
                    currency,
                    shipping_cost,
                    tax_details,
                    skip_external_tax_calculation: skip_external_tax_calculation
                        .map(|val| val.as_bool()),
                    surcharge_applicable: skip_surcharge_calculation.map(|val| val.as_bool()),
                    surcharge_amount,
                    tax_on_surcharge,
                    routing_algorithm_id,
                    capture_method,
                    authentication_type,
                    billing_address: billing_address.map(Encryption::from),
                    shipping_address: shipping_address.map(Encryption::from),
                    customer_present: customer_present.map(|val| val.as_bool()),
                    description,
                    return_url,
                    setup_future_usage,
                    apply_mit_exemption: apply_mit_exemption.map(|val| val.as_bool()),
                    statement_descriptor,
                    order_details,
                    allowed_payment_method_types: allowed_payment_method_types
                        .map(|allowed_payment_method_types| {
                            allowed_payment_method_types.encode_to_value()
                        })
                        .and_then(|r| r.ok().map(Secret::new)),
                    metadata,
                    connector_metadata,
                    feature_metadata,
                    payment_link_config,
                    request_incremental_authorization,
                    session_expiry,
                    frm_metadata,
                    request_external_three_ds_authentication:
                        request_external_three_ds_authentication.map(|val| val.as_bool()),

                    updated_by,
<<<<<<< HEAD
                    force_3ds_challenge,
                }
=======
                })
>>>>>>> 9159823d
            }
            PaymentIntentUpdate::RecordUpdate {
                status,
                feature_metadata,
                active_attempt_id,
                updated_by,
            } => Ok(Self {
                status: Some(status),
                amount_captured: None,
                active_attempt_id: Some(Some(active_attempt_id)),
                modified_at: common_utils::date_time::now(),
                amount: None,
                currency: None,
                shipping_cost: None,
                tax_details: None,
                skip_external_tax_calculation: None,
                surcharge_applicable: None,
                surcharge_amount: None,
                tax_on_surcharge: None,
                routing_algorithm_id: None,
                capture_method: None,
                authentication_type: None,
                billing_address: None,
                shipping_address: None,
                customer_present: None,
                description: None,
                return_url: None,
                setup_future_usage: None,
                apply_mit_exemption: None,
                statement_descriptor: None,
                order_details: None,
                allowed_payment_method_types: None,
                metadata: None,
                connector_metadata: None,
                feature_metadata: *feature_metadata,
                payment_link_config: None,
                request_incremental_authorization: None,
                prerouting_algorithm: None,
                session_expiry: None,
                frm_metadata: None,
                request_external_three_ds_authentication: None,
                updated_by,
<<<<<<< HEAD
                force_3ds_challenge: None,
                // force_3ds_challenge_trigger: None
            },
=======
            }),
>>>>>>> 9159823d
        }
    }
}

#[cfg(feature = "v1")]
impl From<PaymentIntentUpdate> for PaymentIntentUpdateInternal {
    fn from(payment_intent_update: PaymentIntentUpdate) -> Self {
        match payment_intent_update {
            PaymentIntentUpdate::MetadataUpdate {
                metadata,
                updated_by,
            } => Self {
                metadata: Some(metadata),
                modified_at: Some(common_utils::date_time::now()),
                updated_by,
                ..Default::default()
            },
            PaymentIntentUpdate::Update(value) => Self {
                amount: Some(value.amount),
                currency: Some(value.currency),
                setup_future_usage: value.setup_future_usage,
                status: Some(value.status),
                customer_id: value.customer_id,
                shipping_address_id: value.shipping_address_id,
                billing_address_id: value.billing_address_id,
                return_url: value.return_url,
                business_country: value.business_country,
                business_label: value.business_label,
                description: value.description,
                statement_descriptor_name: value.statement_descriptor_name,
                statement_descriptor_suffix: value.statement_descriptor_suffix,
                order_details: value.order_details,
                metadata: value.metadata,
                payment_confirm_source: value.payment_confirm_source,
                updated_by: value.updated_by,
                session_expiry: value.session_expiry,
                fingerprint_id: value.fingerprint_id,
                request_external_three_ds_authentication: value
                    .request_external_three_ds_authentication,
                frm_metadata: value.frm_metadata,
                customer_details: value.customer_details,
                billing_details: value.billing_details,
                merchant_order_reference_id: value.merchant_order_reference_id,
                shipping_details: value.shipping_details,
                is_payment_processor_token_flow: value.is_payment_processor_token_flow,
                ..Default::default()
            },
            PaymentIntentUpdate::PaymentCreateUpdate {
                return_url,
                status,
                customer_id,
                shipping_address_id,
                billing_address_id,
                customer_details,
                updated_by,
            } => Self {
                return_url,
                status,
                customer_id,
                shipping_address_id,
                billing_address_id,
                customer_details,
                modified_at: Some(common_utils::date_time::now()),
                updated_by,
                ..Default::default()
            },
            PaymentIntentUpdate::PGStatusUpdate {
                status,
                updated_by,
                incremental_authorization_allowed,
            } => Self {
                status: Some(status),
                modified_at: Some(common_utils::date_time::now()),
                updated_by,
                incremental_authorization_allowed,
                ..Default::default()
            },
            PaymentIntentUpdate::MerchantStatusUpdate {
                status,
                shipping_address_id,
                billing_address_id,
                updated_by,
            } => Self {
                status: Some(status),
                shipping_address_id,
                billing_address_id,
                modified_at: Some(common_utils::date_time::now()),
                updated_by,
                ..Default::default()
            },
            PaymentIntentUpdate::ResponseUpdate {
                // amount,
                // currency,
                status,
                amount_captured,
                fingerprint_id,
                // customer_id,
                updated_by,
                incremental_authorization_allowed,
            } => Self {
                // amount,
                // currency: Some(currency),
                status: Some(status),
                amount_captured,
                fingerprint_id,
                // customer_id,
                modified_at: Some(common_utils::date_time::now()),
                updated_by,
                incremental_authorization_allowed,
                ..Default::default()
            },
            PaymentIntentUpdate::PaymentAttemptAndAttemptCountUpdate {
                active_attempt_id,
                attempt_count,
                updated_by,
            } => Self {
                active_attempt_id: Some(active_attempt_id),
                attempt_count: Some(attempt_count),
                updated_by,
                ..Default::default()
            },
            PaymentIntentUpdate::StatusAndAttemptUpdate {
                status,
                active_attempt_id,
                attempt_count,
                updated_by,
            } => Self {
                status: Some(status),
                active_attempt_id: Some(active_attempt_id),
                attempt_count: Some(attempt_count),
                updated_by,
                ..Default::default()
            },
            PaymentIntentUpdate::ApproveUpdate {
                status,
                merchant_decision,
                updated_by,
            } => Self {
                status: Some(status),
                merchant_decision,
                updated_by,
                ..Default::default()
            },
            PaymentIntentUpdate::RejectUpdate {
                status,
                merchant_decision,
                updated_by,
            } => Self {
                status: Some(status),
                merchant_decision,
                updated_by,
                ..Default::default()
            },
            PaymentIntentUpdate::SurchargeApplicableUpdate {
                surcharge_applicable,
                updated_by,
            } => Self {
                surcharge_applicable: Some(surcharge_applicable),
                updated_by,
                ..Default::default()
            },
            PaymentIntentUpdate::IncrementalAuthorizationAmountUpdate { amount } => Self {
                amount: Some(amount),
                ..Default::default()
            },
            PaymentIntentUpdate::AuthorizationCountUpdate {
                authorization_count,
            } => Self {
                authorization_count: Some(authorization_count),
                ..Default::default()
            },
            PaymentIntentUpdate::CompleteAuthorizeUpdate {
                shipping_address_id,
            } => Self {
                shipping_address_id,
                ..Default::default()
            },
            PaymentIntentUpdate::ManualUpdate { status, updated_by } => Self {
                status,
                modified_at: Some(common_utils::date_time::now()),
                updated_by,
                ..Default::default()
            },
            PaymentIntentUpdate::SessionResponseUpdate {
                tax_details,
                shipping_address_id,
                updated_by,
                shipping_details,
            } => Self {
                tax_details: Some(tax_details),
                shipping_address_id,
                updated_by,
                shipping_details,
                ..Default::default()
            },
        }
    }
}

#[cfg(feature = "v1")]
use diesel_models::{
    PaymentIntentUpdate as DieselPaymentIntentUpdate,
    PaymentIntentUpdateFields as DieselPaymentIntentUpdateFields,
};

// TODO: check where this conversion is used
// #[cfg(feature = "v2")]
// impl From<PaymentIntentUpdate> for DieselPaymentIntentUpdate {
//     fn from(value: PaymentIntentUpdate) -> Self {
//         match value {
//             PaymentIntentUpdate::ConfirmIntent { status, updated_by } => {
//                 Self::ConfirmIntent { status, updated_by }
//             }
//             PaymentIntentUpdate::ConfirmIntentPostUpdate { status, updated_by } => {
//                 Self::ConfirmIntentPostUpdate { status, updated_by }
//             }
//         }
//     }
// }

#[cfg(feature = "v1")]
impl From<PaymentIntentUpdate> for DieselPaymentIntentUpdate {
    fn from(value: PaymentIntentUpdate) -> Self {
        match value {
            PaymentIntentUpdate::ResponseUpdate {
                status,
                amount_captured,
                fingerprint_id,
                updated_by,
                incremental_authorization_allowed,
            } => Self::ResponseUpdate {
                status,
                amount_captured,
                fingerprint_id,
                updated_by,
                incremental_authorization_allowed,
            },
            PaymentIntentUpdate::MetadataUpdate {
                metadata,
                updated_by,
            } => Self::MetadataUpdate {
                metadata,
                updated_by,
            },
            PaymentIntentUpdate::Update(value) => {
                Self::Update(Box::new(DieselPaymentIntentUpdateFields {
                    amount: value.amount,
                    currency: value.currency,
                    setup_future_usage: value.setup_future_usage,
                    status: value.status,
                    customer_id: value.customer_id,
                    shipping_address_id: value.shipping_address_id,
                    billing_address_id: value.billing_address_id,
                    return_url: value.return_url,
                    business_country: value.business_country,
                    business_label: value.business_label,
                    description: value.description,
                    statement_descriptor_name: value.statement_descriptor_name,
                    statement_descriptor_suffix: value.statement_descriptor_suffix,
                    order_details: value.order_details,
                    metadata: value.metadata,
                    payment_confirm_source: value.payment_confirm_source,
                    updated_by: value.updated_by,
                    session_expiry: value.session_expiry,
                    fingerprint_id: value.fingerprint_id,
                    request_external_three_ds_authentication: value
                        .request_external_three_ds_authentication,
                    frm_metadata: value.frm_metadata,
                    customer_details: value.customer_details.map(Encryption::from),
                    billing_details: value.billing_details.map(Encryption::from),
                    merchant_order_reference_id: value.merchant_order_reference_id,
                    shipping_details: value.shipping_details.map(Encryption::from),
                    is_payment_processor_token_flow: value.is_payment_processor_token_flow,
                    tax_details: value.tax_details,
                    force_3ds_challenge: value.force_3ds_challenge,
                }))
            }
            PaymentIntentUpdate::PaymentCreateUpdate {
                return_url,
                status,
                customer_id,
                shipping_address_id,
                billing_address_id,
                customer_details,
                updated_by,
            } => Self::PaymentCreateUpdate {
                return_url,
                status,
                customer_id,
                shipping_address_id,
                billing_address_id,
                customer_details: customer_details.map(Encryption::from),
                updated_by,
            },
            PaymentIntentUpdate::MerchantStatusUpdate {
                status,
                shipping_address_id,
                billing_address_id,
                updated_by,
            } => Self::MerchantStatusUpdate {
                status,
                shipping_address_id,
                billing_address_id,
                updated_by,
            },
            PaymentIntentUpdate::PGStatusUpdate {
                status,
                updated_by,
                incremental_authorization_allowed,
            } => Self::PGStatusUpdate {
                status,
                updated_by,
                incremental_authorization_allowed,
            },
            PaymentIntentUpdate::PaymentAttemptAndAttemptCountUpdate {
                active_attempt_id,
                attempt_count,
                updated_by,
            } => Self::PaymentAttemptAndAttemptCountUpdate {
                active_attempt_id,
                attempt_count,
                updated_by,
            },
            PaymentIntentUpdate::StatusAndAttemptUpdate {
                status,
                active_attempt_id,
                attempt_count,
                updated_by,
            } => Self::StatusAndAttemptUpdate {
                status,
                active_attempt_id,
                attempt_count,
                updated_by,
            },
            PaymentIntentUpdate::ApproveUpdate {
                status,
                merchant_decision,
                updated_by,
            } => Self::ApproveUpdate {
                status,
                merchant_decision,
                updated_by,
            },
            PaymentIntentUpdate::RejectUpdate {
                status,
                merchant_decision,
                updated_by,
            } => Self::RejectUpdate {
                status,
                merchant_decision,
                updated_by,
            },
            PaymentIntentUpdate::SurchargeApplicableUpdate {
                surcharge_applicable,
                updated_by,
            } => Self::SurchargeApplicableUpdate {
                surcharge_applicable: Some(surcharge_applicable),
                updated_by,
            },
            PaymentIntentUpdate::IncrementalAuthorizationAmountUpdate { amount } => {
                Self::IncrementalAuthorizationAmountUpdate { amount }
            }
            PaymentIntentUpdate::AuthorizationCountUpdate {
                authorization_count,
            } => Self::AuthorizationCountUpdate {
                authorization_count,
            },
            PaymentIntentUpdate::CompleteAuthorizeUpdate {
                shipping_address_id,
            } => Self::CompleteAuthorizeUpdate {
                shipping_address_id,
            },
            PaymentIntentUpdate::ManualUpdate { status, updated_by } => {
                Self::ManualUpdate { status, updated_by }
            }
            PaymentIntentUpdate::SessionResponseUpdate {
                tax_details,
                shipping_address_id,
                updated_by,
                shipping_details,
            } => Self::SessionResponseUpdate {
                tax_details,
                shipping_address_id,
                updated_by,
                shipping_details: shipping_details.map(Encryption::from),
            },
        }
    }
}

#[cfg(feature = "v1")]
impl From<PaymentIntentUpdateInternal> for diesel_models::PaymentIntentUpdateInternal {
    fn from(value: PaymentIntentUpdateInternal) -> Self {
        let modified_at = common_utils::date_time::now();
        let PaymentIntentUpdateInternal {
            amount,
            currency,
            status,
            amount_captured,
            customer_id,
            return_url,
            setup_future_usage,
            off_session,
            metadata,
            billing_address_id,
            shipping_address_id,
            modified_at: _,
            active_attempt_id,
            business_country,
            business_label,
            description,
            statement_descriptor_name,
            statement_descriptor_suffix,
            order_details,
            attempt_count,
            merchant_decision,
            payment_confirm_source,
            updated_by,
            surcharge_applicable,
            incremental_authorization_allowed,
            authorization_count,
            session_expiry,
            fingerprint_id,
            request_external_three_ds_authentication,
            frm_metadata,
            customer_details,
            billing_details,
            merchant_order_reference_id,
            shipping_details,
            is_payment_processor_token_flow,
            tax_details,
            force_3ds_challenge,
        } = value;
        Self {
            amount,
            currency,
            status,
            amount_captured,
            customer_id,
            return_url,
            setup_future_usage,
            off_session,
            metadata,
            billing_address_id,
            shipping_address_id,
            modified_at,
            active_attempt_id,
            business_country,
            business_label,
            description,
            statement_descriptor_name,
            statement_descriptor_suffix,
            order_details,
            attempt_count,
            merchant_decision,
            payment_confirm_source,
            updated_by,
            surcharge_applicable,
            incremental_authorization_allowed,
            authorization_count,
            session_expiry,
            fingerprint_id,
            request_external_three_ds_authentication,
            frm_metadata,
            customer_details: customer_details.map(Encryption::from),
            billing_details: billing_details.map(Encryption::from),
            merchant_order_reference_id,
            shipping_details: shipping_details.map(Encryption::from),
            is_payment_processor_token_flow,
            tax_details,
            force_3ds_challenge,
        }
    }
}

#[cfg(feature = "v1")]
pub enum PaymentIntentFetchConstraints {
    Single {
        payment_intent_id: id_type::PaymentId,
    },
    List(Box<PaymentIntentListParams>),
}

#[cfg(feature = "v1")]
impl PaymentIntentFetchConstraints {
    pub fn get_profile_id_list(&self) -> Option<Vec<id_type::ProfileId>> {
        if let Self::List(pi_list_params) = self {
            pi_list_params.profile_id.clone()
        } else {
            None
        }
    }
}

#[cfg(feature = "v2")]
pub enum PaymentIntentFetchConstraints {
    Single {
        payment_intent_id: id_type::GlobalPaymentId,
    },
    List(Box<PaymentIntentListParams>),
}

#[cfg(feature = "v2")]
impl PaymentIntentFetchConstraints {
    pub fn get_profile_id(&self) -> Option<id_type::ProfileId> {
        if let Self::List(pi_list_params) = self {
            pi_list_params.profile_id.clone()
        } else {
            None
        }
    }
}

#[cfg(feature = "v1")]
pub struct PaymentIntentListParams {
    pub offset: u32,
    pub starting_at: Option<PrimitiveDateTime>,
    pub ending_at: Option<PrimitiveDateTime>,
    pub amount_filter: Option<api_models::payments::AmountFilter>,
    pub connector: Option<Vec<api_models::enums::Connector>>,
    pub currency: Option<Vec<common_enums::Currency>>,
    pub status: Option<Vec<common_enums::IntentStatus>>,
    pub payment_method: Option<Vec<common_enums::PaymentMethod>>,
    pub payment_method_type: Option<Vec<common_enums::PaymentMethodType>>,
    pub authentication_type: Option<Vec<common_enums::AuthenticationType>>,
    pub merchant_connector_id: Option<Vec<id_type::MerchantConnectorAccountId>>,
    pub profile_id: Option<Vec<id_type::ProfileId>>,
    pub customer_id: Option<id_type::CustomerId>,
    pub starting_after_id: Option<id_type::PaymentId>,
    pub ending_before_id: Option<id_type::PaymentId>,
    pub limit: Option<u32>,
    pub order: api_models::payments::Order,
    pub card_network: Option<Vec<common_enums::CardNetwork>>,
    pub card_discovery: Option<Vec<common_enums::CardDiscovery>>,
    pub merchant_order_reference_id: Option<String>,
}

#[cfg(feature = "v2")]
pub struct PaymentIntentListParams {
    pub offset: u32,
    pub starting_at: Option<PrimitiveDateTime>,
    pub ending_at: Option<PrimitiveDateTime>,
    pub amount_filter: Option<api_models::payments::AmountFilter>,
    pub connector: Option<api_models::enums::Connector>,
    pub currency: Option<common_enums::Currency>,
    pub status: Option<common_enums::IntentStatus>,
    pub payment_method_type: Option<common_enums::PaymentMethod>,
    pub payment_method_subtype: Option<common_enums::PaymentMethodType>,
    pub authentication_type: Option<common_enums::AuthenticationType>,
    pub merchant_connector_id: Option<id_type::MerchantConnectorAccountId>,
    pub profile_id: Option<id_type::ProfileId>,
    pub customer_id: Option<id_type::GlobalCustomerId>,
    pub starting_after_id: Option<id_type::GlobalPaymentId>,
    pub ending_before_id: Option<id_type::GlobalPaymentId>,
    pub limit: Option<u32>,
    pub order: api_models::payments::Order,
    pub card_network: Option<common_enums::CardNetwork>,
    pub merchant_order_reference_id: Option<String>,
}

#[cfg(feature = "v1")]
impl From<api_models::payments::PaymentListConstraints> for PaymentIntentFetchConstraints {
    fn from(value: api_models::payments::PaymentListConstraints) -> Self {
        let api_models::payments::PaymentListConstraints {
            customer_id,
            starting_after,
            ending_before,
            limit,
            created,
            created_lt,
            created_gt,
            created_lte,
            created_gte,
        } = value;
        Self::List(Box::new(PaymentIntentListParams {
            offset: 0,
            starting_at: created_gte.or(created_gt).or(created),
            ending_at: created_lte.or(created_lt).or(created),
            amount_filter: None,
            connector: None,
            currency: None,
            status: None,
            payment_method: None,
            payment_method_type: None,
            authentication_type: None,
            merchant_connector_id: None,
            profile_id: None,
            customer_id,
            starting_after_id: starting_after,
            ending_before_id: ending_before,
            limit: Some(std::cmp::min(limit, PAYMENTS_LIST_MAX_LIMIT_V1)),
            order: Default::default(),
            card_network: None,
            card_discovery: None,
            merchant_order_reference_id: None,
        }))
    }
}

#[cfg(feature = "v2")]
impl From<api_models::payments::PaymentListConstraints> for PaymentIntentFetchConstraints {
    fn from(value: api_models::payments::PaymentListConstraints) -> Self {
        let api_models::payments::PaymentListConstraints {
            customer_id,
            starting_after,
            ending_before,
            limit,
            created,
            created_lt,
            created_gt,
            created_lte,
            created_gte,
            payment_id,
            profile_id,
            start_amount,
            end_amount,
            connector,
            currency,
            status,
            payment_method_type,
            payment_method_subtype,
            authentication_type,
            merchant_connector_id,
            order_on,
            order_by,
            card_network,
            merchant_order_reference_id,
            offset,
        } = value;
        if let Some(payment_intent_id) = payment_id {
            Self::Single { payment_intent_id }
        } else {
            Self::List(Box::new(PaymentIntentListParams {
                offset: offset.unwrap_or_default(),
                starting_at: created_gte.or(created_gt).or(created),
                ending_at: created_lte.or(created_lt).or(created),
                amount_filter: (start_amount.is_some() || end_amount.is_some()).then_some({
                    api_models::payments::AmountFilter {
                        start_amount,
                        end_amount,
                    }
                }),
                connector,
                currency,
                status,
                payment_method_type,
                payment_method_subtype,
                authentication_type,
                merchant_connector_id,
                profile_id,
                customer_id,
                starting_after_id: starting_after,
                ending_before_id: ending_before,
                limit: Some(std::cmp::min(limit, PAYMENTS_LIST_MAX_LIMIT_V1)),
                order: api_models::payments::Order {
                    on: order_on,
                    by: order_by,
                },
                card_network,
                merchant_order_reference_id,
            }))
        }
    }
}

#[cfg(feature = "v1")]
impl From<common_utils::types::TimeRange> for PaymentIntentFetchConstraints {
    fn from(value: common_utils::types::TimeRange) -> Self {
        Self::List(Box::new(PaymentIntentListParams {
            offset: 0,
            starting_at: Some(value.start_time),
            ending_at: value.end_time,
            amount_filter: None,
            connector: None,
            currency: None,
            status: None,
            payment_method: None,
            payment_method_type: None,
            authentication_type: None,
            merchant_connector_id: None,
            profile_id: None,
            customer_id: None,
            starting_after_id: None,
            ending_before_id: None,
            limit: None,
            order: Default::default(),
            card_network: None,
            card_discovery: None,
            merchant_order_reference_id: None,
        }))
    }
}

#[cfg(feature = "v1")]
impl From<api_models::payments::PaymentListFilterConstraints> for PaymentIntentFetchConstraints {
    fn from(value: api_models::payments::PaymentListFilterConstraints) -> Self {
        let api_models::payments::PaymentListFilterConstraints {
            payment_id,
            profile_id,
            customer_id,
            limit,
            offset,
            amount_filter,
            time_range,
            connector,
            currency,
            status,
            payment_method,
            payment_method_type,
            authentication_type,
            merchant_connector_id,
            order,
            card_network,
            card_discovery,
            merchant_order_reference_id,
        } = value;
        if let Some(payment_intent_id) = payment_id {
            Self::Single { payment_intent_id }
        } else {
            Self::List(Box::new(PaymentIntentListParams {
                offset: offset.unwrap_or_default(),
                starting_at: time_range.map(|t| t.start_time),
                ending_at: time_range.and_then(|t| t.end_time),
                amount_filter,
                connector,
                currency,
                status,
                payment_method,
                payment_method_type,
                authentication_type,
                merchant_connector_id,
                profile_id: profile_id.map(|profile_id| vec![profile_id]),
                customer_id,
                starting_after_id: None,
                ending_before_id: None,
                limit: Some(std::cmp::min(limit, PAYMENTS_LIST_MAX_LIMIT_V2)),
                order,
                card_network,
                card_discovery,
                merchant_order_reference_id,
            }))
        }
    }
}

#[cfg(feature = "v1")]
impl<T> TryFrom<(T, Option<Vec<id_type::ProfileId>>)> for PaymentIntentFetchConstraints
where
    Self: From<T>,
{
    type Error = error_stack::Report<errors::api_error_response::ApiErrorResponse>;
    fn try_from(
        (constraints, auth_profile_id_list): (T, Option<Vec<id_type::ProfileId>>),
    ) -> Result<Self, Self::Error> {
        let payment_intent_constraints = Self::from(constraints);
        if let Self::List(mut pi_list_params) = payment_intent_constraints {
            let profile_id_from_request_body = pi_list_params.profile_id;
            match (profile_id_from_request_body, auth_profile_id_list) {
                (None, None) => pi_list_params.profile_id = None,
                (None, Some(auth_profile_id_list)) => {
                    pi_list_params.profile_id = Some(auth_profile_id_list)
                }
                (Some(profile_id_from_request_body), None) => {
                    pi_list_params.profile_id = Some(profile_id_from_request_body)
                }
                (Some(profile_id_from_request_body), Some(auth_profile_id_list)) => {
                    let profile_id_from_request_body_is_available_in_auth_profile_id_list =
                        profile_id_from_request_body
                            .iter()
                            .all(|profile_id| auth_profile_id_list.contains(profile_id));

                    if profile_id_from_request_body_is_available_in_auth_profile_id_list {
                        pi_list_params.profile_id = Some(profile_id_from_request_body)
                    } else {
                        // This scenario is very unlikely to happen
                        let inaccessible_profile_ids: Vec<_> = profile_id_from_request_body
                            .iter()
                            .filter(|profile_id| !auth_profile_id_list.contains(profile_id))
                            .collect();
                        return Err(error_stack::Report::new(
                            errors::api_error_response::ApiErrorResponse::PreconditionFailed {
                                message: format!(
                                    "Access not available for the given profile_id {:?}",
                                    inaccessible_profile_ids
                                ),
                            },
                        ));
                    }
                }
            }
            Ok(Self::List(pi_list_params))
        } else {
            Ok(payment_intent_constraints)
        }
    }
}

#[cfg(feature = "v2")]
#[async_trait::async_trait]
impl behaviour::Conversion for PaymentIntent {
    type DstType = DieselPaymentIntent;
    type NewDstType = DieselPaymentIntentNew;

    async fn convert(self) -> CustomResult<Self::DstType, ValidationError> {
        let Self {
            merchant_id,
            amount_details,
            status,
            amount_captured,
            customer_id,
            description,
            return_url,
            metadata,
            statement_descriptor,
            created_at,
            modified_at,
            last_synced,
            setup_future_usage,
            client_secret,
            active_attempt_id,
            order_details,
            allowed_payment_method_types,
            connector_metadata,
            feature_metadata,
            attempt_count,
            profile_id,
            payment_link_id,
            frm_merchant_decision,
            updated_by,
            request_incremental_authorization,
            authorization_count,
            session_expiry,
            request_external_three_ds_authentication,
            frm_metadata,
            customer_details,
            merchant_reference_id,
            billing_address,
            shipping_address,
            capture_method,
            id,
            authentication_type,
            prerouting_algorithm,
            organization_id,
            enable_payment_link,
            apply_mit_exemption,
            customer_present,
            routing_algorithm_id,
            payment_link_config,
            platform_merchant_id,
            split_payments,
            force_3ds_challenge,
            force_3ds_challenge_trigger,
        } = self;
        Ok(DieselPaymentIntent {
            skip_external_tax_calculation: Some(amount_details.get_external_tax_action_as_bool()),
            surcharge_applicable: Some(amount_details.get_surcharge_action_as_bool()),
            merchant_id,
            status,
            amount: amount_details.order_amount,
            currency: amount_details.currency,
            amount_captured,
            customer_id,
            description,
            return_url,
            metadata,
            statement_descriptor,
            created_at,
            modified_at,
            last_synced,
            setup_future_usage: Some(setup_future_usage),
            client_secret,
            active_attempt_id,
            order_details: order_details.map(|order_details| {
                order_details
                    .into_iter()
                    .map(|order_detail| Secret::new(order_detail.expose()))
                    .collect::<Vec<_>>()
            }),
            allowed_payment_method_types: allowed_payment_method_types
                .map(|allowed_payment_method_types| {
                    allowed_payment_method_types
                        .encode_to_value()
                        .change_context(ValidationError::InvalidValue {
                            message: "Failed to serialize allowed_payment_method_types".to_string(),
                        })
                })
                .transpose()?
                .map(Secret::new),
            connector_metadata,
            feature_metadata,
            attempt_count,
            profile_id,
            frm_merchant_decision,
            payment_link_id,
            updated_by,

            request_incremental_authorization: Some(request_incremental_authorization),
            authorization_count,
            session_expiry,
            request_external_three_ds_authentication: Some(
                request_external_three_ds_authentication.as_bool(),
            ),
            frm_metadata,
            customer_details: customer_details.map(Encryption::from),
            billing_address: billing_address.map(Encryption::from),
            shipping_address: shipping_address.map(Encryption::from),
            capture_method: Some(capture_method),
            id,
            authentication_type,
            prerouting_algorithm: prerouting_algorithm
                .map(|prerouting_algorithm| {
                    prerouting_algorithm.encode_to_value().change_context(
                        ValidationError::InvalidValue {
                            message: "Failed to serialize prerouting_algorithm".to_string(),
                        },
                    )
                })
                .transpose()?,
            merchant_reference_id,
            surcharge_amount: amount_details.surcharge_amount,
            tax_on_surcharge: amount_details.tax_on_surcharge,
            organization_id,
            shipping_cost: amount_details.shipping_cost,
            tax_details: amount_details.tax_details,
            enable_payment_link: Some(enable_payment_link.as_bool()),
            apply_mit_exemption: Some(apply_mit_exemption.as_bool()),
            customer_present: Some(customer_present.as_bool()),
            payment_link_config,
            routing_algorithm_id,
            psd2_sca_exemption_type: None,
            request_extended_authorization: None,
            platform_merchant_id,
            split_payments,
            force_3ds_challenge,
            force_3ds_challenge_trigger,
        })
    }
    async fn convert_back(
        state: &KeyManagerState,
        storage_model: Self::DstType,
        key: &Secret<Vec<u8>>,
        key_manager_identifier: keymanager::Identifier,
    ) -> CustomResult<Self, ValidationError>
    where
        Self: Sized,
    {
        async {
            let decrypted_data = crypto_operation(
                state,
                type_name!(Self::DstType),
                CryptoOperation::BatchDecrypt(super::EncryptedPaymentIntent::to_encryptable(
                    super::EncryptedPaymentIntent {
                        billing_address: storage_model.billing_address,
                        shipping_address: storage_model.shipping_address,
                        customer_details: storage_model.customer_details,
                    },
                )),
                key_manager_identifier,
                key.peek(),
            )
            .await
            .and_then(|val| val.try_into_batchoperation())?;

            let data = super::EncryptedPaymentIntent::from_encryptable(decrypted_data)
                .change_context(common_utils::errors::CryptoError::DecodingFailed)
                .attach_printable("Invalid batch operation data")?;

            let amount_details = super::AmountDetails {
                order_amount: storage_model.amount,
                currency: storage_model.currency,
                surcharge_amount: storage_model.surcharge_amount,
                tax_on_surcharge: storage_model.tax_on_surcharge,
                shipping_cost: storage_model.shipping_cost,
                tax_details: storage_model.tax_details,
                skip_external_tax_calculation: common_enums::TaxCalculationOverride::from(
                    storage_model.skip_external_tax_calculation,
                ),
                skip_surcharge_calculation: common_enums::SurchargeCalculationOverride::from(
                    storage_model.surcharge_applicable,
                ),
                amount_captured: storage_model.amount_captured,
            };

            let billing_address = data
                .billing_address
                .map(|billing| {
                    billing.deserialize_inner_value(|value| value.parse_value("Address"))
                })
                .transpose()
                .change_context(common_utils::errors::CryptoError::DecodingFailed)
                .attach_printable("Error while deserializing Address")?;

            let shipping_address = data
                .shipping_address
                .map(|shipping| {
                    shipping.deserialize_inner_value(|value| value.parse_value("Address"))
                })
                .transpose()
                .change_context(common_utils::errors::CryptoError::DecodingFailed)
                .attach_printable("Error while deserializing Address")?;
            let allowed_payment_method_types = storage_model
                .allowed_payment_method_types
                .map(|allowed_payment_method_types| {
                    allowed_payment_method_types.parse_value("Vec<PaymentMethodType>")
                })
                .transpose()
                .change_context(common_utils::errors::CryptoError::DecodingFailed)?;
            Ok::<Self, error_stack::Report<common_utils::errors::CryptoError>>(Self {
                merchant_id: storage_model.merchant_id,
                status: storage_model.status,
                amount_details,
                amount_captured: storage_model.amount_captured,
                customer_id: storage_model.customer_id,
                description: storage_model.description,
                return_url: storage_model.return_url,
                metadata: storage_model.metadata,
                statement_descriptor: storage_model.statement_descriptor,
                created_at: storage_model.created_at,
                modified_at: storage_model.modified_at,
                last_synced: storage_model.last_synced,
                setup_future_usage: storage_model.setup_future_usage.unwrap_or_default(),
                client_secret: storage_model.client_secret,
                active_attempt_id: storage_model.active_attempt_id,
                order_details: storage_model.order_details.map(|order_details| {
                    order_details
                        .into_iter()
                        .map(|order_detail| Secret::new(order_detail.expose()))
                        .collect::<Vec<_>>()
                }),
                allowed_payment_method_types,
                connector_metadata: storage_model.connector_metadata,
                feature_metadata: storage_model.feature_metadata,
                attempt_count: storage_model.attempt_count,
                profile_id: storage_model.profile_id,
                frm_merchant_decision: storage_model.frm_merchant_decision,
                payment_link_id: storage_model.payment_link_id,
                updated_by: storage_model.updated_by,
                request_incremental_authorization: storage_model
                    .request_incremental_authorization
                    .unwrap_or_default(),
                authorization_count: storage_model.authorization_count,
                session_expiry: storage_model.session_expiry,
                request_external_three_ds_authentication: storage_model
                    .request_external_three_ds_authentication
                    .into(),
                frm_metadata: storage_model.frm_metadata,
                customer_details: data.customer_details,
                billing_address,
                shipping_address,
                capture_method: storage_model.capture_method.unwrap_or_default(),
                id: storage_model.id,
                merchant_reference_id: storage_model.merchant_reference_id,
                organization_id: storage_model.organization_id,
                authentication_type: storage_model.authentication_type,
                prerouting_algorithm: storage_model
                    .prerouting_algorithm
                    .map(|prerouting_algorithm_value| {
                        prerouting_algorithm_value
                            .parse_value("PaymentRoutingInfo")
                            .change_context(common_utils::errors::CryptoError::DecodingFailed)
                    })
                    .transpose()?,
                enable_payment_link: storage_model.enable_payment_link.into(),
                apply_mit_exemption: storage_model.apply_mit_exemption.into(),
                customer_present: storage_model.customer_present.into(),
                payment_link_config: storage_model.payment_link_config,
                routing_algorithm_id: storage_model.routing_algorithm_id,
                platform_merchant_id: storage_model.platform_merchant_id,
                split_payments: storage_model.split_payments,
                force_3ds_challenge: storage_model.force_3ds_challenge,
                force_3ds_challenge_trigger: storage_model.force_3ds_challenge_trigger,
            })
        }
        .await
        .change_context(ValidationError::InvalidValue {
            message: "Failed while decrypting payment intent".to_string(),
        })
    }

    async fn construct_new(self) -> CustomResult<Self::NewDstType, ValidationError> {
        let amount_details = self.amount_details;

        Ok(DieselPaymentIntentNew {
            surcharge_applicable: Some(amount_details.get_surcharge_action_as_bool()),
            skip_external_tax_calculation: Some(amount_details.get_external_tax_action_as_bool()),
            merchant_id: self.merchant_id,
            status: self.status,
            amount: amount_details.order_amount,
            currency: amount_details.currency,
            amount_captured: self.amount_captured,
            customer_id: self.customer_id,
            description: self.description,
            return_url: self.return_url,
            metadata: self.metadata,
            statement_descriptor: self.statement_descriptor,
            created_at: self.created_at,
            modified_at: self.modified_at,
            last_synced: self.last_synced,
            setup_future_usage: Some(self.setup_future_usage),
            client_secret: self.client_secret,
            active_attempt_id: self.active_attempt_id,
            order_details: self.order_details,
            allowed_payment_method_types: self
                .allowed_payment_method_types
                .map(|allowed_payment_method_types| {
                    allowed_payment_method_types
                        .encode_to_value()
                        .change_context(ValidationError::InvalidValue {
                            message: "Failed to serialize allowed_payment_method_types".to_string(),
                        })
                })
                .transpose()?
                .map(Secret::new),
            connector_metadata: self.connector_metadata,
            feature_metadata: self.feature_metadata,
            attempt_count: self.attempt_count,
            profile_id: self.profile_id,
            frm_merchant_decision: self.frm_merchant_decision,
            payment_link_id: self.payment_link_id,
            updated_by: self.updated_by,

            request_incremental_authorization: Some(self.request_incremental_authorization),
            authorization_count: self.authorization_count,
            session_expiry: self.session_expiry,
            request_external_three_ds_authentication: Some(
                self.request_external_three_ds_authentication.as_bool(),
            ),
            frm_metadata: self.frm_metadata,
            customer_details: self.customer_details.map(Encryption::from),
            billing_address: self.billing_address.map(Encryption::from),
            shipping_address: self.shipping_address.map(Encryption::from),
            capture_method: Some(self.capture_method),
            id: self.id,
            merchant_reference_id: self.merchant_reference_id,
            authentication_type: self.authentication_type,
            prerouting_algorithm: self
                .prerouting_algorithm
                .map(|prerouting_algorithm| {
                    prerouting_algorithm.encode_to_value().change_context(
                        ValidationError::InvalidValue {
                            message: "Failed to serialize prerouting_algorithm".to_string(),
                        },
                    )
                })
                .transpose()?,
            surcharge_amount: amount_details.surcharge_amount,
            tax_on_surcharge: amount_details.tax_on_surcharge,
            organization_id: self.organization_id,
            shipping_cost: amount_details.shipping_cost,
            tax_details: amount_details.tax_details,
            enable_payment_link: Some(self.enable_payment_link.as_bool()),
            apply_mit_exemption: Some(self.apply_mit_exemption.as_bool()),
            platform_merchant_id: self.platform_merchant_id,
            force_3ds_challenge: self.force_3ds_challenge,
            force_3ds_challenge_trigger: self.force_3ds_challenge_trigger,
        })
    }
}

#[cfg(feature = "v1")]
#[async_trait::async_trait]
impl behaviour::Conversion for PaymentIntent {
    type DstType = DieselPaymentIntent;
    type NewDstType = DieselPaymentIntentNew;

    async fn convert(self) -> CustomResult<Self::DstType, ValidationError> {
        Ok(DieselPaymentIntent {
            payment_id: self.payment_id,
            merchant_id: self.merchant_id,
            status: self.status,
            amount: self.amount,
            currency: self.currency,
            amount_captured: self.amount_captured,
            customer_id: self.customer_id,
            description: self.description,
            return_url: self.return_url,
            metadata: self.metadata,
            connector_id: self.connector_id,
            shipping_address_id: self.shipping_address_id,
            billing_address_id: self.billing_address_id,
            statement_descriptor_name: self.statement_descriptor_name,
            statement_descriptor_suffix: self.statement_descriptor_suffix,
            created_at: self.created_at,
            modified_at: self.modified_at,
            last_synced: self.last_synced,
            setup_future_usage: self.setup_future_usage,
            off_session: self.off_session,
            client_secret: self.client_secret,
            active_attempt_id: self.active_attempt.get_id(),
            business_country: self.business_country,
            business_label: self.business_label,
            order_details: self.order_details,
            allowed_payment_method_types: self.allowed_payment_method_types,
            connector_metadata: self.connector_metadata,
            feature_metadata: self.feature_metadata,
            attempt_count: self.attempt_count,
            profile_id: self.profile_id,
            merchant_decision: self.merchant_decision,
            payment_link_id: self.payment_link_id,
            payment_confirm_source: self.payment_confirm_source,
            updated_by: self.updated_by,
            surcharge_applicable: self.surcharge_applicable,
            request_incremental_authorization: self.request_incremental_authorization,
            incremental_authorization_allowed: self.incremental_authorization_allowed,
            authorization_count: self.authorization_count,
            fingerprint_id: self.fingerprint_id,
            session_expiry: self.session_expiry,
            request_external_three_ds_authentication: self.request_external_three_ds_authentication,
            charges: None,
            split_payments: self.split_payments,
            frm_metadata: self.frm_metadata,
            customer_details: self.customer_details.map(Encryption::from),
            billing_details: self.billing_details.map(Encryption::from),
            merchant_order_reference_id: self.merchant_order_reference_id,
            shipping_details: self.shipping_details.map(Encryption::from),
            is_payment_processor_token_flow: self.is_payment_processor_token_flow,
            organization_id: self.organization_id,
            shipping_cost: self.shipping_cost,
            tax_details: self.tax_details,
            skip_external_tax_calculation: self.skip_external_tax_calculation,
            request_extended_authorization: self.request_extended_authorization,
            psd2_sca_exemption_type: self.psd2_sca_exemption_type,
            platform_merchant_id: self.platform_merchant_id,
            force_3ds_challenge: self.force_3ds_challenge,
            force_3ds_challenge_trigger: self.force_3ds_challenge_trigger,
        })
    }

    async fn convert_back(
        state: &KeyManagerState,
        storage_model: Self::DstType,
        key: &Secret<Vec<u8>>,
        key_manager_identifier: keymanager::Identifier,
    ) -> CustomResult<Self, ValidationError>
    where
        Self: Sized,
    {
        async {
            let decrypted_data = crypto_operation(
                state,
                type_name!(Self::DstType),
                CryptoOperation::BatchDecrypt(super::EncryptedPaymentIntent::to_encryptable(
                    super::EncryptedPaymentIntent {
                        billing_details: storage_model.billing_details,
                        shipping_details: storage_model.shipping_details,
                        customer_details: storage_model.customer_details,
                    },
                )),
                key_manager_identifier,
                key.peek(),
            )
            .await
            .and_then(|val| val.try_into_batchoperation())?;

            let data = super::EncryptedPaymentIntent::from_encryptable(decrypted_data)
                .change_context(common_utils::errors::CryptoError::DecodingFailed)
                .attach_printable("Invalid batch operation data")?;

            Ok::<Self, error_stack::Report<common_utils::errors::CryptoError>>(Self {
                payment_id: storage_model.payment_id,
                merchant_id: storage_model.merchant_id,
                status: storage_model.status,
                amount: storage_model.amount,
                currency: storage_model.currency,
                amount_captured: storage_model.amount_captured,
                customer_id: storage_model.customer_id,
                description: storage_model.description,
                return_url: storage_model.return_url,
                metadata: storage_model.metadata,
                connector_id: storage_model.connector_id,
                shipping_address_id: storage_model.shipping_address_id,
                billing_address_id: storage_model.billing_address_id,
                statement_descriptor_name: storage_model.statement_descriptor_name,
                statement_descriptor_suffix: storage_model.statement_descriptor_suffix,
                created_at: storage_model.created_at,
                modified_at: storage_model.modified_at,
                last_synced: storage_model.last_synced,
                setup_future_usage: storage_model.setup_future_usage,
                off_session: storage_model.off_session,
                client_secret: storage_model.client_secret,
                active_attempt: RemoteStorageObject::ForeignID(storage_model.active_attempt_id),
                business_country: storage_model.business_country,
                business_label: storage_model.business_label,
                order_details: storage_model.order_details,
                allowed_payment_method_types: storage_model.allowed_payment_method_types,
                connector_metadata: storage_model.connector_metadata,
                feature_metadata: storage_model.feature_metadata,
                attempt_count: storage_model.attempt_count,
                profile_id: storage_model.profile_id,
                merchant_decision: storage_model.merchant_decision,
                payment_link_id: storage_model.payment_link_id,
                payment_confirm_source: storage_model.payment_confirm_source,
                updated_by: storage_model.updated_by,
                surcharge_applicable: storage_model.surcharge_applicable,
                request_incremental_authorization: storage_model.request_incremental_authorization,
                incremental_authorization_allowed: storage_model.incremental_authorization_allowed,
                authorization_count: storage_model.authorization_count,
                fingerprint_id: storage_model.fingerprint_id,
                session_expiry: storage_model.session_expiry,
                request_external_three_ds_authentication: storage_model
                    .request_external_three_ds_authentication,
                split_payments: storage_model.split_payments,
                frm_metadata: storage_model.frm_metadata,
                shipping_cost: storage_model.shipping_cost,
                tax_details: storage_model.tax_details,
                customer_details: data.customer_details,
                billing_details: data.billing_details,
                merchant_order_reference_id: storage_model.merchant_order_reference_id,
                shipping_details: data.shipping_details,
                is_payment_processor_token_flow: storage_model.is_payment_processor_token_flow,
                organization_id: storage_model.organization_id,
                skip_external_tax_calculation: storage_model.skip_external_tax_calculation,
                request_extended_authorization: storage_model.request_extended_authorization,
                psd2_sca_exemption_type: storage_model.psd2_sca_exemption_type,
                platform_merchant_id: storage_model.platform_merchant_id,
                force_3ds_challenge: storage_model.force_3ds_challenge,
                force_3ds_challenge_trigger: storage_model.force_3ds_challenge_trigger,
            })
        }
        .await
        .change_context(ValidationError::InvalidValue {
            message: "Failed while decrypting payment intent".to_string(),
        })
    }

    async fn construct_new(self) -> CustomResult<Self::NewDstType, ValidationError> {
        Ok(DieselPaymentIntentNew {
            payment_id: self.payment_id,
            merchant_id: self.merchant_id,
            status: self.status,
            amount: self.amount,
            currency: self.currency,
            amount_captured: self.amount_captured,
            customer_id: self.customer_id,
            description: self.description,
            return_url: self.return_url,
            metadata: self.metadata,
            connector_id: self.connector_id,
            shipping_address_id: self.shipping_address_id,
            billing_address_id: self.billing_address_id,
            statement_descriptor_name: self.statement_descriptor_name,
            statement_descriptor_suffix: self.statement_descriptor_suffix,
            created_at: self.created_at,
            modified_at: self.modified_at,
            last_synced: self.last_synced,
            setup_future_usage: self.setup_future_usage,
            off_session: self.off_session,
            client_secret: self.client_secret,
            active_attempt_id: self.active_attempt.get_id(),
            business_country: self.business_country,
            business_label: self.business_label,
            order_details: self.order_details,
            allowed_payment_method_types: self.allowed_payment_method_types,
            connector_metadata: self.connector_metadata,
            feature_metadata: self.feature_metadata,
            attempt_count: self.attempt_count,
            profile_id: self.profile_id,
            merchant_decision: self.merchant_decision,
            payment_link_id: self.payment_link_id,
            payment_confirm_source: self.payment_confirm_source,
            updated_by: self.updated_by,
            surcharge_applicable: self.surcharge_applicable,
            request_incremental_authorization: self.request_incremental_authorization,
            incremental_authorization_allowed: self.incremental_authorization_allowed,
            authorization_count: self.authorization_count,
            fingerprint_id: self.fingerprint_id,
            session_expiry: self.session_expiry,
            request_external_three_ds_authentication: self.request_external_three_ds_authentication,
            charges: None,
            split_payments: self.split_payments,
            frm_metadata: self.frm_metadata,
            customer_details: self.customer_details.map(Encryption::from),
            billing_details: self.billing_details.map(Encryption::from),
            merchant_order_reference_id: self.merchant_order_reference_id,
            shipping_details: self.shipping_details.map(Encryption::from),
            is_payment_processor_token_flow: self.is_payment_processor_token_flow,
            organization_id: self.organization_id,
            shipping_cost: self.shipping_cost,
            tax_details: self.tax_details,
            skip_external_tax_calculation: self.skip_external_tax_calculation,
            request_extended_authorization: self.request_extended_authorization,
            psd2_sca_exemption_type: self.psd2_sca_exemption_type,
            platform_merchant_id: self.platform_merchant_id,
            force_3ds_challenge: self.force_3ds_challenge,
            force_3ds_challenge_trigger: self.force_3ds_challenge_trigger,
        })
    }
}<|MERGE_RESOLUTION|>--- conflicted
+++ resolved
@@ -458,13 +458,8 @@
                 frm_metadata: None,
                 request_external_three_ds_authentication: None,
                 updated_by,
-<<<<<<< HEAD
                 force_3ds_challenge: None,
-                // force_3ds_challenge_trigger: None
-            },
-=======
             }),
->>>>>>> 9159823d
 
             PaymentIntentUpdate::ConfirmIntentPostUpdate {
                 status,
@@ -507,13 +502,8 @@
                 frm_metadata: None,
                 request_external_three_ds_authentication: None,
                 updated_by,
-<<<<<<< HEAD
                 force_3ds_challenge: None,
-                // force_3ds_challenge_trigger: None
-            },
-=======
             }),
->>>>>>> 9159823d
             PaymentIntentUpdate::SyncUpdate {
                 status,
                 amount_captured,
@@ -554,13 +544,8 @@
                 frm_metadata: None,
                 request_external_three_ds_authentication: None,
                 updated_by,
-<<<<<<< HEAD
                 force_3ds_challenge: None,
-                // force_3ds_challenge_trigger: None
-            },
-=======
             }),
->>>>>>> 9159823d
             PaymentIntentUpdate::CaptureUpdate {
                 status,
                 amount_captured,
@@ -601,11 +586,7 @@
                 frm_metadata: None,
                 request_external_three_ds_authentication: None,
                 updated_by,
-<<<<<<< HEAD
                 force_3ds_challenge: None,
-                // force_3ds_challenge_trigger: None
-            },
-=======
             }),
             PaymentIntentUpdate::SessionIntentUpdate {
                 prerouting_algorithm,
@@ -650,8 +631,8 @@
                 frm_metadata: None,
                 request_external_three_ds_authentication: None,
                 updated_by,
+                force_3ds_challenge: None,
             }),
->>>>>>> 9159823d
             PaymentIntentUpdate::UpdateIntent(boxed_intent) => {
                 let PaymentIntentUpdateFields {
                     amount,
@@ -730,12 +711,8 @@
                         request_external_three_ds_authentication.map(|val| val.as_bool()),
 
                     updated_by,
-<<<<<<< HEAD
                     force_3ds_challenge,
-                }
-=======
                 })
->>>>>>> 9159823d
             }
             PaymentIntentUpdate::RecordUpdate {
                 status,
@@ -778,13 +755,8 @@
                 frm_metadata: None,
                 request_external_three_ds_authentication: None,
                 updated_by,
-<<<<<<< HEAD
                 force_3ds_challenge: None,
-                // force_3ds_challenge_trigger: None
-            },
-=======
             }),
->>>>>>> 9159823d
         }
     }
 }
