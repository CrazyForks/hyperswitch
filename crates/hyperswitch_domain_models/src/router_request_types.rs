pub mod authentication;
pub mod fraud_check;
pub mod unified_authentication_service;
pub mod revenue_recovery;
use api_models::payments::{AdditionalPaymentData, RequestSurchargeDetails};
use common_utils::{consts, errors, ext_traits::OptionExt, id_type, pii, types::MinorUnit};
use diesel_models::{enums as storage_enums, types::OrderDetailsWithAmount};
use error_stack::ResultExt;
use masking::Secret;
use serde::Serialize;
use serde_with::serde_as;

use super::payment_method_data::PaymentMethodData;
use crate::{
    address,
    errors::api_error_response::ApiErrorResponse,
    mandates, payments,
    router_data::{self, RouterData},
    router_flow_types as flows, router_response_types as response_types,
};
#[derive(Debug, Clone)]
pub struct PaymentsAuthorizeData {
    pub payment_method_data: PaymentMethodData,
    /// total amount (original_amount + surcharge_amount + tax_on_surcharge_amount)
    /// If connector supports separate field for surcharge amount, consider using below functions defined on `PaymentsAuthorizeData` to fetch original amount and surcharge amount separately
    /// ```text
    /// get_original_amount()
    /// get_surcharge_amount()
    /// get_tax_on_surcharge_amount()
    /// get_total_surcharge_amount() // returns surcharge_amount + tax_on_surcharge_amount
    /// ```
    pub amount: i64,
    pub order_tax_amount: Option<MinorUnit>,
    pub email: Option<pii::Email>,
    pub customer_name: Option<Secret<String>>,
    pub currency: storage_enums::Currency,
    pub confirm: bool,
    pub statement_descriptor_suffix: Option<String>,
    pub statement_descriptor: Option<String>,
    pub capture_method: Option<storage_enums::CaptureMethod>,
    pub router_return_url: Option<String>,
    pub webhook_url: Option<String>,
    pub complete_authorize_url: Option<String>,
    // Mandates
    pub setup_future_usage: Option<storage_enums::FutureUsage>,
    pub mandate_id: Option<api_models::payments::MandateIds>,
    pub off_session: Option<bool>,
    pub customer_acceptance: Option<mandates::CustomerAcceptance>,
    pub setup_mandate_details: Option<mandates::MandateData>,
    pub browser_info: Option<BrowserInformation>,
    pub order_details: Option<Vec<OrderDetailsWithAmount>>,
    pub order_category: Option<String>,
    pub session_token: Option<String>,
    pub enrolled_for_3ds: bool,
    pub related_transaction_id: Option<String>,
    pub payment_experience: Option<storage_enums::PaymentExperience>,
    pub payment_method_type: Option<storage_enums::PaymentMethodType>,
    pub surcharge_details: Option<SurchargeDetails>,
    pub customer_id: Option<id_type::CustomerId>,
    pub request_incremental_authorization: bool,
    pub metadata: Option<serde_json::Value>,
    pub authentication_data: Option<AuthenticationData>,
    pub split_payments: Option<common_types::payments::SplitPaymentsRequest>,

    // New amount for amount frame work
    pub minor_amount: MinorUnit,

    /// Merchant's identifier for the payment/invoice. This will be sent to the connector
    /// if the connector provides support to accept multiple reference ids.
    /// In case the connector supports only one reference id, Hyperswitch's Payment ID will be sent as reference.
    pub merchant_order_reference_id: Option<String>,
    pub integrity_object: Option<AuthoriseIntegrityObject>,
    pub shipping_cost: Option<MinorUnit>,
    pub additional_payment_method_data: Option<AdditionalPaymentData>,
}

#[derive(Debug, Clone)]
pub struct PaymentsPostSessionTokensData {
    // amount here would include amount, surcharge_amount and shipping_cost
    pub amount: MinorUnit,
    /// original amount sent by the merchant
    pub order_amount: MinorUnit,
    pub currency: storage_enums::Currency,
    pub capture_method: Option<storage_enums::CaptureMethod>,
    /// Merchant's identifier for the payment/invoice. This will be sent to the connector
    /// if the connector provides support to accept multiple reference ids.
    /// In case the connector supports only one reference id, Hyperswitch's Payment ID will be sent as reference.
    pub merchant_order_reference_id: Option<String>,
    pub shipping_cost: Option<MinorUnit>,
    pub setup_future_usage: Option<storage_enums::FutureUsage>,
    pub router_return_url: Option<String>,
}

#[derive(Debug, Clone, PartialEq)]
pub struct AuthoriseIntegrityObject {
    /// Authorise amount
    pub amount: MinorUnit,
    /// Authorise currency
    pub currency: storage_enums::Currency,
}

#[derive(Debug, Clone, PartialEq)]
pub struct SyncIntegrityObject {
    /// Sync amount
    pub amount: Option<MinorUnit>,
    /// Sync currency
    pub currency: Option<storage_enums::Currency>,
}

#[derive(Debug, Clone, Default)]
pub struct PaymentsCaptureData {
    pub amount_to_capture: i64,
    pub currency: storage_enums::Currency,
    pub connector_transaction_id: String,
    pub payment_amount: i64,
    pub multiple_capture_data: Option<MultipleCaptureRequestData>,
    pub connector_meta: Option<serde_json::Value>,
    pub browser_info: Option<BrowserInformation>,
    pub metadata: Option<serde_json::Value>,
    // This metadata is used to store the metadata shared during the payment intent request.
    pub capture_method: Option<storage_enums::CaptureMethod>,
    pub split_payments: Option<common_types::payments::SplitPaymentsRequest>,
    // New amount for amount frame work
    pub minor_payment_amount: MinorUnit,
    pub minor_amount_to_capture: MinorUnit,
    pub integrity_object: Option<CaptureIntegrityObject>,
}

#[derive(Debug, Clone, PartialEq)]
pub struct CaptureIntegrityObject {
    /// capture amount
    pub capture_amount: Option<MinorUnit>,
    /// capture currency
    pub currency: storage_enums::Currency,
}

#[derive(Debug, Clone, Default)]
pub struct PaymentsIncrementalAuthorizationData {
    pub total_amount: i64,
    pub additional_amount: i64,
    pub currency: storage_enums::Currency,
    pub reason: Option<String>,
    pub connector_transaction_id: String,
}

#[derive(Debug, Clone, Default)]
pub struct MultipleCaptureRequestData {
    pub capture_sequence: i16,
    pub capture_reference: String,
}

#[derive(Debug, Clone)]
pub struct AuthorizeSessionTokenData {
    pub amount_to_capture: Option<i64>,
    pub currency: storage_enums::Currency,
    pub connector_transaction_id: String,
    pub amount: Option<i64>,
}

#[derive(Debug, Clone)]
pub struct ConnectorCustomerData {
    pub description: Option<String>,
    pub email: Option<pii::Email>,
    pub phone: Option<Secret<String>>,
    pub name: Option<Secret<String>>,
    pub preprocessing_id: Option<String>,
    pub payment_method_data: PaymentMethodData,
}

impl TryFrom<SetupMandateRequestData> for ConnectorCustomerData {
    type Error = error_stack::Report<ApiErrorResponse>;
    fn try_from(data: SetupMandateRequestData) -> Result<Self, Self::Error> {
        Ok(Self {
            email: data.email,
            payment_method_data: data.payment_method_data,
            description: None,
            phone: None,
            name: None,
            preprocessing_id: None,
        })
    }
}
impl
    TryFrom<
        &RouterData<flows::Authorize, PaymentsAuthorizeData, response_types::PaymentsResponseData>,
    > for ConnectorCustomerData
{
    type Error = error_stack::Report<ApiErrorResponse>;

    fn try_from(
        data: &RouterData<
            flows::Authorize,
            PaymentsAuthorizeData,
            response_types::PaymentsResponseData,
        >,
    ) -> Result<Self, Self::Error> {
        Ok(Self {
            email: data.request.email.clone(),
            payment_method_data: data.request.payment_method_data.clone(),
            description: None,
            phone: None,
            name: data.request.customer_name.clone(),
            preprocessing_id: data.preprocessing_id.clone(),
        })
    }
}

#[derive(Debug, Clone)]
pub struct PaymentMethodTokenizationData {
    pub payment_method_data: PaymentMethodData,
    pub browser_info: Option<BrowserInformation>,
    pub currency: storage_enums::Currency,
    pub amount: Option<i64>,
}

impl TryFrom<SetupMandateRequestData> for PaymentMethodTokenizationData {
    type Error = error_stack::Report<ApiErrorResponse>;

    fn try_from(data: SetupMandateRequestData) -> Result<Self, Self::Error> {
        Ok(Self {
            payment_method_data: data.payment_method_data,
            browser_info: None,
            currency: data.currency,
            amount: data.amount,
        })
    }
}
impl<F> From<&RouterData<F, PaymentsAuthorizeData, response_types::PaymentsResponseData>>
    for PaymentMethodTokenizationData
{
    fn from(
        data: &RouterData<F, PaymentsAuthorizeData, response_types::PaymentsResponseData>,
    ) -> Self {
        Self {
            payment_method_data: data.request.payment_method_data.clone(),
            browser_info: None,
            currency: data.request.currency,
            amount: Some(data.request.amount),
        }
    }
}

impl TryFrom<PaymentsAuthorizeData> for PaymentMethodTokenizationData {
    type Error = error_stack::Report<ApiErrorResponse>;

    fn try_from(data: PaymentsAuthorizeData) -> Result<Self, Self::Error> {
        Ok(Self {
            payment_method_data: data.payment_method_data,
            browser_info: data.browser_info,
            currency: data.currency,
            amount: Some(data.amount),
        })
    }
}

impl TryFrom<CompleteAuthorizeData> for PaymentMethodTokenizationData {
    type Error = error_stack::Report<ApiErrorResponse>;

    fn try_from(data: CompleteAuthorizeData) -> Result<Self, Self::Error> {
        Ok(Self {
            payment_method_data: data
                .payment_method_data
                .get_required_value("payment_method_data")
                .change_context(ApiErrorResponse::MissingRequiredField {
                    field_name: "payment_method_data",
                })?,
            browser_info: data.browser_info,
            currency: data.currency,
            amount: Some(data.amount),
        })
    }
}

#[derive(Debug, Clone)]
pub struct PaymentsPreProcessingData {
    pub payment_method_data: Option<PaymentMethodData>,
    pub amount: Option<i64>,
    pub email: Option<pii::Email>,
    pub currency: Option<storage_enums::Currency>,
    pub payment_method_type: Option<storage_enums::PaymentMethodType>,
    pub setup_mandate_details: Option<mandates::MandateData>,
    pub capture_method: Option<storage_enums::CaptureMethod>,
    pub order_details: Option<Vec<OrderDetailsWithAmount>>,
    pub router_return_url: Option<String>,
    pub webhook_url: Option<String>,
    pub complete_authorize_url: Option<String>,
    pub surcharge_details: Option<SurchargeDetails>,
    pub browser_info: Option<BrowserInformation>,
    pub connector_transaction_id: Option<String>,
    pub enrolled_for_3ds: bool,
    pub mandate_id: Option<api_models::payments::MandateIds>,
    pub related_transaction_id: Option<String>,
    pub redirect_response: Option<CompleteAuthorizeRedirectResponse>,
    pub metadata: Option<Secret<serde_json::Value>>,
    pub split_payments: Option<common_types::payments::SplitPaymentsRequest>,

    // New amount for amount frame work
    pub minor_amount: Option<MinorUnit>,
}

impl TryFrom<PaymentsAuthorizeData> for PaymentsPreProcessingData {
    type Error = error_stack::Report<ApiErrorResponse>;

    fn try_from(data: PaymentsAuthorizeData) -> Result<Self, Self::Error> {
        Ok(Self {
            payment_method_data: Some(data.payment_method_data),
            amount: Some(data.amount),
            minor_amount: Some(data.minor_amount),
            email: data.email,
            currency: Some(data.currency),
            payment_method_type: data.payment_method_type,
            setup_mandate_details: data.setup_mandate_details,
            capture_method: data.capture_method,
            order_details: data.order_details,
            router_return_url: data.router_return_url,
            webhook_url: data.webhook_url,
            complete_authorize_url: data.complete_authorize_url,
            browser_info: data.browser_info,
            surcharge_details: data.surcharge_details,
            connector_transaction_id: None,
            mandate_id: data.mandate_id,
            related_transaction_id: data.related_transaction_id,
            redirect_response: None,
            enrolled_for_3ds: data.enrolled_for_3ds,
            split_payments: data.split_payments,
            metadata: data.metadata.map(Secret::new),
        })
    }
}

impl TryFrom<CompleteAuthorizeData> for PaymentsPreProcessingData {
    type Error = error_stack::Report<ApiErrorResponse>;

    fn try_from(data: CompleteAuthorizeData) -> Result<Self, Self::Error> {
        Ok(Self {
            payment_method_data: data.payment_method_data,
            amount: Some(data.amount),
            minor_amount: Some(data.minor_amount),
            email: data.email,
            currency: Some(data.currency),
            payment_method_type: None,
            setup_mandate_details: data.setup_mandate_details,
            capture_method: data.capture_method,
            order_details: None,
            router_return_url: None,
            webhook_url: None,
            complete_authorize_url: data.complete_authorize_url,
            browser_info: data.browser_info,
            surcharge_details: None,
            connector_transaction_id: data.connector_transaction_id,
            mandate_id: data.mandate_id,
            related_transaction_id: None,
            redirect_response: data.redirect_response,
            split_payments: None,
            enrolled_for_3ds: true,
            metadata: data.connector_meta.map(Secret::new),
        })
    }
}

#[derive(Debug, Clone)]
pub struct PaymentsPostProcessingData {
    pub payment_method_data: PaymentMethodData,
    pub customer_id: Option<id_type::CustomerId>,
    pub connector_transaction_id: Option<String>,
    pub country: Option<common_enums::CountryAlpha2>,
    pub connector_meta_data: Option<pii::SecretSerdeValue>,
    pub header_payload: Option<payments::HeaderPayload>,
}

impl<F> TryFrom<RouterData<F, PaymentsAuthorizeData, response_types::PaymentsResponseData>>
    for PaymentsPostProcessingData
{
    type Error = error_stack::Report<ApiErrorResponse>;

    fn try_from(
        data: RouterData<F, PaymentsAuthorizeData, response_types::PaymentsResponseData>,
    ) -> Result<Self, Self::Error> {
        Ok(Self {
            payment_method_data: data.request.payment_method_data,
            connector_transaction_id: match data.response {
                Ok(response_types::PaymentsResponseData::TransactionResponse {
                    resource_id: ResponseId::ConnectorTransactionId(id),
                    ..
                }) => Some(id.clone()),
                _ => None,
            },
            customer_id: data.request.customer_id,
            country: data
                .address
                .get_payment_billing()
                .and_then(|bl| bl.address.as_ref())
                .and_then(|address| address.country),
            connector_meta_data: data.connector_meta_data.clone(),
            header_payload: data.header_payload,
        })
    }
}
#[derive(Debug, Clone)]
pub struct CompleteAuthorizeData {
    pub payment_method_data: Option<PaymentMethodData>,
    pub amount: i64,
    pub email: Option<pii::Email>,
    pub currency: storage_enums::Currency,
    pub confirm: bool,
    pub statement_descriptor_suffix: Option<String>,
    pub capture_method: Option<storage_enums::CaptureMethod>,
    // Mandates
    pub setup_future_usage: Option<storage_enums::FutureUsage>,
    pub mandate_id: Option<api_models::payments::MandateIds>,
    pub off_session: Option<bool>,
    pub setup_mandate_details: Option<mandates::MandateData>,
    pub redirect_response: Option<CompleteAuthorizeRedirectResponse>,
    pub browser_info: Option<BrowserInformation>,
    pub connector_transaction_id: Option<String>,
    pub connector_meta: Option<serde_json::Value>,
    pub complete_authorize_url: Option<String>,
    pub metadata: Option<serde_json::Value>,
    pub customer_acceptance: Option<mandates::CustomerAcceptance>,
    // New amount for amount frame work
    pub minor_amount: MinorUnit,
}

#[derive(Debug, Clone)]
pub struct CompleteAuthorizeRedirectResponse {
    pub params: Option<Secret<String>>,
    pub payload: Option<pii::SecretSerdeValue>,
}

#[derive(Debug, Default, Clone)]
pub struct PaymentsSyncData {
    //TODO : add fields based on the connector requirements
    pub connector_transaction_id: ResponseId,
    pub encoded_data: Option<String>,
    pub capture_method: Option<storage_enums::CaptureMethod>,
    pub connector_meta: Option<serde_json::Value>,
    pub sync_type: SyncRequestType,
    pub mandate_id: Option<api_models::payments::MandateIds>,
    pub payment_method_type: Option<storage_enums::PaymentMethodType>,
    pub currency: storage_enums::Currency,
    pub payment_experience: Option<common_enums::PaymentExperience>,
    pub split_payments: Option<common_types::payments::SplitPaymentsRequest>,
    pub amount: MinorUnit,
    pub integrity_object: Option<SyncIntegrityObject>,
}

#[derive(Debug, Default, Clone)]
pub enum SyncRequestType {
    MultipleCaptureSync(Vec<String>),
    #[default]
    SinglePaymentSync,
}

#[derive(Debug, Default, Clone)]
pub struct PaymentsCancelData {
    pub amount: Option<i64>,
    pub currency: Option<storage_enums::Currency>,
    pub connector_transaction_id: String,
    pub cancellation_reason: Option<String>,
    pub connector_meta: Option<serde_json::Value>,
    pub browser_info: Option<BrowserInformation>,
    pub metadata: Option<serde_json::Value>,
    // This metadata is used to store the metadata shared during the payment intent request.

    // minor amount data for amount framework
    pub minor_amount: Option<MinorUnit>,
}

#[derive(Debug, Default, Clone)]
pub struct PaymentsRejectData {
    pub amount: Option<i64>,
    pub currency: Option<storage_enums::Currency>,
}

#[derive(Debug, Default, Clone)]
pub struct PaymentsApproveData {
    pub amount: Option<i64>,
    pub currency: Option<storage_enums::Currency>,
}

#[derive(Clone, Debug, Default, serde::Serialize, serde::Deserialize)]
pub struct BrowserInformation {
    pub color_depth: Option<u8>,
    pub java_enabled: Option<bool>,
    pub java_script_enabled: Option<bool>,
    pub language: Option<String>,
    pub screen_height: Option<u32>,
    pub screen_width: Option<u32>,
    pub time_zone: Option<i32>,
    pub ip_address: Option<std::net::IpAddr>,
    pub accept_header: Option<String>,
    pub user_agent: Option<String>,
    pub os_type: Option<String>,
    pub os_version: Option<String>,
    pub device_model: Option<String>,
    pub accept_language: Option<String>,
}

#[cfg(feature = "v2")]
impl From<common_utils::types::BrowserInformation> for BrowserInformation {
    fn from(value: common_utils::types::BrowserInformation) -> Self {
        Self {
            color_depth: value.color_depth,
            java_enabled: value.java_enabled,
            java_script_enabled: value.java_script_enabled,
            language: value.language,
            screen_height: value.screen_height,
            screen_width: value.screen_width,
            time_zone: value.time_zone,
            ip_address: value.ip_address,
            accept_header: value.accept_header,
            user_agent: value.user_agent,
            os_type: value.os_type,
            os_version: value.os_version,
            device_model: value.device_model,
            accept_language: value.accept_language,
        }
    }
}

#[derive(Debug, Clone, Default, Serialize)]
pub enum ResponseId {
    ConnectorTransactionId(String),
    EncodedData(String),
    #[default]
    NoResponseId,
}
impl ResponseId {
    pub fn get_connector_transaction_id(
        &self,
    ) -> errors::CustomResult<String, errors::ValidationError> {
        match self {
            Self::ConnectorTransactionId(txn_id) => Ok(txn_id.to_string()),
            _ => Err(errors::ValidationError::IncorrectValueProvided {
                field_name: "connector_transaction_id",
            })
            .attach_printable("Expected connector transaction ID not found"),
        }
    }
}

#[derive(Clone, Debug, serde::Deserialize, serde::Serialize)]
pub struct SurchargeDetails {
    /// original_amount
    pub original_amount: MinorUnit,
    /// surcharge value
    pub surcharge: common_utils::types::Surcharge,
    /// tax on surcharge value
    pub tax_on_surcharge:
        Option<common_utils::types::Percentage<{ consts::SURCHARGE_PERCENTAGE_PRECISION_LENGTH }>>,
    /// surcharge amount for this payment
    pub surcharge_amount: MinorUnit,
    /// tax on surcharge amount for this payment
    pub tax_on_surcharge_amount: MinorUnit,
}

impl SurchargeDetails {
    pub fn get_total_surcharge_amount(&self) -> MinorUnit {
        self.surcharge_amount + self.tax_on_surcharge_amount
    }
}

#[cfg(feature = "v1")]
impl
    From<(
        &RequestSurchargeDetails,
        &payments::payment_attempt::PaymentAttempt,
    )> for SurchargeDetails
{
    fn from(
        (request_surcharge_details, payment_attempt): (
            &RequestSurchargeDetails,
            &payments::payment_attempt::PaymentAttempt,
        ),
    ) -> Self {
        let surcharge_amount = request_surcharge_details.surcharge_amount;
        let tax_on_surcharge_amount = request_surcharge_details.tax_amount.unwrap_or_default();
        Self {
            original_amount: payment_attempt.net_amount.get_order_amount(),
            surcharge: common_utils::types::Surcharge::Fixed(
                request_surcharge_details.surcharge_amount,
            ),
            tax_on_surcharge: None,
            surcharge_amount,
            tax_on_surcharge_amount,
        }
    }
}

#[cfg(feature = "v2")]
impl
    From<(
        &RequestSurchargeDetails,
        &payments::payment_attempt::PaymentAttempt,
    )> for SurchargeDetails
{
    fn from(
        (request_surcharge_details, payment_attempt): (
            &RequestSurchargeDetails,
            &payments::payment_attempt::PaymentAttempt,
        ),
    ) -> Self {
        todo!()
    }
}

#[derive(Debug, Clone)]
pub struct AuthenticationData {
    pub eci: Option<String>,
    pub cavv: String,
    pub threeds_server_transaction_id: Option<String>,
    pub message_version: Option<common_utils::types::SemanticVersion>,
    pub ds_trans_id: Option<String>,
}

#[derive(Debug, Clone)]
pub struct RefundsData {
    pub refund_id: String,
    pub connector_transaction_id: String,

    pub connector_refund_id: Option<String>,
    pub currency: storage_enums::Currency,
    /// Amount for the payment against which this refund is issued
    pub payment_amount: i64,

    pub reason: Option<String>,
    pub webhook_url: Option<String>,
    /// Amount to be refunded
    pub refund_amount: i64,
    /// Arbitrary metadata required for refund
    pub connector_metadata: Option<serde_json::Value>,
    pub browser_info: Option<BrowserInformation>,
    /// Charges associated with the payment
    pub split_refunds: Option<SplitRefundsRequest>,

    // New amount for amount frame work
    pub minor_payment_amount: MinorUnit,
    pub minor_refund_amount: MinorUnit,
    pub integrity_object: Option<RefundIntegrityObject>,
    pub refund_status: storage_enums::RefundStatus,
}

#[derive(Debug, Clone, PartialEq)]
pub struct RefundIntegrityObject {
    /// refund currency
    pub currency: storage_enums::Currency,
    /// refund amount
    pub refund_amount: MinorUnit,
}

#[derive(Debug, serde::Deserialize, Clone)]
pub enum SplitRefundsRequest {
    StripeSplitRefund(StripeSplitRefund),
    AdyenSplitRefund(common_types::domain::AdyenSplitData),
    XenditSplitRefund(common_types::domain::XenditSplitSubMerchantData),
}

#[derive(Debug, serde::Deserialize, Clone)]
pub struct StripeSplitRefund {
    pub charge_id: String,
    pub transfer_account_id: String,
    pub charge_type: api_models::enums::PaymentChargeType,
    pub options: ChargeRefundsOptions,
}

#[derive(Debug, serde::Deserialize, Clone)]
pub struct ChargeRefunds {
    pub charge_id: String,
    pub transfer_account_id: String,
    pub charge_type: api_models::enums::PaymentChargeType,
    pub options: ChargeRefundsOptions,
}

#[derive(Clone, Debug, Eq, PartialEq, serde::Deserialize, serde::Serialize)]
pub enum ChargeRefundsOptions {
    Destination(DestinationChargeRefund),
    Direct(DirectChargeRefund),
}

#[derive(Clone, Debug, Eq, PartialEq, serde::Deserialize, serde::Serialize)]
pub struct DirectChargeRefund {
    pub revert_platform_fee: bool,
}

#[derive(Clone, Debug, Eq, PartialEq, serde::Deserialize, serde::Serialize)]
pub struct DestinationChargeRefund {
    pub revert_platform_fee: bool,
    pub revert_transfer: bool,
}

#[derive(Debug, Clone)]
pub struct AccessTokenRequestData {
    pub app_id: Secret<String>,
    pub id: Option<Secret<String>>,
    // Add more keys if required
}

impl TryFrom<router_data::ConnectorAuthType> for AccessTokenRequestData {
    type Error = ApiErrorResponse;
    fn try_from(connector_auth: router_data::ConnectorAuthType) -> Result<Self, Self::Error> {
        match connector_auth {
            router_data::ConnectorAuthType::HeaderKey { api_key } => Ok(Self {
                app_id: api_key,
                id: None,
            }),
            router_data::ConnectorAuthType::BodyKey { api_key, key1 } => Ok(Self {
                app_id: api_key,
                id: Some(key1),
            }),
            router_data::ConnectorAuthType::SignatureKey { api_key, key1, .. } => Ok(Self {
                app_id: api_key,
                id: Some(key1),
            }),
            router_data::ConnectorAuthType::MultiAuthKey { api_key, key1, .. } => Ok(Self {
                app_id: api_key,
                id: Some(key1),
            }),

            _ => Err(ApiErrorResponse::InvalidDataValue {
                field_name: "connector_account_details",
            }),
        }
    }
}

#[derive(Default, Debug, Clone)]
pub struct AcceptDisputeRequestData {
    pub dispute_id: String,
    pub connector_dispute_id: String,
}

#[derive(Default, Debug, Clone)]
pub struct DefendDisputeRequestData {
    pub dispute_id: String,
    pub connector_dispute_id: String,
}

#[derive(Default, Debug, Clone)]
pub struct SubmitEvidenceRequestData {
    pub dispute_id: String,
    pub connector_dispute_id: String,
    pub access_activity_log: Option<String>,
    pub billing_address: Option<String>,
    //cancellation policy
    pub cancellation_policy: Option<Vec<u8>>,
    pub cancellation_policy_file_type: Option<String>,
    pub cancellation_policy_provider_file_id: Option<String>,
    pub cancellation_policy_disclosure: Option<String>,
    pub cancellation_rebuttal: Option<String>,
    //customer communication
    pub customer_communication: Option<Vec<u8>>,
    pub customer_communication_file_type: Option<String>,
    pub customer_communication_provider_file_id: Option<String>,
    pub customer_email_address: Option<String>,
    pub customer_name: Option<String>,
    pub customer_purchase_ip: Option<String>,
    //customer signature
    pub customer_signature: Option<Vec<u8>>,
    pub customer_signature_file_type: Option<String>,
    pub customer_signature_provider_file_id: Option<String>,
    //product description
    pub product_description: Option<String>,
    //receipts
    pub receipt: Option<Vec<u8>>,
    pub receipt_file_type: Option<String>,
    pub receipt_provider_file_id: Option<String>,
    //refund policy
    pub refund_policy: Option<Vec<u8>>,
    pub refund_policy_file_type: Option<String>,
    pub refund_policy_provider_file_id: Option<String>,
    pub refund_policy_disclosure: Option<String>,
    pub refund_refusal_explanation: Option<String>,
    //service docs
    pub service_date: Option<String>,
    pub service_documentation: Option<Vec<u8>>,
    pub service_documentation_file_type: Option<String>,
    pub service_documentation_provider_file_id: Option<String>,
    //shipping details docs
    pub shipping_address: Option<String>,
    pub shipping_carrier: Option<String>,
    pub shipping_date: Option<String>,
    pub shipping_documentation: Option<Vec<u8>>,
    pub shipping_documentation_file_type: Option<String>,
    pub shipping_documentation_provider_file_id: Option<String>,
    pub shipping_tracking_number: Option<String>,
    //invoice details
    pub invoice_showing_distinct_transactions: Option<Vec<u8>>,
    pub invoice_showing_distinct_transactions_file_type: Option<String>,
    pub invoice_showing_distinct_transactions_provider_file_id: Option<String>,
    //subscription details
    pub recurring_transaction_agreement: Option<Vec<u8>>,
    pub recurring_transaction_agreement_file_type: Option<String>,
    pub recurring_transaction_agreement_provider_file_id: Option<String>,
    //uncategorized details
    pub uncategorized_file: Option<Vec<u8>>,
    pub uncategorized_file_type: Option<String>,
    pub uncategorized_file_provider_file_id: Option<String>,
    pub uncategorized_text: Option<String>,
}
#[derive(Clone, Debug)]
pub struct RetrieveFileRequestData {
    pub provider_file_id: String,
}

#[serde_as]
#[derive(Clone, Debug, serde::Serialize)]
pub struct UploadFileRequestData {
    pub file_key: String,
    #[serde(skip)]
    pub file: Vec<u8>,
    #[serde_as(as = "serde_with::DisplayFromStr")]
    pub file_type: mime::Mime,
    pub file_size: i32,
}

#[cfg(feature = "payouts")]
#[derive(Debug, Clone)]
pub struct PayoutsData {
    pub payout_id: String,
    pub amount: i64,
    pub connector_payout_id: Option<String>,
    pub destination_currency: storage_enums::Currency,
    pub source_currency: storage_enums::Currency,
    pub payout_type: Option<storage_enums::PayoutType>,
    pub entity_type: storage_enums::PayoutEntityType,
    pub customer_details: Option<CustomerDetails>,
    pub vendor_details: Option<api_models::payouts::PayoutVendorAccountDetails>,

    // New minor amount for amount framework
    pub minor_amount: MinorUnit,
    pub priority: Option<storage_enums::PayoutSendPriority>,
    pub connector_transfer_method_id: Option<String>,
}

#[derive(Debug, Default, Clone)]
pub struct CustomerDetails {
    pub customer_id: Option<id_type::CustomerId>,
    pub name: Option<Secret<String, masking::WithType>>,
    pub email: Option<pii::Email>,
    pub phone: Option<Secret<String, masking::WithType>>,
    pub phone_country_code: Option<String>,
}

#[derive(Debug, Clone)]
pub struct VerifyWebhookSourceRequestData {
    pub webhook_headers: actix_web::http::header::HeaderMap,
    pub webhook_body: Vec<u8>,
    pub merchant_secret: api_models::webhooks::ConnectorWebhookSecrets,
}

#[derive(Debug, Clone)]
pub struct MandateRevokeRequestData {
    pub mandate_id: String,
    pub connector_mandate_id: Option<String>,
}

#[derive(Debug, Clone)]
pub struct PaymentsSessionData {
    pub amount: i64,
    pub currency: common_enums::Currency,
    pub country: Option<common_enums::CountryAlpha2>,
    pub surcharge_details: Option<SurchargeDetails>,
    pub order_details: Option<Vec<OrderDetailsWithAmount>>,
    pub email: Option<pii::Email>,
    // Minor Unit amount for amount frame work
    pub minor_amount: MinorUnit,
    pub apple_pay_recurring_details: Option<api_models::payments::ApplePayRecurringPaymentRequest>,
}

#[derive(Debug, Clone, Default)]
pub struct PaymentsTaxCalculationData {
    pub amount: MinorUnit,
    pub currency: storage_enums::Currency,
    pub shipping_cost: Option<MinorUnit>,
    pub order_details: Option<Vec<OrderDetailsWithAmount>>,
    pub shipping_address: address::Address,
}

#[derive(Debug, Clone, Default)]
pub struct SdkPaymentsSessionUpdateData {
    pub order_tax_amount: MinorUnit,
    // amount here would include amount, surcharge_amount, order_tax_amount and shipping_cost
    pub amount: MinorUnit,
    /// original amount sent by the merchant
    pub order_amount: MinorUnit,
    pub currency: storage_enums::Currency,
    pub session_id: Option<String>,
    pub shipping_cost: Option<MinorUnit>,
}

#[derive(Debug, Clone)]
pub struct SetupMandateRequestData {
    pub currency: storage_enums::Currency,
    pub payment_method_data: PaymentMethodData,
    pub amount: Option<i64>,
    pub confirm: bool,
    pub statement_descriptor_suffix: Option<String>,
    pub customer_acceptance: Option<mandates::CustomerAcceptance>,
    pub mandate_id: Option<api_models::payments::MandateIds>,
    pub setup_future_usage: Option<storage_enums::FutureUsage>,
    pub off_session: Option<bool>,
    pub setup_mandate_details: Option<mandates::MandateData>,
    pub router_return_url: Option<String>,
    pub webhook_url: Option<String>,
    pub browser_info: Option<BrowserInformation>,
    pub email: Option<pii::Email>,
    pub customer_name: Option<Secret<String>>,
    pub return_url: Option<String>,
    pub payment_method_type: Option<storage_enums::PaymentMethodType>,
    pub request_incremental_authorization: bool,
    pub metadata: Option<pii::SecretSerdeValue>,

    // MinorUnit for amount framework
    pub minor_amount: Option<MinorUnit>,
    pub shipping_cost: Option<MinorUnit>,
}
<<<<<<< HEAD

#[derive(Debug, Clone)]
pub struct AdditionalRevenueRecoveryDetailsRequestData{
    pub transaction_id : String,
}
=======
>>>>>>> 66132cba
<|MERGE_RESOLUTION|>--- conflicted
+++ resolved
@@ -914,11 +914,3 @@
     pub minor_amount: Option<MinorUnit>,
     pub shipping_cost: Option<MinorUnit>,
 }
-<<<<<<< HEAD
-
-#[derive(Debug, Clone)]
-pub struct AdditionalRevenueRecoveryDetailsRequestData{
-    pub transaction_id : String,
-}
-=======
->>>>>>> 66132cba
