--- conflicted
+++ resolved
@@ -1152,13 +1152,11 @@
     #[schema(value_type = Option<CtpServiceDetails>)]
     pub ctp_service_details: Option<CtpServiceDetails>,
 
-<<<<<<< HEAD
     /// Indicates if 3ds challenge is forced
     pub force_3ds_challenge: Option<bool>,
-=======
+
     /// Indicates if 3DS method data was successfully completed or not
     pub threeds_method_comp_ind: Option<ThreeDsCompletionIndicator>,
->>>>>>> 3f18c944
 }
 
 #[derive(Clone, Debug, PartialEq, serde::Serialize, serde::Deserialize, ToSchema)]
@@ -5079,19 +5077,17 @@
     #[schema(value_type = Option<CardDiscovery>, example = "manual")]
     pub card_discovery: Option<enums::CardDiscovery>,
 
-<<<<<<< HEAD
     /// Indicates if 3ds challenge is forced
     pub force_3ds_challenge_overwrite: Option<bool>,
 
     /// Indicates if 3ds challenge is triggered
     pub force_3ds_challenge_trigger: Option<bool>,
-=======
+
     /// Error code received from the issuer in case of failed payments
     pub issuer_error_code: Option<String>,
 
     /// Error message received from the issuer in case of failed payments
     pub issuer_error_message: Option<String>,
->>>>>>> 3f18c944
 }
 
 #[cfg(feature = "v2")]
