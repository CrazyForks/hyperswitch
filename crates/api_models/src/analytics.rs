--- conflicted
+++ resolved
@@ -5,11 +5,7 @@
 
 use self::{
     api_event::{ApiEventDimensions, ApiEventMetrics},
-<<<<<<< HEAD
-    disputes::DisputeDimensions,
-=======
     disputes::{DisputeDimensions, DisputeMetrics},
->>>>>>> b74435b6
     payments::{PaymentDimensions, PaymentDistributions, PaymentMetrics},
     refunds::{RefundDimensions, RefundMetrics},
     sdk_events::{SdkEventDimensions, SdkEventMetrics},
@@ -274,8 +270,6 @@
 pub struct DisputeFilterValue {
     pub dimension: DisputeDimensions,
     pub values: Vec<String>,
-<<<<<<< HEAD
-=======
 }
 
 #[derive(Clone, Debug, serde::Deserialize, serde::Serialize)]
@@ -290,5 +284,4 @@
     pub metrics: HashSet<DisputeMetrics>,
     #[serde(default)]
     pub delta: bool,
->>>>>>> b74435b6
 }