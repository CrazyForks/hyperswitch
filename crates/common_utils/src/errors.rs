--- conflicted
+++ resolved
@@ -70,18 +70,11 @@
 }
 
 /// Integrity check errors.
-<<<<<<< HEAD
-#[allow(missing_docs)] // Only to prevent warnings about struct fields not being documented
-#[derive(Debug, Clone, PartialEq, Default)]
-pub struct IntegrityCheckError {
-    pub field_names: String,
-=======
 #[derive(Debug, Clone, PartialEq, Default)]
 pub struct IntegrityCheckError {
     /// Field names for which integrity check failed!
     pub field_names: String,
     /// Connector transaction reference id
->>>>>>> c8c0cb76
     pub connector_transaction_id: Option<String>,
 }
 
