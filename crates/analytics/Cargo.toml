--- conflicted
+++ resolved
@@ -5,9 +5,6 @@
 edition.workspace = true
 rust-version.workspace = true
 license.workspace = true
-
-<<<<<<< HEAD
-# See more keys and their definitions at https://doc.rust-lang.org/cargo/reference/manifest.html
 
 [features]
 default = ["v1"]
@@ -17,12 +14,6 @@
 [dependencies]
 # First party crates
 api_models = { version = "0.1.0", path = "../api_models", features = ["errors"] }
-storage_impl = { version = "0.1.0", path = "../storage_impl", default-features = false }
-=======
-[dependencies]
-# First party crates
-api_models = { version = "0.1.0", path = "../api_models", features = ["errors"] }
->>>>>>> 7f582e47
 common_enums = { version = "0.1.0", path = "../common_enums" }
 common_utils = { version = "0.1.0", path = "../common_utils" }
 diesel_models = { version = "0.1.0", path = "../diesel_models", features = ["kv_store"] }
@@ -30,12 +21,7 @@
 hyperswitch_interfaces = { version = "0.1.0", path = "../hyperswitch_interfaces" }
 masking = { version = "0.1.0", path = "../masking" }
 router_env = { version = "0.1.0", path = "../router_env", features = ["log_extra_implicit_fields", "log_custom_entries_to_extra"] }
-<<<<<<< HEAD
-diesel_models = { version = "0.1.0", path = "../diesel_models", features = ["kv_store"] }
-hyperswitch_domain_models = { version = "0.1.0", path = "../hyperswitch_domain_models", default-features = false }
-=======
 storage_impl = { version = "0.1.0", path = "../storage_impl", default-features = false }
->>>>>>> 7f582e47
 
 #Third Party dependencies
 actix-web = "4.5.1"
