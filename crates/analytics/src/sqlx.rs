use std::{fmt::Display, str::FromStr};

use api_models::{
    analytics::{frm::FrmTransactionType, refunds::RefundType},
    enums::{DisputeStage, DisputeStatus},
};
use common_utils::{
    errors::{CustomResult, ParsingError},
    DbConnectionParams,
};
use diesel_models::enums::{
    AttemptStatus, AuthenticationType, Currency, FraudCheckStatus, IntentStatus, PaymentMethod,
    RefundStatus,
};
use error_stack::ResultExt;
use sqlx::{
    postgres::{PgArgumentBuffer, PgPoolOptions, PgRow, PgTypeInfo, PgValueRef},
    Decode, Encode,
    Error::ColumnNotFound,
    FromRow, Pool, Postgres, Row,
};
use storage_impl::config::Database;
use time::PrimitiveDateTime;

use super::{
    health_check::HealthCheck,
    query::{Aggregate, ToSql, Window},
    types::{
        AnalyticsCollection, AnalyticsDataSource, DBEnumWrapper, LoadRow, QueryExecutionError,
        TableEngine,
    },
};

#[derive(Debug, Clone)]
pub struct SqlxClient {
    pool: Pool<Postgres>,
}

impl Default for SqlxClient {
    fn default() -> Self {
        let database_url = format!(
            "postgres://{}:{}@{}:{}/{}",
            "db_user", "db_pass", "localhost", 5432, "hyperswitch_db"
        );
        Self {
            #[allow(clippy::expect_used)]
            pool: PgPoolOptions::new()
                .connect_lazy(&database_url)
                .expect("SQLX Pool Creation failed"),
        }
    }
}

impl SqlxClient {
    pub async fn from_conf(conf: &Database, schema: &str) -> Self {
        let database_url = conf.get_database_url(schema);
        #[allow(clippy::expect_used)]
        let pool = PgPoolOptions::new()
            .max_connections(conf.pool_size)
            .acquire_timeout(std::time::Duration::from_secs(conf.connection_timeout))
            .connect_lazy(&database_url)
            .expect("SQLX Pool Creation failed");
        Self { pool }
    }
}

pub trait DbType {
    fn name() -> &'static str;
}

macro_rules! db_type {
    ($a: ident, $str: tt) => {
        impl DbType for $a {
            fn name() -> &'static str {
                stringify!($str)
            }
        }
    };
    ($a:ident) => {
        impl DbType for $a {
            fn name() -> &'static str {
                stringify!($a)
            }
        }
    };
}

db_type!(Currency);
db_type!(AuthenticationType);
db_type!(AttemptStatus);
db_type!(IntentStatus);
db_type!(PaymentMethod, TEXT);
db_type!(RefundStatus);
db_type!(RefundType);
db_type!(FraudCheckStatus);
db_type!(FrmTransactionType);
db_type!(DisputeStage);
db_type!(DisputeStatus);

impl<'q, Type> Encode<'q, Postgres> for DBEnumWrapper<Type>
where
    Type: DbType + FromStr + Display,
{
    fn encode_by_ref(
        &self,
        buf: &mut PgArgumentBuffer,
    ) -> Result<sqlx::encode::IsNull, Box<(dyn std::error::Error + Send + Sync + 'static)>> {
        <String as Encode<'q, Postgres>>::encode(self.0.to_string(), buf)
    }
    fn size_hint(&self) -> usize {
        <String as Encode<'q, Postgres>>::size_hint(&self.0.to_string())
    }
}

impl<'r, Type> Decode<'r, Postgres> for DBEnumWrapper<Type>
where
    Type: DbType + FromStr + Display,
{
    fn decode(
        value: PgValueRef<'r>,
    ) -> Result<Self, Box<dyn std::error::Error + 'static + Send + Sync>> {
        let str_value = <&'r str as Decode<'r, Postgres>>::decode(value)?;
        Type::from_str(str_value).map(DBEnumWrapper).or(Err(format!(
            "invalid value {:?} for enum {}",
            str_value,
            Type::name()
        )
        .into()))
    }
}

impl<Type> sqlx::Type<Postgres> for DBEnumWrapper<Type>
where
    Type: DbType + FromStr + Display,
{
    fn type_info() -> PgTypeInfo {
        PgTypeInfo::with_name(Type::name())
    }
}

impl<T> LoadRow<T> for SqlxClient
where
    for<'a> T: FromRow<'a, PgRow>,
{
    fn load_row(row: PgRow) -> CustomResult<T, QueryExecutionError> {
        T::from_row(&row).change_context(QueryExecutionError::RowExtractionFailure)
    }
}

impl super::payments::filters::PaymentFilterAnalytics for SqlxClient {}
impl super::payments::metrics::PaymentMetricAnalytics for SqlxClient {}
impl super::payments::distribution::PaymentDistributionAnalytics for SqlxClient {}
impl super::payment_intents::filters::PaymentIntentFilterAnalytics for SqlxClient {}
impl super::payment_intents::metrics::PaymentIntentMetricAnalytics for SqlxClient {}
impl super::refunds::metrics::RefundMetricAnalytics for SqlxClient {}
impl super::refunds::filters::RefundFilterAnalytics for SqlxClient {}
impl super::refunds::distribution::RefundDistributionAnalytics for SqlxClient {}
impl super::disputes::filters::DisputeFilterAnalytics for SqlxClient {}
impl super::disputes::metrics::DisputeMetricAnalytics for SqlxClient {}
impl super::frm::metrics::FrmMetricAnalytics for SqlxClient {}
impl super::frm::filters::FrmFilterAnalytics for SqlxClient {}

#[async_trait::async_trait]
impl AnalyticsDataSource for SqlxClient {
    type Row = PgRow;

    async fn load_results<T>(&self, query: &str) -> CustomResult<Vec<T>, QueryExecutionError>
    where
        Self: LoadRow<T>,
    {
        sqlx::query(&format!("{query};"))
            .fetch_all(&self.pool)
            .await
            .change_context(QueryExecutionError::DatabaseError)
            .attach_printable_lazy(|| format!("Failed to run query {query}"))?
            .into_iter()
            .map(Self::load_row)
            .collect::<Result<Vec<_>, _>>()
            .change_context(QueryExecutionError::RowExtractionFailure)
    }
}
#[async_trait::async_trait]
impl HealthCheck for SqlxClient {
    async fn deep_health_check(&self) -> CustomResult<(), QueryExecutionError> {
        sqlx::query("SELECT 1")
            .fetch_all(&self.pool)
            .await
            .map(|_| ())
            .change_context(QueryExecutionError::DatabaseError)
    }
}

impl<'a> FromRow<'a, PgRow> for super::refunds::metrics::RefundMetricRow {
    fn from_row(row: &'a PgRow) -> sqlx::Result<Self> {
        let currency: Option<DBEnumWrapper<Currency>> =
            row.try_get("currency").or_else(|e| match e {
                ColumnNotFound(_) => Ok(Default::default()),
                e => Err(e),
            })?;
        let refund_status: Option<DBEnumWrapper<RefundStatus>> =
            row.try_get("refund_status").or_else(|e| match e {
                ColumnNotFound(_) => Ok(Default::default()),
                e => Err(e),
            })?;
        let connector: Option<String> = row.try_get("connector").or_else(|e| match e {
            ColumnNotFound(_) => Ok(Default::default()),
            e => Err(e),
        })?;
        let refund_type: Option<DBEnumWrapper<RefundType>> =
            row.try_get("refund_type").or_else(|e| match e {
                ColumnNotFound(_) => Ok(Default::default()),
                e => Err(e),
            })?;
        let profile_id: Option<String> = row.try_get("profile_id").or_else(|e| match e {
            ColumnNotFound(_) => Ok(Default::default()),
            e => Err(e),
        })?;
        let refund_reason: Option<String> = row.try_get("refund_reason").or_else(|e| match e {
            ColumnNotFound(_) => Ok(Default::default()),
            e => Err(e),
        })?;
        let refund_error_message: Option<String> =
            row.try_get("refund_error_message").or_else(|e| match e {
                ColumnNotFound(_) => Ok(Default::default()),
                e => Err(e),
            })?;
        let total: Option<bigdecimal::BigDecimal> = row.try_get("total").or_else(|e| match e {
            ColumnNotFound(_) => Ok(Default::default()),
            e => Err(e),
        })?;
        let count: Option<i64> = row.try_get("count").or_else(|e| match e {
            ColumnNotFound(_) => Ok(Default::default()),
            e => Err(e),
        })?;
        // Removing millisecond precision to get accurate diffs against clickhouse
        let start_bucket: Option<PrimitiveDateTime> = row
            .try_get::<Option<PrimitiveDateTime>, _>("start_bucket")?
            .and_then(|dt| dt.replace_millisecond(0).ok());
        let end_bucket: Option<PrimitiveDateTime> = row
            .try_get::<Option<PrimitiveDateTime>, _>("end_bucket")?
            .and_then(|dt| dt.replace_millisecond(0).ok());
        Ok(Self {
            currency,
            refund_status,
            connector,
            refund_type,
            profile_id,
            refund_reason,
            refund_error_message,
            total,
            count,
            start_bucket,
            end_bucket,
        })
    }
}

impl<'a> FromRow<'a, PgRow> for super::frm::metrics::FrmMetricRow {
    fn from_row(row: &'a PgRow) -> sqlx::Result<Self> {
        let frm_name: Option<String> = row.try_get("frm_name").or_else(|e| match e {
            ColumnNotFound(_) => Ok(Default::default()),
            e => Err(e),
        })?;
        let frm_status: Option<DBEnumWrapper<FraudCheckStatus>> =
            row.try_get("frm_status").or_else(|e| match e {
                ColumnNotFound(_) => Ok(Default::default()),
                e => Err(e),
            })?;
        let frm_transaction_type: Option<DBEnumWrapper<FrmTransactionType>> =
            row.try_get("frm_transaction_type").or_else(|e| match e {
                ColumnNotFound(_) => Ok(Default::default()),
                e => Err(e),
            })?;
        let total: Option<bigdecimal::BigDecimal> = row.try_get("total").or_else(|e| match e {
            ColumnNotFound(_) => Ok(Default::default()),
            e => Err(e),
        })?;
        let count: Option<i64> = row.try_get("count").or_else(|e| match e {
            ColumnNotFound(_) => Ok(Default::default()),
            e => Err(e),
        })?;
        // Removing millisecond precision to get accurate diffs against clickhouse
        let start_bucket: Option<PrimitiveDateTime> = row
            .try_get::<Option<PrimitiveDateTime>, _>("start_bucket")?
            .and_then(|dt| dt.replace_millisecond(0).ok());
        let end_bucket: Option<PrimitiveDateTime> = row
            .try_get::<Option<PrimitiveDateTime>, _>("end_bucket")?
            .and_then(|dt| dt.replace_millisecond(0).ok());
        Ok(Self {
            frm_name,
            frm_status,
            frm_transaction_type,
            total,
            count,
            start_bucket,
            end_bucket,
        })
    }
}

impl<'a> FromRow<'a, PgRow> for super::payments::metrics::PaymentMetricRow {
    fn from_row(row: &'a PgRow) -> sqlx::Result<Self> {
        let currency: Option<DBEnumWrapper<Currency>> =
            row.try_get("currency").or_else(|e| match e {
                ColumnNotFound(_) => Ok(Default::default()),
                e => Err(e),
            })?;
        let status: Option<DBEnumWrapper<AttemptStatus>> =
            row.try_get("status").or_else(|e| match e {
                ColumnNotFound(_) => Ok(Default::default()),
                e => Err(e),
            })?;
        let connector: Option<String> = row.try_get("connector").or_else(|e| match e {
            ColumnNotFound(_) => Ok(Default::default()),
            e => Err(e),
        })?;
        let authentication_type: Option<DBEnumWrapper<AuthenticationType>> =
            row.try_get("authentication_type").or_else(|e| match e {
                ColumnNotFound(_) => Ok(Default::default()),
                e => Err(e),
            })?;
        let payment_method: Option<String> =
            row.try_get("payment_method").or_else(|e| match e {
                ColumnNotFound(_) => Ok(Default::default()),
                e => Err(e),
            })?;
        let payment_method_type: Option<String> =
            row.try_get("payment_method_type").or_else(|e| match e {
                ColumnNotFound(_) => Ok(Default::default()),
                e => Err(e),
            })?;
        let client_source: Option<String> = row.try_get("client_source").or_else(|e| match e {
            ColumnNotFound(_) => Ok(Default::default()),
            e => Err(e),
        })?;
        let client_version: Option<String> =
            row.try_get("client_version").or_else(|e| match e {
                ColumnNotFound(_) => Ok(Default::default()),
                e => Err(e),
            })?;
        let profile_id: Option<String> = row.try_get("profile_id").or_else(|e| match e {
            ColumnNotFound(_) => Ok(Default::default()),
            e => Err(e),
        })?;
        let card_network: Option<String> = row.try_get("card_network").or_else(|e| match e {
            ColumnNotFound(_) => Ok(Default::default()),
            e => Err(e),
        })?;
        let merchant_id: Option<String> = row.try_get("merchant_id").or_else(|e| match e {
            ColumnNotFound(_) => Ok(Default::default()),
            e => Err(e),
        })?;
        let card_last_4: Option<String> = row.try_get("card_last_4").or_else(|e| match e {
            ColumnNotFound(_) => Ok(Default::default()),
            e => Err(e),
        })?;
        let card_issuer: Option<String> = row.try_get("card_issuer").or_else(|e| match e {
            ColumnNotFound(_) => Ok(Default::default()),
            e => Err(e),
        })?;
        let error_reason: Option<String> = row.try_get("error_reason").or_else(|e| match e {
            ColumnNotFound(_) => Ok(Default::default()),
            e => Err(e),
        })?;
        let first_attempt: Option<bool> = row.try_get("first_attempt").or_else(|e| match e {
            ColumnNotFound(_) => Ok(Default::default()),
            e => Err(e),
        })?;
        let total: Option<bigdecimal::BigDecimal> = row.try_get("total").or_else(|e| match e {
            ColumnNotFound(_) => Ok(Default::default()),
            e => Err(e),
        })?;
        let count: Option<i64> = row.try_get("count").or_else(|e| match e {
            ColumnNotFound(_) => Ok(Default::default()),
            e => Err(e),
        })?;
        // Removing millisecond precision to get accurate diffs against clickhouse
        let start_bucket: Option<PrimitiveDateTime> = row
            .try_get::<Option<PrimitiveDateTime>, _>("start_bucket")?
            .and_then(|dt| dt.replace_millisecond(0).ok());
        let end_bucket: Option<PrimitiveDateTime> = row
            .try_get::<Option<PrimitiveDateTime>, _>("end_bucket")?
            .and_then(|dt| dt.replace_millisecond(0).ok());
        Ok(Self {
            currency,
            status,
            connector,
            authentication_type,
            payment_method,
            payment_method_type,
            client_source,
            client_version,
            profile_id,
            card_network,
            merchant_id,
            card_last_4,
            card_issuer,
            error_reason,
            first_attempt,
            total,
            count,
            start_bucket,
            end_bucket,
        })
    }
}

impl<'a> FromRow<'a, PgRow> for super::payments::distribution::PaymentDistributionRow {
    fn from_row(row: &'a PgRow) -> sqlx::Result<Self> {
        let currency: Option<DBEnumWrapper<Currency>> =
            row.try_get("currency").or_else(|e| match e {
                ColumnNotFound(_) => Ok(Default::default()),
                e => Err(e),
            })?;
        let status: Option<DBEnumWrapper<AttemptStatus>> =
            row.try_get("status").or_else(|e| match e {
                ColumnNotFound(_) => Ok(Default::default()),
                e => Err(e),
            })?;
        let connector: Option<String> = row.try_get("connector").or_else(|e| match e {
            ColumnNotFound(_) => Ok(Default::default()),
            e => Err(e),
        })?;
        let authentication_type: Option<DBEnumWrapper<AuthenticationType>> =
            row.try_get("authentication_type").or_else(|e| match e {
                ColumnNotFound(_) => Ok(Default::default()),
                e => Err(e),
            })?;
        let payment_method: Option<String> =
            row.try_get("payment_method").or_else(|e| match e {
                ColumnNotFound(_) => Ok(Default::default()),
                e => Err(e),
            })?;
        let payment_method_type: Option<String> =
            row.try_get("payment_method_type").or_else(|e| match e {
                ColumnNotFound(_) => Ok(Default::default()),
                e => Err(e),
            })?;
        let client_source: Option<String> = row.try_get("client_source").or_else(|e| match e {
            ColumnNotFound(_) => Ok(Default::default()),
            e => Err(e),
        })?;
        let client_version: Option<String> =
            row.try_get("client_version").or_else(|e| match e {
                ColumnNotFound(_) => Ok(Default::default()),
                e => Err(e),
            })?;
        let profile_id: Option<String> = row.try_get("profile_id").or_else(|e| match e {
            ColumnNotFound(_) => Ok(Default::default()),
            e => Err(e),
        })?;
        let card_network: Option<String> = row.try_get("card_network").or_else(|e| match e {
            ColumnNotFound(_) => Ok(Default::default()),
            e => Err(e),
        })?;
        let merchant_id: Option<String> = row.try_get("merchant_id").or_else(|e| match e {
            ColumnNotFound(_) => Ok(Default::default()),
            e => Err(e),
        })?;
        let card_last_4: Option<String> = row.try_get("card_last_4").or_else(|e| match e {
            ColumnNotFound(_) => Ok(Default::default()),
            e => Err(e),
        })?;
        let card_issuer: Option<String> = row.try_get("card_issuer").or_else(|e| match e {
            ColumnNotFound(_) => Ok(Default::default()),
            e => Err(e),
        })?;
        let error_reason: Option<String> = row.try_get("error_reason").or_else(|e| match e {
            ColumnNotFound(_) => Ok(Default::default()),
            e => Err(e),
        })?;
        let total: Option<bigdecimal::BigDecimal> = row.try_get("total").or_else(|e| match e {
            ColumnNotFound(_) => Ok(Default::default()),
            e => Err(e),
        })?;
        let count: Option<i64> = row.try_get("count").or_else(|e| match e {
            ColumnNotFound(_) => Ok(Default::default()),
            e => Err(e),
        })?;
        let error_message: Option<String> = row.try_get("error_message").or_else(|e| match e {
            ColumnNotFound(_) => Ok(Default::default()),
            e => Err(e),
        })?;
        let first_attempt: Option<bool> = row.try_get("first_attempt").or_else(|e| match e {
            ColumnNotFound(_) => Ok(Default::default()),
            e => Err(e),
        })?;
        // Removing millisecond precision to get accurate diffs against clickhouse
        let start_bucket: Option<PrimitiveDateTime> = row
            .try_get::<Option<PrimitiveDateTime>, _>("start_bucket")?
            .and_then(|dt| dt.replace_millisecond(0).ok());
        let end_bucket: Option<PrimitiveDateTime> = row
            .try_get::<Option<PrimitiveDateTime>, _>("end_bucket")?
            .and_then(|dt| dt.replace_millisecond(0).ok());
        Ok(Self {
            currency,
            status,
            connector,
            authentication_type,
            payment_method,
            payment_method_type,
            client_source,
            client_version,
            profile_id,
            card_network,
            merchant_id,
            card_last_4,
            card_issuer,
            error_reason,
            first_attempt,
            total,
            count,
            error_message,
            start_bucket,
            end_bucket,
        })
    }
}

impl<'a> FromRow<'a, PgRow> for super::payments::filters::PaymentFilterRow {
    fn from_row(row: &'a PgRow) -> sqlx::Result<Self> {
        let currency: Option<DBEnumWrapper<Currency>> =
            row.try_get("currency").or_else(|e| match e {
                ColumnNotFound(_) => Ok(Default::default()),
                e => Err(e),
            })?;
        let status: Option<DBEnumWrapper<AttemptStatus>> =
            row.try_get("status").or_else(|e| match e {
                ColumnNotFound(_) => Ok(Default::default()),
                e => Err(e),
            })?;
        let connector: Option<String> = row.try_get("connector").or_else(|e| match e {
            ColumnNotFound(_) => Ok(Default::default()),
            e => Err(e),
        })?;
        let authentication_type: Option<DBEnumWrapper<AuthenticationType>> =
            row.try_get("authentication_type").or_else(|e| match e {
                ColumnNotFound(_) => Ok(Default::default()),
                e => Err(e),
            })?;
        let payment_method: Option<String> =
            row.try_get("payment_method").or_else(|e| match e {
                ColumnNotFound(_) => Ok(Default::default()),
                e => Err(e),
            })?;
        let payment_method_type: Option<String> =
            row.try_get("payment_method_type").or_else(|e| match e {
                ColumnNotFound(_) => Ok(Default::default()),
                e => Err(e),
            })?;
        let client_source: Option<String> = row.try_get("client_source").or_else(|e| match e {
            ColumnNotFound(_) => Ok(Default::default()),
            e => Err(e),
        })?;
        let client_version: Option<String> =
            row.try_get("client_version").or_else(|e| match e {
                ColumnNotFound(_) => Ok(Default::default()),
                e => Err(e),
            })?;
        let profile_id: Option<String> = row.try_get("profile_id").or_else(|e| match e {
            ColumnNotFound(_) => Ok(Default::default()),
            e => Err(e),
        })?;
        let card_network: Option<String> = row.try_get("card_network").or_else(|e| match e {
            ColumnNotFound(_) => Ok(Default::default()),
            e => Err(e),
        })?;
        let merchant_id: Option<String> = row.try_get("merchant_id").or_else(|e| match e {
            ColumnNotFound(_) => Ok(Default::default()),
            e => Err(e),
        })?;
        let card_last_4: Option<String> = row.try_get("card_last_4").or_else(|e| match e {
            ColumnNotFound(_) => Ok(Default::default()),
            e => Err(e),
        })?;
        let card_issuer: Option<String> = row.try_get("card_issuer").or_else(|e| match e {
            ColumnNotFound(_) => Ok(Default::default()),
            e => Err(e),
        })?;
        let error_reason: Option<String> = row.try_get("error_reason").or_else(|e| match e {
            ColumnNotFound(_) => Ok(Default::default()),
            e => Err(e),
        })?;
        let first_attempt: Option<bool> = row.try_get("first_attempt").or_else(|e| match e {
            ColumnNotFound(_) => Ok(Default::default()),
            e => Err(e),
        })?;
        Ok(Self {
            currency,
            status,
            connector,
            authentication_type,
            payment_method,
            payment_method_type,
            client_source,
            client_version,
            profile_id,
            card_network,
            merchant_id,
            card_last_4,
            card_issuer,
            error_reason,
            first_attempt,
        })
    }
}

impl<'a> FromRow<'a, PgRow> for super::payment_intents::metrics::PaymentIntentMetricRow {
    fn from_row(row: &'a PgRow) -> sqlx::Result<Self> {
        let status: Option<DBEnumWrapper<IntentStatus>> =
            row.try_get("status").or_else(|e| match e {
                ColumnNotFound(_) => Ok(Default::default()),
                e => Err(e),
            })?;
        let currency: Option<DBEnumWrapper<Currency>> =
            row.try_get("currency").or_else(|e| match e {
                ColumnNotFound(_) => Ok(Default::default()),
                e => Err(e),
            })?;
        let profile_id: Option<String> = row.try_get("profile_id").or_else(|e| match e {
            ColumnNotFound(_) => Ok(Default::default()),
            e => Err(e),
        })?;
        let connector: Option<String> = row.try_get("connector").or_else(|e| match e {
            ColumnNotFound(_) => Ok(Default::default()),
            e => Err(e),
        })?;
        let authentication_type: Option<DBEnumWrapper<AuthenticationType>> =
            row.try_get("authentication_type").or_else(|e| match e {
                ColumnNotFound(_) => Ok(Default::default()),
                e => Err(e),
            })?;
        let payment_method: Option<String> =
            row.try_get("payment_method").or_else(|e| match e {
                ColumnNotFound(_) => Ok(Default::default()),
                e => Err(e),
            })?;
        let payment_method_type: Option<String> =
            row.try_get("payment_method_type").or_else(|e| match e {
                ColumnNotFound(_) => Ok(Default::default()),
                e => Err(e),
            })?;
        let card_network: Option<String> = row.try_get("card_network").or_else(|e| match e {
            ColumnNotFound(_) => Ok(Default::default()),
            e => Err(e),
        })?;
        let merchant_id: Option<String> = row.try_get("merchant_id").or_else(|e| match e {
            ColumnNotFound(_) => Ok(Default::default()),
            e => Err(e),
        })?;
        let card_last_4: Option<String> = row.try_get("card_last_4").or_else(|e| match e {
            ColumnNotFound(_) => Ok(Default::default()),
            e => Err(e),
        })?;
        let card_issuer: Option<String> = row.try_get("card_issuer").or_else(|e| match e {
            ColumnNotFound(_) => Ok(Default::default()),
            e => Err(e),
        })?;
        let error_reason: Option<String> = row.try_get("error_reason").or_else(|e| match e {
            ColumnNotFound(_) => Ok(Default::default()),
            e => Err(e),
        })?;
        let total: Option<bigdecimal::BigDecimal> = row.try_get("total").or_else(|e| match e {
            ColumnNotFound(_) => Ok(Default::default()),
            e => Err(e),
        })?;
        let count: Option<i64> = row.try_get("count").or_else(|e| match e {
            ColumnNotFound(_) => Ok(Default::default()),
            e => Err(e),
        })?;
        let first_attempt: Option<i64> = row.try_get("first_attempt").or_else(|e| match e {
            ColumnNotFound(_) => Ok(Default::default()),
            e => Err(e),
        })?;
        // Removing millisecond precision to get accurate diffs against clickhouse
        let start_bucket: Option<PrimitiveDateTime> = row
            .try_get::<Option<PrimitiveDateTime>, _>("start_bucket")?
            .and_then(|dt| dt.replace_millisecond(0).ok());
        let end_bucket: Option<PrimitiveDateTime> = row
            .try_get::<Option<PrimitiveDateTime>, _>("end_bucket")?
            .and_then(|dt| dt.replace_millisecond(0).ok());
        Ok(Self {
            status,
            currency,
            profile_id,
            connector,
            authentication_type,
            payment_method,
            payment_method_type,
            card_network,
            merchant_id,
            card_last_4,
            card_issuer,
            error_reason,
            first_attempt,
            total,
            count,
            start_bucket,
            end_bucket,
        })
    }
}

impl<'a> FromRow<'a, PgRow> for super::payment_intents::filters::PaymentIntentFilterRow {
    fn from_row(row: &'a PgRow) -> sqlx::Result<Self> {
        let status: Option<DBEnumWrapper<IntentStatus>> =
            row.try_get("status").or_else(|e| match e {
                ColumnNotFound(_) => Ok(Default::default()),
                e => Err(e),
            })?;
        let currency: Option<DBEnumWrapper<Currency>> =
            row.try_get("currency").or_else(|e| match e {
                ColumnNotFound(_) => Ok(Default::default()),
                e => Err(e),
            })?;
        let profile_id: Option<String> = row.try_get("profile_id").or_else(|e| match e {
            ColumnNotFound(_) => Ok(Default::default()),
            e => Err(e),
        })?;
        let connector: Option<String> = row.try_get("connector").or_else(|e| match e {
            ColumnNotFound(_) => Ok(Default::default()),
            e => Err(e),
        })?;
        let authentication_type: Option<DBEnumWrapper<AuthenticationType>> =
            row.try_get("authentication_type").or_else(|e| match e {
                ColumnNotFound(_) => Ok(Default::default()),
                e => Err(e),
            })?;
        let payment_method: Option<String> =
            row.try_get("payment_method").or_else(|e| match e {
                ColumnNotFound(_) => Ok(Default::default()),
                e => Err(e),
            })?;
        let payment_method_type: Option<String> =
            row.try_get("payment_method_type").or_else(|e| match e {
                ColumnNotFound(_) => Ok(Default::default()),
                e => Err(e),
            })?;
        let card_network: Option<String> = row.try_get("card_network").or_else(|e| match e {
            ColumnNotFound(_) => Ok(Default::default()),
            e => Err(e),
        })?;
        let merchant_id: Option<String> = row.try_get("merchant_id").or_else(|e| match e {
            ColumnNotFound(_) => Ok(Default::default()),
            e => Err(e),
        })?;
        let card_last_4: Option<String> = row.try_get("card_last_4").or_else(|e| match e {
            ColumnNotFound(_) => Ok(Default::default()),
            e => Err(e),
        })?;
        let card_issuer: Option<String> = row.try_get("card_issuer").or_else(|e| match e {
            ColumnNotFound(_) => Ok(Default::default()),
            e => Err(e),
        })?;
        let error_reason: Option<String> = row.try_get("error_reason").or_else(|e| match e {
            ColumnNotFound(_) => Ok(Default::default()),
            e => Err(e),
        })?;
        let customer_id: Option<String> = row.try_get("customer_id").or_else(|e| match e {
            ColumnNotFound(_) => Ok(Default::default()),
            e => Err(e),
        })?;
        Ok(Self {
            status,
            currency,
            profile_id,
            connector,
            authentication_type,
            payment_method,
            payment_method_type,
            card_network,
            merchant_id,
            card_last_4,
            card_issuer,
            error_reason,
            customer_id,
        })
    }
}

impl<'a> FromRow<'a, PgRow> for super::refunds::filters::RefundFilterRow {
    fn from_row(row: &'a PgRow) -> sqlx::Result<Self> {
        let currency: Option<DBEnumWrapper<Currency>> =
            row.try_get("currency").or_else(|e| match e {
                ColumnNotFound(_) => Ok(Default::default()),
                e => Err(e),
            })?;
        let refund_status: Option<DBEnumWrapper<RefundStatus>> =
            row.try_get("refund_status").or_else(|e| match e {
                ColumnNotFound(_) => Ok(Default::default()),
                e => Err(e),
            })?;
        let connector: Option<String> = row.try_get("connector").or_else(|e| match e {
            ColumnNotFound(_) => Ok(Default::default()),
            e => Err(e),
        })?;
        let refund_type: Option<DBEnumWrapper<RefundType>> =
            row.try_get("refund_type").or_else(|e| match e {
                ColumnNotFound(_) => Ok(Default::default()),
                e => Err(e),
            })?;
        let profile_id: Option<String> = row.try_get("profile_id").or_else(|e| match e {
            ColumnNotFound(_) => Ok(Default::default()),
            e => Err(e),
        })?;
        let refund_reason: Option<String> = row.try_get("refund_reason").or_else(|e| match e {
            ColumnNotFound(_) => Ok(Default::default()),
            e => Err(e),
        })?;
        let refund_error_message: Option<String> =
            row.try_get("refund_error_message").or_else(|e| match e {
                ColumnNotFound(_) => Ok(Default::default()),
                e => Err(e),
            })?;
        Ok(Self {
            currency,
            refund_status,
            connector,
            refund_type,
            profile_id,
            refund_reason,
            refund_error_message,
        })
    }
}

impl<'a> FromRow<'a, PgRow> for super::refunds::distribution::RefundDistributionRow {
    fn from_row(row: &'a PgRow) -> sqlx::Result<Self> {
        let currency: Option<DBEnumWrapper<Currency>> =
            row.try_get("currency").or_else(|e| match e {
                ColumnNotFound(_) => Ok(Default::default()),
                e => Err(e),
            })?;
        let refund_status: Option<DBEnumWrapper<RefundStatus>> =
            row.try_get("refund_status").or_else(|e| match e {
                ColumnNotFound(_) => Ok(Default::default()),
                e => Err(e),
            })?;
        let connector: Option<String> = row.try_get("connector").or_else(|e| match e {
            ColumnNotFound(_) => Ok(Default::default()),
            e => Err(e),
        })?;
        let refund_type: Option<DBEnumWrapper<RefundType>> =
            row.try_get("refund_type").or_else(|e| match e {
                ColumnNotFound(_) => Ok(Default::default()),
                e => Err(e),
            })?;
        let profile_id: Option<String> = row.try_get("profile_id").or_else(|e| match e {
            ColumnNotFound(_) => Ok(Default::default()),
            e => Err(e),
        })?;
        let total: Option<bigdecimal::BigDecimal> = row.try_get("total").or_else(|e| match e {
            ColumnNotFound(_) => Ok(Default::default()),
            e => Err(e),
        })?;
        let count: Option<i64> = row.try_get("count").or_else(|e| match e {
            ColumnNotFound(_) => Ok(Default::default()),
            e => Err(e),
        })?;
        let refund_reason: Option<String> = row.try_get("refund_reason").or_else(|e| match e {
            ColumnNotFound(_) => Ok(Default::default()),
            e => Err(e),
        })?;
        let refund_error_message: Option<String> =
            row.try_get("refund_error_message").or_else(|e| match e {
                ColumnNotFound(_) => Ok(Default::default()),
                e => Err(e),
            })?;
        // Removing millisecond precision to get accurate diffs against clickhouse
        let start_bucket: Option<PrimitiveDateTime> = row
            .try_get::<Option<PrimitiveDateTime>, _>("start_bucket")?
            .and_then(|dt| dt.replace_millisecond(0).ok());
        let end_bucket: Option<PrimitiveDateTime> = row
            .try_get::<Option<PrimitiveDateTime>, _>("end_bucket")?
            .and_then(|dt| dt.replace_millisecond(0).ok());
        Ok(Self {
            currency,
            refund_status,
            connector,
            refund_type,
            profile_id,
            total,
            count,
            refund_reason,
            refund_error_message,
            start_bucket,
            end_bucket,
        })
    }
}

impl<'a> FromRow<'a, PgRow> for super::frm::filters::FrmFilterRow {
    fn from_row(row: &'a PgRow) -> sqlx::Result<Self> {
        let frm_name: Option<String> = row.try_get("frm_name").or_else(|e| match e {
            ColumnNotFound(_) => Ok(Default::default()),
            e => Err(e),
        })?;
        let frm_status: Option<DBEnumWrapper<FraudCheckStatus>> =
            row.try_get("frm_status").or_else(|e| match e {
                ColumnNotFound(_) => Ok(Default::default()),
                e => Err(e),
            })?;
        let frm_transaction_type: Option<DBEnumWrapper<FrmTransactionType>> =
            row.try_get("frm_transaction_type").or_else(|e| match e {
                ColumnNotFound(_) => Ok(Default::default()),
                e => Err(e),
            })?;
        Ok(Self {
            frm_name,
            frm_status,
            frm_transaction_type,
        })
    }
}

impl<'a> FromRow<'a, PgRow> for super::disputes::filters::DisputeFilterRow {
    fn from_row(row: &'a PgRow) -> sqlx::Result<Self> {
        let dispute_stage: Option<String> = row.try_get("dispute_stage").or_else(|e| match e {
            ColumnNotFound(_) => Ok(Default::default()),
            e => Err(e),
        })?;
        let dispute_status: Option<String> =
            row.try_get("dispute_status").or_else(|e| match e {
                ColumnNotFound(_) => Ok(Default::default()),
                e => Err(e),
            })?;
        let connector: Option<String> = row.try_get("connector").or_else(|e| match e {
            ColumnNotFound(_) => Ok(Default::default()),
            e => Err(e),
        })?;
        let connector_status: Option<String> =
            row.try_get("connector_status").or_else(|e| match e {
                ColumnNotFound(_) => Ok(Default::default()),
                e => Err(e),
            })?;
        let currency: Option<DBEnumWrapper<Currency>> =
            row.try_get("currency").or_else(|e| match e {
                ColumnNotFound(_) => Ok(Default::default()),
                e => Err(e),
            })?;
        Ok(Self {
            dispute_stage,
            dispute_status,
            connector,
            connector_status,
            currency,
        })
    }
}
impl<'a> FromRow<'a, PgRow> for super::disputes::metrics::DisputeMetricRow {
    fn from_row(row: &'a PgRow) -> sqlx::Result<Self> {
        let dispute_stage: Option<DBEnumWrapper<DisputeStage>> =
            row.try_get("dispute_stage").or_else(|e| match e {
                ColumnNotFound(_) => Ok(Default::default()),
                e => Err(e),
            })?;
        let dispute_status: Option<DBEnumWrapper<DisputeStatus>> =
            row.try_get("dispute_status").or_else(|e| match e {
                ColumnNotFound(_) => Ok(Default::default()),
                e => Err(e),
            })?;
        let connector: Option<String> = row.try_get("connector").or_else(|e| match e {
            ColumnNotFound(_) => Ok(Default::default()),
            e => Err(e),
        })?;
        let currency: Option<DBEnumWrapper<Currency>> =
            row.try_get("currency").or_else(|e| match e {
                ColumnNotFound(_) => Ok(Default::default()),
                e => Err(e),
            })?;
        let total: Option<bigdecimal::BigDecimal> = row.try_get("total").or_else(|e| match e {
            ColumnNotFound(_) => Ok(Default::default()),
            e => Err(e),
        })?;
        let count: Option<i64> = row.try_get("count").or_else(|e| match e {
            ColumnNotFound(_) => Ok(Default::default()),
            e => Err(e),
        })?;
        // Removing millisecond precision to get accurate diffs against clickhouse
        let start_bucket: Option<PrimitiveDateTime> = row
            .try_get::<Option<PrimitiveDateTime>, _>("start_bucket")?
            .and_then(|dt| dt.replace_millisecond(0).ok());
        let end_bucket: Option<PrimitiveDateTime> = row
            .try_get::<Option<PrimitiveDateTime>, _>("end_bucket")?
            .and_then(|dt| dt.replace_millisecond(0).ok());
        Ok(Self {
            dispute_stage,
            dispute_status,
            connector,
            currency,
            total,
            count,
            start_bucket,
            end_bucket,
        })
    }
}

impl ToSql<SqlxClient> for PrimitiveDateTime {
    fn to_sql(&self, _table_engine: &TableEngine) -> error_stack::Result<String, ParsingError> {
        Ok(self.to_string())
    }
}

impl ToSql<SqlxClient> for AnalyticsCollection {
    fn to_sql(&self, _table_engine: &TableEngine) -> error_stack::Result<String, ParsingError> {
        match self {
            Self::Payment => Ok("payment_attempt".to_string()),
            Self::PaymentSessionized => Err(error_stack::report!(ParsingError::UnknownError)
                .attach_printable("PaymentSessionized table is not implemented for Sqlx"))?,
            Self::Refund => Ok("refund".to_string()),
            Self::RefundSessionized => Err(error_stack::report!(ParsingError::UnknownError)
                .attach_printable("RefundSessionized table is not implemented for Sqlx"))?,
            Self::SdkEvents => Err(error_stack::report!(ParsingError::UnknownError)
                .attach_printable("SdkEventsAudit table is not implemented for Sqlx"))?,
            Self::SdkEventsAnalytics => Err(error_stack::report!(ParsingError::UnknownError)
                .attach_printable("SdkEvents table is not implemented for Sqlx"))?,
            Self::ApiEvents => Err(error_stack::report!(ParsingError::UnknownError)
                .attach_printable("ApiEvents table is not implemented for Sqlx"))?,
            Self::FraudCheck => Ok("fraud_check".to_string()),
            Self::PaymentIntent => Ok("payment_intent".to_string()),
            Self::PaymentIntentSessionized => Err(error_stack::report!(
                ParsingError::UnknownError
            )
            .attach_printable("PaymentIntentSessionized table is not implemented for Sqlx"))?,
            Self::ConnectorEvents => Err(error_stack::report!(ParsingError::UnknownError)
                .attach_printable("ConnectorEvents table is not implemented for Sqlx"))?,
            Self::ApiEventsAnalytics => Err(error_stack::report!(ParsingError::UnknownError)
                .attach_printable("ApiEvents table is not implemented for Sqlx"))?,
            Self::ActivePaymentsAnalytics => Err(error_stack::report!(ParsingError::UnknownError)
                .attach_printable("ActivePaymentsAnalytics table is not implemented for Sqlx"))?,
            Self::OutgoingWebhookEvent => Err(error_stack::report!(ParsingError::UnknownError)
                .attach_printable("OutgoingWebhookEvents table is not implemented for Sqlx"))?,
            Self::Dispute => Ok("dispute".to_string()),
<<<<<<< HEAD
            Self::Authentications => Err(error_stack::report!(ParsingError::UnknownError)
                .attach_printable("Authentications table is not implemented for Sqlx"))?,
=======
            Self::DisputeSessionized => Err(error_stack::report!(ParsingError::UnknownError)
                .attach_printable("DisputeSessionized table is not implemented for Sqlx"))?,
>>>>>>> 122c35da
        }
    }
}

impl<T> ToSql<SqlxClient> for Aggregate<T>
where
    T: ToSql<SqlxClient>,
{
    fn to_sql(&self, table_engine: &TableEngine) -> error_stack::Result<String, ParsingError> {
        Ok(match self {
            Self::Count { field: _, alias } => {
                format!(
                    "count(*){}",
                    alias.map_or_else(|| "".to_owned(), |alias| format!(" as {}", alias))
                )
            }
            Self::Sum { field, alias } => {
                format!(
                    "sum({}){}",
                    field
                        .to_sql(table_engine)
                        .attach_printable("Failed to sum aggregate")?,
                    alias.map_or_else(|| "".to_owned(), |alias| format!(" as {}", alias))
                )
            }
            Self::Min { field, alias } => {
                format!(
                    "min({}){}",
                    field
                        .to_sql(table_engine)
                        .attach_printable("Failed to min aggregate")?,
                    alias.map_or_else(|| "".to_owned(), |alias| format!(" as {}", alias))
                )
            }
            Self::Max { field, alias } => {
                format!(
                    "max({}){}",
                    field
                        .to_sql(table_engine)
                        .attach_printable("Failed to max aggregate")?,
                    alias.map_or_else(|| "".to_owned(), |alias| format!(" as {}", alias))
                )
            }
            Self::Percentile {
                field,
                alias,
                percentile,
            } => {
                format!(
                    "percentile_cont(0.{}) within group (order by {} asc){}",
                    percentile.map_or_else(|| "50".to_owned(), |percentile| percentile.to_string()),
                    field
                        .to_sql(table_engine)
                        .attach_printable("Failed to percentile aggregate")?,
                    alias.map_or_else(|| "".to_owned(), |alias| format!(" as {}", alias))
                )
            }
            Self::DistinctCount { field, alias } => {
                format!(
                    "count(distinct {}){}",
                    field
                        .to_sql(table_engine)
                        .attach_printable("Failed to distinct count aggregate")?,
                    alias.map_or_else(|| "".to_owned(), |alias| format!(" as {}", alias))
                )
            }
        })
    }
}

impl<T> ToSql<SqlxClient> for Window<T>
where
    T: ToSql<SqlxClient>,
{
    fn to_sql(&self, table_engine: &TableEngine) -> error_stack::Result<String, ParsingError> {
        Ok(match self {
            Self::Sum {
                field,
                partition_by,
                order_by,
                alias,
            } => {
                format!(
                    "sum({}) over ({}{}){}",
                    field
                        .to_sql(table_engine)
                        .attach_printable("Failed to sum window")?,
                    partition_by.as_ref().map_or_else(
                        || "".to_owned(),
                        |partition_by| format!("partition by {}", partition_by.to_owned())
                    ),
                    order_by.as_ref().map_or_else(
                        || "".to_owned(),
                        |(order_column, order)| format!(
                            " order by {} {}",
                            order_column.to_owned(),
                            order
                        )
                    ),
                    alias.map_or_else(|| "".to_owned(), |alias| format!(" as {}", alias))
                )
            }
            Self::RowNumber {
                field: _,
                partition_by,
                order_by,
                alias,
            } => {
                format!(
                    "row_number() over ({}{}){}",
                    partition_by.as_ref().map_or_else(
                        || "".to_owned(),
                        |partition_by| format!("partition by {}", partition_by.to_owned())
                    ),
                    order_by.as_ref().map_or_else(
                        || "".to_owned(),
                        |(order_column, order)| format!(
                            " order by {} {}",
                            order_column.to_owned(),
                            order
                        )
                    ),
                    alias.map_or_else(|| "".to_owned(), |alias| format!(" as {}", alias))
                )
            }
        })
    }
}<|MERGE_RESOLUTION|>--- conflicted
+++ resolved
@@ -1032,13 +1032,8 @@
             Self::OutgoingWebhookEvent => Err(error_stack::report!(ParsingError::UnknownError)
                 .attach_printable("OutgoingWebhookEvents table is not implemented for Sqlx"))?,
             Self::Dispute => Ok("dispute".to_string()),
-<<<<<<< HEAD
-            Self::Authentications => Err(error_stack::report!(ParsingError::UnknownError)
-                .attach_printable("Authentications table is not implemented for Sqlx"))?,
-=======
             Self::DisputeSessionized => Err(error_stack::report!(ParsingError::UnknownError)
                 .attach_printable("DisputeSessionized table is not implemented for Sqlx"))?,
->>>>>>> 122c35da
         }
     }
 }
