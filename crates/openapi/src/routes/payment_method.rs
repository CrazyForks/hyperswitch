/// PaymentMethods - Create
///
/// Creates and stores a payment method against a customer.
/// In case of cards, this API should be used only by PCI compliant merchants.
#[utoipa::path(
    post,
    path = "/payment_methods",
    request_body (
        content = PaymentMethodCreate,
        examples  (( "Save a card" =(
        value =json!( {
            "payment_method": "card",
            "payment_method_type": "credit",
            "payment_method_issuer": "Visa",
            "card": {
            "card_number": "4242424242424242",
            "card_exp_month": "11",
            "card_exp_year": "25",
            "card_holder_name": "John Doe"
            },
            "customer_id": "{{customer_id}}"
        })
        )))
    ),
    responses(
        (status = 200, description = "Payment Method Created", body = PaymentMethodResponse),
        (status = 400, description = "Invalid Data")

    ),
    tag = "Payment Methods",
    operation_id = "Create a Payment Method",
    security(("api_key" = []))
)]
#[cfg(feature = "v1")]
pub async fn create_payment_method_api() {}

/// List payment methods for a Merchant
///
/// Lists the applicable payment methods for a particular Merchant ID.
/// Use the client secret and publishable key authorization to list all relevant payment methods of the merchant for the payment corresponding to the client secret.
#[utoipa::path(
    get,
    path = "/account/payment_methods",
    params (
        ("account_id" = String, Path, description = "The unique identifier for the merchant account"),
        ("accepted_country" = Vec<String>, Query, description = "The two-letter ISO currency code"),
        ("accepted_currency" = Vec<Currency>, Path, description = "The three-letter ISO currency code"),
        ("minimum_amount" = i64, Query, description = "The minimum amount accepted for processing by the particular payment method."),
        ("maximum_amount" = i64, Query, description = "The maximum amount accepted for processing by the particular payment method."),
        ("recurring_payment_enabled" = bool, Query, description = "Indicates whether the payment method is eligible for recurring payments"),
        ("installment_payment_enabled" = bool, Query, description = "Indicates whether the payment method is eligible for installment payments"),
    ),
    responses(
        (status = 200, description = "Payment Methods retrieved", body = PaymentMethodListResponse),
        (status = 400, description = "Invalid Data"),
        (status = 404, description = "Payment Methods does not exist in records")
    ),
    tag = "Payment Methods",
    operation_id = "List all Payment Methods for a Merchant",
    security(("api_key" = []), ("publishable_key" = []))
)]
pub async fn list_payment_method_api() {}

/// List payment methods for a Customer
///
/// Lists all the applicable payment methods for a particular Customer ID.
#[utoipa::path(
    get,
    path = "/customers/{customer_id}/payment_methods",
    params (
        ("customer_id" = String, Path, description = "The unique identifier for the customer account"),
        ("accepted_country" = Vec<String>, Query, description = "The two-letter ISO currency code"),
        ("accepted_currency" = Vec<Currency>, Path, description = "The three-letter ISO currency code"),
        ("minimum_amount" = i64, Query, description = "The minimum amount accepted for processing by the particular payment method."),
        ("maximum_amount" = i64, Query, description = "The maximum amount accepted for processing by the particular payment method."),
        ("recurring_payment_enabled" = bool, Query, description = "Indicates whether the payment method is eligible for recurring payments"),
        ("installment_payment_enabled" = bool, Query, description = "Indicates whether the payment method is eligible for installment payments"),
    ),
    responses(
        (status = 200, description = "Payment Methods retrieved", body = CustomerPaymentMethodsListResponse),
        (status = 400, description = "Invalid Data"),
        (status = 404, description = "Payment Methods does not exist in records")
    ),
    tag = "Payment Methods",
    operation_id = "List all Payment Methods for a Customer",
    security(("api_key" = []))
)]
#[cfg(feature = "v1")]
pub async fn list_customer_payment_method_api() {}

/// List customer saved payment methods for a Payment
///
/// Lists all the applicable payment methods for a particular payment tied to the `client_secret`.
#[utoipa::path(
    get,
    path = "/customers/payment_methods",
    params (
        ("client-secret" = String, Path, description = "A secret known only to your client and the authorization server. Used for client side authentication"),
        ("customer_id" = String, Path, description = "The unique identifier for the customer account"),
        ("accepted_country" = Vec<String>, Query, description = "The two-letter ISO currency code"),
        ("accepted_currency" = Vec<Currency>, Path, description = "The three-letter ISO currency code"),
        ("minimum_amount" = i64, Query, description = "The minimum amount accepted for processing by the particular payment method."),
        ("maximum_amount" = i64, Query, description = "The maximum amount accepted for processing by the particular payment method."),
        ("recurring_payment_enabled" = bool, Query, description = "Indicates whether the payment method is eligible for recurring payments"),
        ("installment_payment_enabled" = bool, Query, description = "Indicates whether the payment method is eligible for installment payments"),
    ),
    responses(
        (status = 200, description = "Payment Methods retrieved for customer tied to its respective client-secret passed in the param", body = CustomerPaymentMethodsListResponse),
        (status = 400, description = "Invalid Data"),
        (status = 404, description = "Payment Methods does not exist in records")
    ),
    tag = "Payment Methods",
    operation_id = "List all Payment Methods for a Customer",
    security(("publishable_key" = []))
)]
pub async fn list_customer_payment_method_api_client() {}

/// Payment Method - Retrieve
///
/// Retrieves a payment method of a customer.
#[utoipa::path(
    get,
    path = "/payment_methods/{method_id}",
    params (
        ("method_id" = String, Path, description = "The unique identifier for the Payment Method"),
    ),
    responses(
        (status = 200, description = "Payment Method retrieved", body = PaymentMethodResponse),
        (status = 404, description = "Payment Method does not exist in records")
    ),
    tag = "Payment Methods",
    operation_id = "Retrieve a Payment method",
    security(("api_key" = []))
)]
#[cfg(feature = "v1")]
pub async fn payment_method_retrieve_api() {}

/// Payment Method - Update
///
/// Update an existing payment method of a customer.
/// This API is useful for use cases such as updating the card number for expired cards to prevent discontinuity in recurring payments.
#[utoipa::path(
    post,
    path = "/payment_methods/{method_id}/update",
    params (
        ("method_id" = String, Path, description = "The unique identifier for the Payment Method"),
    ),
    request_body = PaymentMethodUpdate,
    responses(
        (status = 200, description = "Payment Method updated", body = PaymentMethodResponse),
        (status = 404, description = "Payment Method does not exist in records")
    ),
    tag = "Payment Methods",
    operation_id = "Update a Payment method",
    security(("api_key" = []), ("publishable_key" = []))
)]
#[cfg(feature = "v1")]
pub async fn payment_method_update_api() {}

/// Payment Method - Delete
///
/// Deletes a payment method of a customer.
#[utoipa::path(
    delete,
    path = "/payment_methods/{method_id}",
    params (
        ("method_id" = String, Path, description = "The unique identifier for the Payment Method"),
    ),
    responses(
        (status = 200, description = "Payment Method deleted", body = PaymentMethodDeleteResponse),
        (status = 404, description = "Payment Method does not exist in records")
    ),
    tag = "Payment Methods",
    operation_id = "Delete a Payment method",
    security(("api_key" = []))
)]
#[cfg(feature = "v1")]
pub async fn payment_method_delete_api() {}

/// Payment Method - Set Default Payment Method for Customer
///
/// Set the Payment Method as Default for the Customer.
#[utoipa::path(
    get,
    path = "/{customer_id}/payment_methods/{payment_method_id}/default",
    params (
        ("customer_id" = String,Path, description ="The unique identifier for the Customer"),
        ("payment_method_id" = String,Path, description = "The unique identifier for the Payment Method"),
    ),
    responses(
        (status = 200, description = "Payment Method has been set as default", body =CustomerDefaultPaymentMethodResponse ),
        (status = 400, description = "Payment Method has already been set as default for that customer"),
        (status = 404, description = "Payment Method not found for the customer")
    ),
    tag = "Payment Methods",
    operation_id = "Set the Payment Method as Default",
    security(("ephemeral_key" = []))
)]
pub async fn default_payment_method_set_api() {}

/// Payment Method - Create Intent
///
/// Creates a payment method for customer with billing information and other metadata.
#[utoipa::path(
    post,
    path = "/v2/payment-methods/create-intent",
    request_body(
    content = PaymentMethodIntentCreate,
    // TODO: Add examples
    ),
    responses(
        (status = 200, description = "Payment Method Intent Created", body = PaymentMethodResponse),
        (status = 400, description = "Invalid Data"),
    ),
    tag = "Payment Methods",
    operation_id = "Create Payment Method Intent",
    security(("api_key" = []))
)]
#[cfg(feature = "v2")]
pub async fn create_payment_method_intent_api() {}

/// Payment Method - Confirm Intent
///
/// Update a payment method with customer's payment method related information.
#[utoipa::path(
    post,
    path = "/v2/payment-methods/{id}/confirm-intent",
    request_body(
    content = PaymentMethodIntentConfirm,
    // TODO: Add examples
    ),
    responses(
        (status = 200, description = "Payment Method Intent Confirmed", body = PaymentMethodResponse),
        (status = 400, description = "Invalid Data"),
    ),
    tag = "Payment Methods",
    operation_id = "Confirm Payment Method Intent",
    security(("api_key" = []))
)]
#[cfg(feature = "v2")]
pub async fn confirm_payment_method_intent_api() {}

/// Payment Method - Create
///
/// Creates and stores a payment method against a customer. In case of cards, this API should be used only by PCI compliant merchants.
#[utoipa::path(
    post,
    path = "/v2/payment-methods",
    request_body(
    content = PaymentMethodCreate,
    // TODO: Add examples
    ),
    responses(
        (status = 200, description = "Payment Method Created", body = PaymentMethodResponse),
        (status = 400, description = "Invalid Data"),
    ),
    tag = "Payment Methods",
    operation_id = "Create Payment Method",
    security(("api_key" = []))
)]
#[cfg(feature = "v2")]
pub async fn create_payment_method_api() {}

/// Payment Method - Retrieve
///
/// Retrieves a payment method of a customer.
#[utoipa::path(
    get,
    path = "/v2/payment-methods/{id}",
    params (
        ("id" = String, Path, description = "The unique identifier for the Payment Method"),
    ),
    responses(
        (status = 200, description = "Payment Method Retrieved", body = PaymentMethodResponse),
        (status = 404, description = "Payment Method Not Found"),
    ),
    tag = "Payment Methods",
    operation_id = "Retrieve Payment Method",
    security(("api_key" = []))
)]
#[cfg(feature = "v2")]
pub async fn payment_method_retrieve_api() {}

/// Payment Method - Update
///
/// Update an existing payment method of a customer.
#[utoipa::path(
    patch,
    path = "/v2/payment-methods/{id}/update-saved-payment-method",
    request_body(
    content = PaymentMethodUpdate,
    // TODO: Add examples
    ),
    responses(
        (status = 200, description = "Payment Method Update", body = PaymentMethodResponse),
        (status = 400, description = "Invalid Data"),
    ),
    tag = "Payment Methods",
    operation_id = "Update Payment Method",
    security(("api_key" = []))
)]
#[cfg(feature = "v2")]
pub async fn payment_method_update_api() {}

/// Payment Method - Delete
///
/// Deletes a payment method of a customer.
#[utoipa::path(
    delete,
    path = "/v2/payment-methods/{id}",
    params (
        ("id" = String, Path, description = "The unique identifier for the Payment Method"),
    ),
    responses(
        (status = 200, description = "Payment Method Retrieved", body = PaymentMethodDeleteResponse),
        (status = 404, description = "Payment Method Not Found"),
    ),
    tag = "Payment Methods",
    operation_id = "Delete Payment Method",
    security(("api_key" = []))
)]
#[cfg(feature = "v2")]
pub async fn payment_method_delete_api() {}

/// Payment Method - List Customer Saved Payment Methods
///
/// List the payment methods saved for a customer
#[utoipa::path(
    delete,
    path = "/v2/customers/{id}/saved-payment-methods",
    params (
        ("id" = String, Path, description = "The unique identifier for the customer"),
    ),
    responses(
        (status = 200, description = "Payment Methods Retrieved", body = CustomerPaymentMethodsListResponse),
        (status = 404, description = "Customer Not Found"),
    ),
    tag = "Payment Methods",
    operation_id = "List Customer Saved Payment Methods",
    security(("api_key" = []))
)]
#[cfg(feature = "v2")]
pub async fn list_customer_payment_method_api() {}

/// Payment Method Session - Create
///
/// Create a payment method session for a customer
/// This is used to list the saved payment methods for the customer
/// The customer can also add a new payment method using this session
#[cfg(feature = "v2")]
#[utoipa::path(
    post,
    path = "/v2/payment-method-session",
    request_body(
    content = PaymentMethodSessionRequest,
        examples  (( "Create a payment method session with customer_id" = (
        value =json!( {
            "customer_id": "12345_cus_abcdefghijklmnopqrstuvwxyz"
        })
        )))
    ),
    responses(
        (status = 200, description = "Create the payment method session", body = PaymentMethodSessionResponse),
        (status = 400, description = "The request is invalid")
    ),
    tag = "Payment Method Session",
    operation_id = "Create a payment method session",
    security(("api_key" = []))
)]
pub fn payment_method_session_create() {}

/// Payment Method Session - Retrieve
///
/// Retrieve the payment method session
#[cfg(feature = "v2")]
#[utoipa::path(
    get,
    path = "/v2/payment-method-session/:id",
    params (
        ("id" = String, Path, description = "The unique identifier for the Payment Method Session"),
    ),
    responses(
        (status = 200, description = "The payment method session is retrieved successfully", body = PaymentMethodSessionResponse),
        (status = 404, description = "The request is invalid")
    ),
    tag = "Payment Method Session",
    operation_id = "Retrieve the payment method session",
    security(("ephemeral_key" = []))
)]
pub fn payment_method_session_retrieve() {}

/// Payment Method Session - List Payment Methods
///
/// List payment methods for the given payment method session.
/// This endpoint lists the enabled payment methods for the profile and the saved payment methods of the customer.
#[cfg(feature = "v2")]
#[utoipa::path(
    get,
    path = "/v2/payment-method-session/:id/list-payment-methods",
    params (
        ("id" = String, Path, description = "The unique identifier for the Payment Method Session"),
    ),
    responses(
        (status = 200, description = "The payment method session is retrieved successfully", body = PaymentMethodListResponse),
        (status = 404, description = "The request is invalid")
    ),
    tag = "Payment Method Session",
    operation_id = "List Payment methods for a Payment Method Session",
    security(("ephemeral_key" = []))
)]
pub fn payment_method_session_list_payment_methods() {}

/// Payment Method Session - Update a saved payment method
///
/// Update a saved payment method from the given payment method session.
#[cfg(feature = "v2")]
#[utoipa::path(
    put,
    path = "/v2/payment-method-session/:id/update-saved-payment-method",
    params (
        ("id" = String, Path, description = "The unique identifier for the Payment Method Session"),
    ),
    request_body(
        content = PaymentMethodSessionUpdateSavedPaymentMethod,
            examples(( "Update the card holder name" = (
                value =json!( {
                    "payment_method_id": "12345_pm_0194b1ecabc172e28aeb71f70a4daba3",
                    "payment_method_data": {
                        "card": {
                            "card_holder_name": "Narayan Bhat"
                        }
                    }
                }
            )
        )))
    ),
    responses(
        (status = 200, description = "The payment method has been updated successfully", body = PaymentMethodResponse),
        (status = 404, description = "The request is invalid")
    ),
    tag = "Payment Method Session",
    operation_id = "Update a saved payment method",
    security(("ephemeral_key" = []))
)]
pub fn payment_method_session_update_saved_payment_method() {}

<<<<<<< HEAD
=======
/// Card network tokenization - Create using raw card data
///
/// Create a card network token for a customer and store it as a payment method.
/// This API expects raw card details for creating a network token with the card networks.
#[utoipa::path(
    post,
    path = "/payment_methods/tokenize-card",
    request_body = CardNetworkTokenizeRequest,
    responses(
        (status = 200, description = "Payment Method Created", body = CardNetworkTokenizeResponse),
        (status = 404, description = "Customer not found"),
    ),
    tag = "Payment Methods",
    operation_id = "Create card network token",
    security(("admin_api_key" = []))
)]
pub async fn tokenize_card_api() {}

/// Card network tokenization - Create using existing payment method
///
/// Create a card network token for a customer for an existing payment method.
/// This API expects an existing payment method ID for a card.
#[utoipa::path(
    post,
    path = "/payment_methods/{id}/tokenize-card",
    request_body = CardNetworkTokenizeRequest,
    params (
        ("id" = String, Path, description = "The unique identifier for the Payment Method"),
    ),
    responses(
        (status = 200, description = "Payment Method Updated", body = CardNetworkTokenizeResponse),
        (status = 404, description = "Customer not found"),
    ),
    tag = "Payment Methods",
    operation_id = "Create card network token",
    security(("admin_api_key" = []))
)]
pub async fn tokenize_card_using_pm_api() {}

>>>>>>> 5cdfe832
/// Payment Method Session - Confirm a payment method session
///
/// **Confirms a payment method session object with the payment method data**
#[utoipa::path(
  post,
  path = "/v2/payment-method-session/:id/confirm",
  params (("id" = String, Path, description = "The unique identifier for the Payment Method Session"),
      (
        "X-Profile-Id" = String, Header,
        description = "Profile ID associated to the payment intent",
        example = "pro_abcdefghijklmnop"
      )
    ),
  request_body(
      content = PaymentMethodSessionConfirmRequest,
      examples(
          (
              "Confirm the payment method session with card details" = (
                  value = json!({
                    "payment_method_type": "card",
                    "payment_method_subtype": "credit",
                    "payment_method_data": {
                      "card": {
                        "card_number": "4242424242424242",
                        "card_exp_month": "10",
                        "card_exp_year": "25",
                        "card_cvc": "123"
                      }
                    },
                  })
              )
          ),
      ),
  ),
  responses(
      (status = 200, description = "Payment Method created", body = PaymentMethodResponse),
      (status = 400, description = "Missing Mandatory fields")
  ),
  tag = "Payment Method Session",
  operation_id = "Confirm the payment method session",
  security(("publishable_key" = [])),
)]
#[cfg(feature = "v2")]
pub fn payment_method_session_confirm() {}<|MERGE_RESOLUTION|>--- conflicted
+++ resolved
@@ -444,8 +444,6 @@
 )]
 pub fn payment_method_session_update_saved_payment_method() {}
 
-<<<<<<< HEAD
-=======
 /// Card network tokenization - Create using raw card data
 ///
 /// Create a card network token for a customer and store it as a payment method.
@@ -485,7 +483,6 @@
 )]
 pub async fn tokenize_card_using_pm_api() {}
 
->>>>>>> 5cdfe832
 /// Payment Method Session - Confirm a payment method session
 ///
 /// **Confirms a payment method session object with the payment method data**
