//! Configs interface
use common_enums::ApplicationError;
use masking::Secret;
use router_derive;
use serde::Deserialize;

<<<<<<< HEAD
=======
#[derive(Debug, Deserialize, Clone, Default)]
pub struct NoParams;

impl NoParams {
    pub fn validate(&self, _parent_field: &str) -> Result<(), ApplicationError> {
        Ok(())
    }
}

>>>>>>> 1b52c3d0
// struct Connectors
#[allow(missing_docs, missing_debug_implementations)]
#[derive(Debug, Deserialize, Clone, Default, router_derive::ConfigValidate)]
#[serde(default)]
pub struct Connectors {
    pub aci: ConnectorParams,
    pub adyen: AdyenParamsWithThreeBaseUrls,
    pub adyenplatform: ConnectorParams,
    pub airwallex: ConnectorParams,
    pub amazonpay: ConnectorParams,
    pub applepay: ConnectorParams,
    pub authorizedotnet: ConnectorParams,
    pub bambora: ConnectorParams,
    pub bamboraapac: ConnectorParams,
    pub bankofamerica: ConnectorParams,
    pub billwerk: ConnectorParams,
    pub bitpay: ConnectorParams,
    pub bluesnap: ConnectorParamsWithSecondaryBaseUrl,
    pub boku: ConnectorParams,
    pub braintree: ConnectorParams,
    pub cashtocode: ConnectorParams,
    pub checkout: ConnectorParams,
    pub coinbase: ConnectorParams,
    pub cryptopay: ConnectorParams,
    pub ctp_mastercard: NoParams,
    pub cybersource: ConnectorParams,
    pub datatrans: ConnectorParams,
    pub deutschebank: ConnectorParams,
    pub digitalvirgo: ConnectorParams,
    pub dlocal: ConnectorParams,
    #[cfg(feature = "dummy_connector")]
    pub dummyconnector: ConnectorParams,
    pub ebanx: ConnectorParams,
    pub elavon: ConnectorParams,
    pub fiserv: ConnectorParams,
    pub fiservemea: ConnectorParams,
    pub fiuu: ConnectorParamsWithThreeUrls,
    pub forte: ConnectorParams,
    pub globalpay: ConnectorParams,
    pub globepay: ConnectorParams,
    pub gocardless: ConnectorParams,
    pub gpayments: ConnectorParams,
    pub helcim: ConnectorParams,
    pub iatapay: ConnectorParams,
    pub inespay: ConnectorParams,
    pub itaubank: ConnectorParams,
    pub jpmorgan: ConnectorParams,
    pub klarna: ConnectorParams,
    pub mifinity: ConnectorParams,
    pub mollie: ConnectorParams,
    pub multisafepay: ConnectorParams,
    pub netcetera: ConnectorParams,
    pub nexinets: ConnectorParams,
    pub nexixpay: ConnectorParams,
    pub nmi: ConnectorParams,
    pub nomupay: ConnectorParams,
    pub noon: ConnectorParamsWithModeType,
    pub novalnet: ConnectorParams,
    pub nuvei: ConnectorParams,
    pub opayo: ConnectorParams,
    pub opennode: ConnectorParams,
    pub paybox: ConnectorParamsWithSecondaryBaseUrl,
    pub payeezy: ConnectorParams,
    pub payme: ConnectorParams,
    pub payone: ConnectorParams,
    pub paypal: ConnectorParams,
    pub payu: ConnectorParams,
    pub placetopay: ConnectorParams,
    pub plaid: ConnectorParams,
    pub powertranz: ConnectorParams,
    pub prophetpay: ConnectorParams,
    pub rapyd: ConnectorParams,
    pub razorpay: ConnectorParamsWithKeys,
    pub redsys: ConnectorParams,
    pub riskified: ConnectorParams,
    pub shift4: ConnectorParams,
    pub signifyd: ConnectorParams,
    pub square: ConnectorParams,
    pub stax: ConnectorParams,
    pub stripe: ConnectorParamsWithFileUploadUrl,
    pub taxjar: ConnectorParams,
    pub threedsecureio: ConnectorParams,
    pub thunes: ConnectorParams,
    pub trustpay: ConnectorParamsWithMoreUrls,
    pub tsys: ConnectorParams,
    pub volt: ConnectorParams,
    pub wellsfargo: ConnectorParams,
    pub wellsfargopayout: ConnectorParams,
    pub wise: ConnectorParams,
    pub worldline: ConnectorParams,
    pub worldpay: ConnectorParams,
    pub xendit: ConnectorParams,
    pub zen: ConnectorParams,
    pub zsl: ConnectorParams,
}

/// struct ConnectorParams
#[derive(Debug, Deserialize, Clone, Default, router_derive::ConfigValidate)]
#[serde(default)]
pub struct ConnectorParams {
    /// base url
    pub base_url: String,
    /// secondary base url
    pub secondary_base_url: Option<String>,
}

///struct No Param for connectors with no params
#[derive(Debug, Deserialize, Clone, Default)]
pub struct NoParams;

impl NoParams {
    /// function to statisfy connector param validation macro
    pub fn validate(&self, _parent_field: &str) -> Result<(), ApplicationError> {
        Ok(())
    }
}

/// struct ConnectorParamsWithKeys
#[derive(Debug, Deserialize, Clone, Default, router_derive::ConfigValidate)]
#[serde(default)]
pub struct ConnectorParamsWithKeys {
    /// base url
    pub base_url: String,
    /// api key
    pub api_key: Secret<String>,
    /// merchant ID
    pub merchant_id: Secret<String>,
}

/// struct ConnectorParamsWithModeType
#[derive(Debug, Deserialize, Clone, Default, router_derive::ConfigValidate)]
#[serde(default)]
pub struct ConnectorParamsWithModeType {
    /// base url
    pub base_url: String,
    /// secondary base url
    pub secondary_base_url: Option<String>,
    /// Can take values like Test or Live for Noon
    pub key_mode: String,
}

/// struct ConnectorParamsWithMoreUrls
#[derive(Debug, Deserialize, Clone, Default, router_derive::ConfigValidate)]
#[serde(default)]
pub struct ConnectorParamsWithMoreUrls {
    /// base url
    pub base_url: String,
    /// base url for bank redirects
    pub base_url_bank_redirects: String,
}

/// struct ConnectorParamsWithFileUploadUrl
#[derive(Debug, Deserialize, Clone, Default, router_derive::ConfigValidate)]
#[serde(default)]
pub struct ConnectorParamsWithFileUploadUrl {
    /// base url
    pub base_url: String,
    /// base url for file upload
    pub base_url_file_upload: String,
}

/// struct ConnectorParamsWithThreeBaseUrls
#[derive(Debug, Deserialize, Clone, Default, router_derive::ConfigValidate)]
#[serde(default)]
pub struct AdyenParamsWithThreeBaseUrls {
    /// base url
    pub base_url: String,
    /// secondary base url
    #[cfg(feature = "payouts")]
    pub payout_base_url: String,
    /// third base url
    pub dispute_base_url: String,
}
/// struct ConnectorParamsWithSecondaryBaseUrl
#[derive(Debug, Deserialize, Clone, Default, router_derive::ConfigValidate)]
#[serde(default)]
pub struct ConnectorParamsWithSecondaryBaseUrl {
    /// base url
    pub base_url: String,
    /// secondary base url
    pub secondary_base_url: String,
}
/// struct ConnectorParamsWithThreeUrls
#[derive(Debug, Deserialize, Clone, Default, router_derive::ConfigValidate)]
#[serde(default)]
pub struct ConnectorParamsWithThreeUrls {
    /// base url
    pub base_url: String,
    /// secondary base url
    pub secondary_base_url: String,
    /// third base url
    pub third_base_url: String,
}<|MERGE_RESOLUTION|>--- conflicted
+++ resolved
@@ -3,19 +3,6 @@
 use masking::Secret;
 use router_derive;
 use serde::Deserialize;
-
-<<<<<<< HEAD
-=======
-#[derive(Debug, Deserialize, Clone, Default)]
-pub struct NoParams;
-
-impl NoParams {
-    pub fn validate(&self, _parent_field: &str) -> Result<(), ApplicationError> {
-        Ok(())
-    }
-}
-
->>>>>>> 1b52c3d0
 // struct Connectors
 #[allow(missing_docs, missing_debug_implementations)]
 #[derive(Debug, Deserialize, Clone, Default, router_derive::ConfigValidate)]
