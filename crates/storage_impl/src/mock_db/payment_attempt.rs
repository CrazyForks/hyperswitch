--- conflicted
+++ resolved
@@ -229,13 +229,10 @@
             capture_before: payment_attempt.capture_before,
             card_discovery: payment_attempt.card_discovery,
             charges: None,
-<<<<<<< HEAD
+            issuer_error_code: None,
+            issuer_error_message: None,
             request_overcapture: None,
             overcapture_status: None,
-=======
-            issuer_error_code: None,
-            issuer_error_message: None,
->>>>>>> a1ecce8f
         };
         payment_attempts.push(payment_attempt.clone());
         Ok(payment_attempt)
