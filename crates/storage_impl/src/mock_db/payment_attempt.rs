--- conflicted
+++ resolved
@@ -147,15 +147,12 @@
             merchant_connector_id: payment_attempt.merchant_connector_id,
             unified_code: payment_attempt.unified_code,
             unified_message: payment_attempt.unified_message,
-<<<<<<< HEAD
             external_three_ds_authentication_requested: payment_attempt
                 .external_three_ds_authentication_requested,
             authentication_connector: payment_attempt.authentication_connector,
             authentication_id: payment_attempt.authentication_id,
-=======
             mandate_data: payment_attempt.mandate_data,
             fingerprint_id: payment_attempt.fingerprint_id,
->>>>>>> d000847b
         };
         payment_attempts.push(payment_attempt.clone());
         Ok(payment_attempt)
