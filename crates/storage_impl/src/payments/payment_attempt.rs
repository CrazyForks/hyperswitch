--- conflicted
+++ resolved
@@ -332,6 +332,7 @@
             }
             MerchantStorageScheme::RedisKv => {
                 let payment_attempt = payment_attempt.populate_derived_fields();
+                let payment_attempt = payment_attempt.populate_derived_fields();
                 let key = format!(
                     "mid_{}_pid_{}",
                     payment_attempt.merchant_id, payment_attempt.payment_id
@@ -343,12 +344,7 @@
                     merchant_id: payment_attempt.merchant_id.clone(),
                     attempt_id: payment_attempt.attempt_id.clone(),
                     status: payment_attempt.status,
-<<<<<<< HEAD
                     amount: payment_attempt.get_attempt_amount(),
-=======
-                    amount: payment_attempt.amount,
-                    net_amount: payment_attempt.net_amount,
->>>>>>> 71044a14
                     currency: payment_attempt.currency,
                     save_to_locker: payment_attempt.save_to_locker,
                     connector: payment_attempt.connector.clone(),
@@ -1038,13 +1034,8 @@
             merchant_id: self.merchant_id,
             attempt_id: self.attempt_id,
             status: self.status,
-<<<<<<< HEAD
             amount: self.amount.get_original_amount(),
             net_amount: Some(self.amount.get_authorize_amount()),
-=======
-            amount: self.amount,
-            net_amount: Some(self.net_amount),
->>>>>>> 71044a14
             currency: self.currency,
             save_to_locker: self.save_to_locker,
             connector: self.connector,
@@ -1091,11 +1082,7 @@
 
     fn from_storage_model(storage_model: Self::StorageModel) -> Self {
         Self {
-<<<<<<< HEAD
             amount: storage_model.get_attempt_amount(),
-=======
-            net_amount: storage_model.get_or_calculate_net_amount(),
->>>>>>> 71044a14
             id: storage_model.id,
             payment_id: storage_model.payment_id,
             merchant_id: storage_model.merchant_id,
@@ -1202,11 +1189,7 @@
 
     fn from_storage_model(storage_model: Self::StorageModel) -> Self {
         Self {
-<<<<<<< HEAD
             net_amount: storage_model.calculate_net_amount(),
-=======
-            net_amount: storage_model.get_or_calculate_net_amount(),
->>>>>>> 71044a14
             payment_id: storage_model.payment_id,
             merchant_id: storage_model.merchant_id,
             attempt_id: storage_model.attempt_id,
