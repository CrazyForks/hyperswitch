--- conflicted
+++ resolved
@@ -203,11 +203,8 @@
     pub order_tax_amount: Option<MinorUnit>,
     pub connector_transaction_data: Option<String>,
     pub connector_mandate_detail: Option<ConnectorMandateReferenceId>,
-<<<<<<< HEAD
+    pub card_discovery: Option<common_enums::CardDiscovery>,
     pub request_overcapture: Option<OverCaptureRequest>,
-=======
-    pub card_discovery: Option<common_enums::CardDiscovery>,
->>>>>>> 3da637e6
 }
 
 #[cfg(feature = "v1")]
