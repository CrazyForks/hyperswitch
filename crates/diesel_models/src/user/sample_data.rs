--- conflicted
+++ resolved
@@ -3,19 +3,13 @@
     AttemptStatus, AuthenticationType, CaptureMethod, Currency, PaymentExperience, PaymentMethod,
     PaymentMethodType,
 };
-<<<<<<< HEAD
-#[cfg(feature = "v1")]
-use common_utils::types::{
-    ConnectorTransactionId, ExtendedAuthorizationAppliedBool, MinorUnit,
-    RequestExtendedAuthorizationBool,
-};
-#[cfg(feature = "v1")]
-=======
+#[cfg(feature = "v1")]
 use common_types::primitive_wrappers::{
     ExtendedAuthorizationAppliedBool, RequestExtendedAuthorizationBool,
 };
+#[cfg(feature = "v1")]
 use common_utils::types::{ConnectorTransactionId, MinorUnit};
->>>>>>> 4c72a122
+#[cfg(feature = "v1")]
 use serde::{Deserialize, Serialize};
 #[cfg(feature = "v1")]
 use time::PrimitiveDateTime;
