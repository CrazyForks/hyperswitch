--- conflicted
+++ resolved
@@ -327,9 +327,6 @@
         Option<common_types::payments::AuthenticationConnectorAccountMap>,
     pub card_testing_guard_config: Option<CardTestingGuardConfig>,
     pub card_testing_secret_key: Option<Encryption>,
-<<<<<<< HEAD
-    pub always_request_overcapture: Option<bool>,
-=======
     pub routing_algorithm_id: Option<common_utils::id_type::RoutingId>,
     pub order_fulfillment_time: Option<i64>,
     pub order_fulfillment_time_origin: Option<common_enums::OrderFulfillmentTimeOrigin>,
@@ -339,7 +336,7 @@
     pub three_ds_decision_manager_config: Option<common_types::payments::DecisionManagerRecord>,
     pub should_collect_cvv_during_payment: bool,
     pub id: common_utils::id_type::ProfileId,
->>>>>>> 65cfaaec
+    pub always_request_overcapture: Option<bool>,
 }
 
 impl Profile {
