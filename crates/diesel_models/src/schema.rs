// @generated automatically by Diesel CLI.

diesel::table! {
    use diesel::sql_types::*;
    use crate::enums::diesel_exports::*;

    address (address_id) {
        #[max_length = 64]
        address_id -> Varchar,
        #[max_length = 128]
        city -> Nullable<Varchar>,
        country -> Nullable<CountryAlpha2>,
        line1 -> Nullable<Bytea>,
        line2 -> Nullable<Bytea>,
        line3 -> Nullable<Bytea>,
        state -> Nullable<Bytea>,
        zip -> Nullable<Bytea>,
        first_name -> Nullable<Bytea>,
        last_name -> Nullable<Bytea>,
        phone_number -> Nullable<Bytea>,
        #[max_length = 8]
        country_code -> Nullable<Varchar>,
        created_at -> Timestamp,
        modified_at -> Timestamp,
        #[max_length = 64]
        customer_id -> Nullable<Varchar>,
        #[max_length = 64]
        merchant_id -> Varchar,
        #[max_length = 64]
        payment_id -> Nullable<Varchar>,
        #[max_length = 32]
        updated_by -> Varchar,
        email -> Nullable<Bytea>,
    }
}

diesel::table! {
    use diesel::sql_types::*;
    use crate::enums::diesel_exports::*;

    api_keys (key_id) {
        #[max_length = 64]
        key_id -> Varchar,
        #[max_length = 64]
        merchant_id -> Varchar,
        #[max_length = 64]
        name -> Varchar,
        #[max_length = 256]
        description -> Nullable<Varchar>,
        #[max_length = 128]
        hashed_api_key -> Varchar,
        #[max_length = 16]
        prefix -> Varchar,
        created_at -> Timestamp,
        expires_at -> Nullable<Timestamp>,
        last_used -> Nullable<Timestamp>,
    }
}

diesel::table! {
    use diesel::sql_types::*;
    use crate::enums::diesel_exports::*;

    authentication (authentication_id) {
        #[max_length = 64]
        authentication_id -> Varchar,
        #[max_length = 64]
        merchant_id -> Varchar,
        #[max_length = 64]
        authentication_connector -> Varchar,
        #[max_length = 64]
        connector_authentication_id -> Nullable<Varchar>,
        authentication_data -> Nullable<Jsonb>,
        #[max_length = 64]
        payment_method_id -> Varchar,
        #[max_length = 64]
        authentication_type -> Nullable<Varchar>,
        #[max_length = 64]
        authentication_status -> Varchar,
        #[max_length = 64]
        authentication_lifecycle_status -> Varchar,
        created_at -> Timestamp,
        modified_at -> Timestamp,
        error_message -> Nullable<Text>,
        #[max_length = 64]
        error_code -> Nullable<Varchar>,
        connector_metadata -> Nullable<Jsonb>,
        maximum_supported_version -> Nullable<Jsonb>,
        #[max_length = 64]
        threeds_server_transaction_id -> Nullable<Varchar>,
        #[max_length = 64]
        cavv -> Nullable<Varchar>,
        #[max_length = 64]
        authentication_flow_type -> Nullable<Varchar>,
        message_version -> Nullable<Jsonb>,
        #[max_length = 64]
        eci -> Nullable<Varchar>,
        #[max_length = 64]
        trans_status -> Nullable<Varchar>,
        #[max_length = 64]
        acquirer_bin -> Nullable<Varchar>,
        #[max_length = 64]
        acquirer_merchant_id -> Nullable<Varchar>,
        three_ds_method_data -> Nullable<Varchar>,
        three_ds_method_url -> Nullable<Varchar>,
        acs_url -> Nullable<Varchar>,
        challenge_request -> Nullable<Varchar>,
        acs_reference_number -> Nullable<Varchar>,
        acs_trans_id -> Nullable<Varchar>,
        acs_signed_content -> Nullable<Varchar>,
        #[max_length = 64]
        profile_id -> Varchar,
        #[max_length = 255]
        payment_id -> Nullable<Varchar>,
        #[max_length = 128]
        merchant_connector_id -> Varchar,
        #[max_length = 64]
        ds_trans_id -> Nullable<Varchar>,
        #[max_length = 128]
        directory_server_id -> Nullable<Varchar>,
        #[max_length = 64]
        acquirer_country_code -> Nullable<Varchar>,
        service_details -> Nullable<Jsonb>,
        #[max_length = 32]
        organization_id -> Varchar,
    }
}

diesel::table! {
    use diesel::sql_types::*;
    use crate::enums::diesel_exports::*;

    blocklist (merchant_id, fingerprint_id) {
        #[max_length = 64]
        merchant_id -> Varchar,
        #[max_length = 64]
        fingerprint_id -> Varchar,
        data_kind -> BlocklistDataKind,
        metadata -> Nullable<Jsonb>,
        created_at -> Timestamp,
    }
}

diesel::table! {
    use diesel::sql_types::*;
    use crate::enums::diesel_exports::*;

    blocklist_fingerprint (merchant_id, fingerprint_id) {
        #[max_length = 64]
        merchant_id -> Varchar,
        #[max_length = 64]
        fingerprint_id -> Varchar,
        data_kind -> BlocklistDataKind,
        encrypted_fingerprint -> Text,
        created_at -> Timestamp,
    }
}

diesel::table! {
    use diesel::sql_types::*;
    use crate::enums::diesel_exports::*;

    blocklist_lookup (merchant_id, fingerprint) {
        #[max_length = 64]
        merchant_id -> Varchar,
        fingerprint -> Text,
    }
}

diesel::table! {
    use diesel::sql_types::*;
    use crate::enums::diesel_exports::*;

    business_profile (profile_id) {
        #[max_length = 64]
        profile_id -> Varchar,
        #[max_length = 64]
        merchant_id -> Varchar,
        #[max_length = 64]
        profile_name -> Varchar,
        created_at -> Timestamp,
        modified_at -> Timestamp,
        return_url -> Nullable<Text>,
        enable_payment_response_hash -> Bool,
        #[max_length = 255]
        payment_response_hash_key -> Nullable<Varchar>,
        redirect_to_merchant_with_http_post -> Bool,
        webhook_details -> Nullable<Json>,
        metadata -> Nullable<Json>,
        routing_algorithm -> Nullable<Json>,
        intent_fulfillment_time -> Nullable<Int8>,
        frm_routing_algorithm -> Nullable<Jsonb>,
        payout_routing_algorithm -> Nullable<Jsonb>,
        is_recon_enabled -> Bool,
        applepay_verified_domains -> Nullable<Array<Nullable<Text>>>,
        payment_link_config -> Nullable<Jsonb>,
        session_expiry -> Nullable<Int8>,
        authentication_connector_details -> Nullable<Jsonb>,
        payout_link_config -> Nullable<Jsonb>,
        is_extended_card_info_enabled -> Nullable<Bool>,
        extended_card_info_config -> Nullable<Jsonb>,
        is_connector_agnostic_mit_enabled -> Nullable<Bool>,
        use_billing_as_payment_method_billing -> Nullable<Bool>,
        collect_shipping_details_from_wallet_connector -> Nullable<Bool>,
        collect_billing_details_from_wallet_connector -> Nullable<Bool>,
        outgoing_webhook_custom_http_headers -> Nullable<Bytea>,
        always_collect_billing_details_from_wallet_connector -> Nullable<Bool>,
        always_collect_shipping_details_from_wallet_connector -> Nullable<Bool>,
        #[max_length = 64]
        tax_connector_id -> Nullable<Varchar>,
        is_tax_connector_enabled -> Nullable<Bool>,
        version -> ApiVersion,
        dynamic_routing_algorithm -> Nullable<Json>,
        is_network_tokenization_enabled -> Bool,
        is_auto_retries_enabled -> Nullable<Bool>,
        max_auto_retries_enabled -> Nullable<Int2>,
        always_request_extended_authorization -> Nullable<Bool>,
        is_click_to_pay_enabled -> Bool,
        authentication_product_ids -> Nullable<Jsonb>,
        card_testing_guard_config -> Nullable<Jsonb>,
        card_testing_secret_key -> Nullable<Bytea>,
<<<<<<< HEAD
        always_request_overcapture -> Nullable<Bool>,
=======
        is_clear_pan_retries_enabled -> Bool,
>>>>>>> 0c952cc1
    }
}

diesel::table! {
    use diesel::sql_types::*;
    use crate::enums::diesel_exports::*;

    callback_mapper (id, type_) {
        #[max_length = 128]
        id -> Varchar,
        #[sql_name = "type"]
        #[max_length = 64]
        type_ -> Varchar,
        data -> Jsonb,
        created_at -> Timestamp,
        last_modified_at -> Timestamp,
    }
}

diesel::table! {
    use diesel::sql_types::*;
    use crate::enums::diesel_exports::*;

    captures (capture_id) {
        #[max_length = 64]
        capture_id -> Varchar,
        #[max_length = 64]
        payment_id -> Varchar,
        #[max_length = 64]
        merchant_id -> Varchar,
        status -> CaptureStatus,
        amount -> Int8,
        currency -> Nullable<Currency>,
        #[max_length = 255]
        connector -> Varchar,
        #[max_length = 255]
        error_message -> Nullable<Varchar>,
        #[max_length = 255]
        error_code -> Nullable<Varchar>,
        #[max_length = 255]
        error_reason -> Nullable<Varchar>,
        tax_amount -> Nullable<Int8>,
        created_at -> Timestamp,
        modified_at -> Timestamp,
        #[max_length = 64]
        authorized_attempt_id -> Varchar,
        #[max_length = 128]
        connector_capture_id -> Nullable<Varchar>,
        capture_sequence -> Int2,
        #[max_length = 128]
        connector_response_reference_id -> Nullable<Varchar>,
        #[max_length = 512]
        connector_capture_data -> Nullable<Varchar>,
        processor_capture_data -> Nullable<Text>,
    }
}

diesel::table! {
    use diesel::sql_types::*;
    use crate::enums::diesel_exports::*;

    cards_info (card_iin) {
        #[max_length = 16]
        card_iin -> Varchar,
        card_issuer -> Nullable<Text>,
        card_network -> Nullable<Text>,
        card_type -> Nullable<Text>,
        card_subtype -> Nullable<Text>,
        card_issuing_country -> Nullable<Text>,
        #[max_length = 32]
        bank_code_id -> Nullable<Varchar>,
        #[max_length = 32]
        bank_code -> Nullable<Varchar>,
        #[max_length = 32]
        country_code -> Nullable<Varchar>,
        date_created -> Timestamp,
        last_updated -> Nullable<Timestamp>,
        last_updated_provider -> Nullable<Text>,
    }
}

diesel::table! {
    use diesel::sql_types::*;
    use crate::enums::diesel_exports::*;

    configs (key) {
        #[max_length = 255]
        key -> Varchar,
        config -> Text,
    }
}

diesel::table! {
    use diesel::sql_types::*;
    use crate::enums::diesel_exports::*;

    customers (customer_id, merchant_id) {
        #[max_length = 64]
        customer_id -> Varchar,
        #[max_length = 64]
        merchant_id -> Varchar,
        name -> Nullable<Bytea>,
        email -> Nullable<Bytea>,
        phone -> Nullable<Bytea>,
        #[max_length = 8]
        phone_country_code -> Nullable<Varchar>,
        #[max_length = 255]
        description -> Nullable<Varchar>,
        created_at -> Timestamp,
        metadata -> Nullable<Json>,
        connector_customer -> Nullable<Jsonb>,
        modified_at -> Timestamp,
        #[max_length = 64]
        address_id -> Nullable<Varchar>,
        #[max_length = 64]
        default_payment_method_id -> Nullable<Varchar>,
        #[max_length = 64]
        updated_by -> Nullable<Varchar>,
        version -> ApiVersion,
    }
}

diesel::table! {
    use diesel::sql_types::*;
    use crate::enums::diesel_exports::*;

    dashboard_metadata (id) {
        id -> Int4,
        #[max_length = 64]
        user_id -> Nullable<Varchar>,
        #[max_length = 64]
        merchant_id -> Varchar,
        #[max_length = 64]
        org_id -> Varchar,
        data_key -> DashboardMetadata,
        data_value -> Json,
        #[max_length = 64]
        created_by -> Varchar,
        created_at -> Timestamp,
        #[max_length = 64]
        last_modified_by -> Varchar,
        last_modified_at -> Timestamp,
    }
}

diesel::table! {
    use diesel::sql_types::*;
    use crate::enums::diesel_exports::*;

    dispute (dispute_id) {
        #[max_length = 64]
        dispute_id -> Varchar,
        #[max_length = 255]
        amount -> Varchar,
        #[max_length = 255]
        currency -> Varchar,
        dispute_stage -> DisputeStage,
        dispute_status -> DisputeStatus,
        #[max_length = 64]
        payment_id -> Varchar,
        #[max_length = 64]
        attempt_id -> Varchar,
        #[max_length = 255]
        merchant_id -> Varchar,
        #[max_length = 255]
        connector_status -> Varchar,
        #[max_length = 255]
        connector_dispute_id -> Varchar,
        #[max_length = 255]
        connector_reason -> Nullable<Varchar>,
        #[max_length = 255]
        connector_reason_code -> Nullable<Varchar>,
        challenge_required_by -> Nullable<Timestamp>,
        connector_created_at -> Nullable<Timestamp>,
        connector_updated_at -> Nullable<Timestamp>,
        created_at -> Timestamp,
        modified_at -> Timestamp,
        #[max_length = 255]
        connector -> Varchar,
        evidence -> Jsonb,
        #[max_length = 64]
        profile_id -> Nullable<Varchar>,
        #[max_length = 32]
        merchant_connector_id -> Nullable<Varchar>,
        dispute_amount -> Int8,
        #[max_length = 32]
        organization_id -> Varchar,
        dispute_currency -> Nullable<Currency>,
    }
}

diesel::table! {
    use diesel::sql_types::*;
    use crate::enums::diesel_exports::*;

    dynamic_routing_stats (attempt_id, merchant_id) {
        #[max_length = 64]
        payment_id -> Varchar,
        #[max_length = 64]
        attempt_id -> Varchar,
        #[max_length = 64]
        merchant_id -> Varchar,
        #[max_length = 64]
        profile_id -> Varchar,
        amount -> Int8,
        #[max_length = 64]
        success_based_routing_connector -> Varchar,
        #[max_length = 64]
        payment_connector -> Varchar,
        currency -> Nullable<Currency>,
        #[max_length = 64]
        payment_method -> Nullable<Varchar>,
        capture_method -> Nullable<CaptureMethod>,
        authentication_type -> Nullable<AuthenticationType>,
        payment_status -> AttemptStatus,
        conclusive_classification -> SuccessBasedRoutingConclusiveState,
        created_at -> Timestamp,
        #[max_length = 64]
        payment_method_type -> Nullable<Varchar>,
        #[max_length = 64]
        global_success_based_connector -> Nullable<Varchar>,
    }
}

diesel::table! {
    use diesel::sql_types::*;
    use crate::enums::diesel_exports::*;

    events (event_id) {
        #[max_length = 64]
        event_id -> Varchar,
        event_type -> EventType,
        event_class -> EventClass,
        is_webhook_notified -> Bool,
        #[max_length = 64]
        primary_object_id -> Varchar,
        primary_object_type -> EventObjectType,
        created_at -> Timestamp,
        #[max_length = 64]
        merchant_id -> Nullable<Varchar>,
        #[max_length = 64]
        business_profile_id -> Nullable<Varchar>,
        primary_object_created_at -> Nullable<Timestamp>,
        #[max_length = 64]
        idempotent_event_id -> Nullable<Varchar>,
        #[max_length = 64]
        initial_attempt_id -> Nullable<Varchar>,
        request -> Nullable<Bytea>,
        response -> Nullable<Bytea>,
        delivery_attempt -> Nullable<WebhookDeliveryAttempt>,
        metadata -> Nullable<Jsonb>,
    }
}

diesel::table! {
    use diesel::sql_types::*;
    use crate::enums::diesel_exports::*;

    file_metadata (file_id, merchant_id) {
        #[max_length = 64]
        file_id -> Varchar,
        #[max_length = 255]
        merchant_id -> Varchar,
        #[max_length = 255]
        file_name -> Nullable<Varchar>,
        file_size -> Int4,
        #[max_length = 255]
        file_type -> Varchar,
        #[max_length = 255]
        provider_file_id -> Nullable<Varchar>,
        #[max_length = 255]
        file_upload_provider -> Nullable<Varchar>,
        available -> Bool,
        created_at -> Timestamp,
        #[max_length = 255]
        connector_label -> Nullable<Varchar>,
        #[max_length = 64]
        profile_id -> Nullable<Varchar>,
        #[max_length = 32]
        merchant_connector_id -> Nullable<Varchar>,
    }
}

diesel::table! {
    use diesel::sql_types::*;
    use crate::enums::diesel_exports::*;

    fraud_check (frm_id, attempt_id, payment_id, merchant_id) {
        #[max_length = 64]
        frm_id -> Varchar,
        #[max_length = 64]
        payment_id -> Varchar,
        #[max_length = 64]
        merchant_id -> Varchar,
        #[max_length = 64]
        attempt_id -> Varchar,
        created_at -> Timestamp,
        #[max_length = 255]
        frm_name -> Varchar,
        #[max_length = 255]
        frm_transaction_id -> Nullable<Varchar>,
        frm_transaction_type -> FraudCheckType,
        frm_status -> FraudCheckStatus,
        frm_score -> Nullable<Int4>,
        frm_reason -> Nullable<Jsonb>,
        #[max_length = 255]
        frm_error -> Nullable<Varchar>,
        payment_details -> Nullable<Jsonb>,
        metadata -> Nullable<Jsonb>,
        modified_at -> Timestamp,
        #[max_length = 64]
        last_step -> Varchar,
        payment_capture_method -> Nullable<CaptureMethod>,
    }
}

diesel::table! {
    use diesel::sql_types::*;
    use crate::enums::diesel_exports::*;

    gateway_status_map (connector, flow, sub_flow, code, message) {
        #[max_length = 64]
        connector -> Varchar,
        #[max_length = 64]
        flow -> Varchar,
        #[max_length = 64]
        sub_flow -> Varchar,
        #[max_length = 255]
        code -> Varchar,
        #[max_length = 1024]
        message -> Varchar,
        #[max_length = 64]
        status -> Varchar,
        #[max_length = 64]
        router_error -> Nullable<Varchar>,
        #[max_length = 64]
        decision -> Varchar,
        created_at -> Timestamp,
        last_modified -> Timestamp,
        step_up_possible -> Bool,
        #[max_length = 255]
        unified_code -> Nullable<Varchar>,
        #[max_length = 1024]
        unified_message -> Nullable<Varchar>,
        #[max_length = 64]
        error_category -> Nullable<Varchar>,
        clear_pan_possible -> Bool,
    }
}

diesel::table! {
    use diesel::sql_types::*;
    use crate::enums::diesel_exports::*;

    generic_link (link_id) {
        #[max_length = 64]
        link_id -> Varchar,
        #[max_length = 64]
        primary_reference -> Varchar,
        #[max_length = 64]
        merchant_id -> Varchar,
        created_at -> Timestamp,
        last_modified_at -> Timestamp,
        expiry -> Timestamp,
        link_data -> Jsonb,
        link_status -> Jsonb,
        link_type -> GenericLinkType,
        url -> Text,
        return_url -> Nullable<Text>,
    }
}

diesel::table! {
    use diesel::sql_types::*;
    use crate::enums::diesel_exports::*;

    incremental_authorization (authorization_id, merchant_id) {
        #[max_length = 64]
        authorization_id -> Varchar,
        #[max_length = 64]
        merchant_id -> Varchar,
        #[max_length = 64]
        payment_id -> Varchar,
        amount -> Int8,
        created_at -> Timestamp,
        modified_at -> Timestamp,
        #[max_length = 64]
        status -> Varchar,
        #[max_length = 255]
        error_code -> Nullable<Varchar>,
        error_message -> Nullable<Text>,
        #[max_length = 64]
        connector_authorization_id -> Nullable<Varchar>,
        previously_authorized_amount -> Int8,
    }
}

diesel::table! {
    use diesel::sql_types::*;
    use crate::enums::diesel_exports::*;

    locker_mock_up (card_id) {
        #[max_length = 255]
        card_id -> Varchar,
        #[max_length = 255]
        external_id -> Varchar,
        #[max_length = 255]
        card_fingerprint -> Varchar,
        #[max_length = 255]
        card_global_fingerprint -> Varchar,
        #[max_length = 255]
        merchant_id -> Varchar,
        #[max_length = 255]
        card_number -> Varchar,
        #[max_length = 255]
        card_exp_year -> Varchar,
        #[max_length = 255]
        card_exp_month -> Varchar,
        #[max_length = 255]
        name_on_card -> Nullable<Varchar>,
        #[max_length = 255]
        nickname -> Nullable<Varchar>,
        #[max_length = 255]
        customer_id -> Nullable<Varchar>,
        duplicate -> Nullable<Bool>,
        #[max_length = 8]
        card_cvc -> Nullable<Varchar>,
        #[max_length = 64]
        payment_method_id -> Nullable<Varchar>,
        enc_card_data -> Nullable<Text>,
    }
}

diesel::table! {
    use diesel::sql_types::*;
    use crate::enums::diesel_exports::*;

    mandate (mandate_id) {
        #[max_length = 64]
        mandate_id -> Varchar,
        #[max_length = 64]
        customer_id -> Varchar,
        #[max_length = 64]
        merchant_id -> Varchar,
        #[max_length = 64]
        payment_method_id -> Varchar,
        mandate_status -> MandateStatus,
        mandate_type -> MandateType,
        customer_accepted_at -> Nullable<Timestamp>,
        #[max_length = 64]
        customer_ip_address -> Nullable<Varchar>,
        #[max_length = 255]
        customer_user_agent -> Nullable<Varchar>,
        #[max_length = 128]
        network_transaction_id -> Nullable<Varchar>,
        #[max_length = 64]
        previous_attempt_id -> Nullable<Varchar>,
        created_at -> Timestamp,
        mandate_amount -> Nullable<Int8>,
        mandate_currency -> Nullable<Currency>,
        amount_captured -> Nullable<Int8>,
        #[max_length = 64]
        connector -> Varchar,
        #[max_length = 128]
        connector_mandate_id -> Nullable<Varchar>,
        start_date -> Nullable<Timestamp>,
        end_date -> Nullable<Timestamp>,
        metadata -> Nullable<Jsonb>,
        connector_mandate_ids -> Nullable<Jsonb>,
        #[max_length = 64]
        original_payment_id -> Nullable<Varchar>,
        #[max_length = 32]
        merchant_connector_id -> Nullable<Varchar>,
        #[max_length = 64]
        updated_by -> Nullable<Varchar>,
    }
}

diesel::table! {
    use diesel::sql_types::*;
    use crate::enums::diesel_exports::*;

    merchant_account (merchant_id) {
        #[max_length = 64]
        merchant_id -> Varchar,
        #[max_length = 255]
        return_url -> Nullable<Varchar>,
        enable_payment_response_hash -> Bool,
        #[max_length = 255]
        payment_response_hash_key -> Nullable<Varchar>,
        redirect_to_merchant_with_http_post -> Bool,
        merchant_name -> Nullable<Bytea>,
        merchant_details -> Nullable<Bytea>,
        webhook_details -> Nullable<Json>,
        sub_merchants_enabled -> Nullable<Bool>,
        #[max_length = 64]
        parent_merchant_id -> Nullable<Varchar>,
        #[max_length = 128]
        publishable_key -> Nullable<Varchar>,
        storage_scheme -> MerchantStorageScheme,
        #[max_length = 64]
        locker_id -> Nullable<Varchar>,
        metadata -> Nullable<Jsonb>,
        routing_algorithm -> Nullable<Json>,
        primary_business_details -> Json,
        intent_fulfillment_time -> Nullable<Int8>,
        created_at -> Timestamp,
        modified_at -> Timestamp,
        frm_routing_algorithm -> Nullable<Jsonb>,
        payout_routing_algorithm -> Nullable<Jsonb>,
        #[max_length = 32]
        organization_id -> Varchar,
        is_recon_enabled -> Bool,
        #[max_length = 64]
        default_profile -> Nullable<Varchar>,
        recon_status -> ReconStatus,
        payment_link_config -> Nullable<Jsonb>,
        pm_collect_link_config -> Nullable<Jsonb>,
        version -> ApiVersion,
        is_platform_account -> Bool,
        #[max_length = 64]
        id -> Nullable<Varchar>,
        #[max_length = 64]
        product_type -> Nullable<Varchar>,
    }
}

diesel::table! {
    use diesel::sql_types::*;
    use crate::enums::diesel_exports::*;

    merchant_connector_account (merchant_connector_id) {
        #[max_length = 64]
        merchant_id -> Varchar,
        #[max_length = 64]
        connector_name -> Varchar,
        connector_account_details -> Bytea,
        test_mode -> Nullable<Bool>,
        disabled -> Nullable<Bool>,
        #[max_length = 128]
        merchant_connector_id -> Varchar,
        payment_methods_enabled -> Nullable<Array<Nullable<Json>>>,
        connector_type -> ConnectorType,
        metadata -> Nullable<Jsonb>,
        #[max_length = 255]
        connector_label -> Nullable<Varchar>,
        business_country -> Nullable<CountryAlpha2>,
        #[max_length = 255]
        business_label -> Nullable<Varchar>,
        #[max_length = 64]
        business_sub_label -> Nullable<Varchar>,
        frm_configs -> Nullable<Jsonb>,
        created_at -> Timestamp,
        modified_at -> Timestamp,
        connector_webhook_details -> Nullable<Jsonb>,
        frm_config -> Nullable<Array<Nullable<Jsonb>>>,
        #[max_length = 64]
        profile_id -> Nullable<Varchar>,
        applepay_verified_domains -> Nullable<Array<Nullable<Text>>>,
        pm_auth_config -> Nullable<Jsonb>,
        status -> ConnectorStatus,
        additional_merchant_data -> Nullable<Bytea>,
        connector_wallets_details -> Nullable<Bytea>,
        version -> ApiVersion,
    }
}

diesel::table! {
    use diesel::sql_types::*;
    use crate::enums::diesel_exports::*;

    merchant_key_store (merchant_id) {
        #[max_length = 64]
        merchant_id -> Varchar,
        key -> Bytea,
        created_at -> Timestamp,
    }
}

diesel::table! {
    use diesel::sql_types::*;
    use crate::enums::diesel_exports::*;

    organization (org_id) {
        #[max_length = 32]
        org_id -> Varchar,
        org_name -> Nullable<Text>,
        organization_details -> Nullable<Jsonb>,
        metadata -> Nullable<Jsonb>,
        created_at -> Timestamp,
        modified_at -> Timestamp,
        #[max_length = 32]
        id -> Nullable<Varchar>,
        organization_name -> Nullable<Text>,
    }
}

diesel::table! {
    use diesel::sql_types::*;
    use crate::enums::diesel_exports::*;

    payment_attempt (attempt_id, merchant_id) {
        #[max_length = 64]
        payment_id -> Varchar,
        #[max_length = 64]
        merchant_id -> Varchar,
        #[max_length = 64]
        attempt_id -> Varchar,
        status -> AttemptStatus,
        amount -> Int8,
        currency -> Nullable<Currency>,
        save_to_locker -> Nullable<Bool>,
        #[max_length = 64]
        connector -> Nullable<Varchar>,
        error_message -> Nullable<Text>,
        offer_amount -> Nullable<Int8>,
        surcharge_amount -> Nullable<Int8>,
        tax_amount -> Nullable<Int8>,
        #[max_length = 64]
        payment_method_id -> Nullable<Varchar>,
        payment_method -> Nullable<Varchar>,
        #[max_length = 128]
        connector_transaction_id -> Nullable<Varchar>,
        capture_method -> Nullable<CaptureMethod>,
        capture_on -> Nullable<Timestamp>,
        confirm -> Bool,
        authentication_type -> Nullable<AuthenticationType>,
        created_at -> Timestamp,
        modified_at -> Timestamp,
        last_synced -> Nullable<Timestamp>,
        #[max_length = 255]
        cancellation_reason -> Nullable<Varchar>,
        amount_to_capture -> Nullable<Int8>,
        #[max_length = 64]
        mandate_id -> Nullable<Varchar>,
        browser_info -> Nullable<Jsonb>,
        #[max_length = 255]
        error_code -> Nullable<Varchar>,
        #[max_length = 128]
        payment_token -> Nullable<Varchar>,
        connector_metadata -> Nullable<Jsonb>,
        #[max_length = 50]
        payment_experience -> Nullable<Varchar>,
        #[max_length = 64]
        payment_method_type -> Nullable<Varchar>,
        payment_method_data -> Nullable<Jsonb>,
        #[max_length = 64]
        business_sub_label -> Nullable<Varchar>,
        straight_through_algorithm -> Nullable<Jsonb>,
        preprocessing_step_id -> Nullable<Varchar>,
        mandate_details -> Nullable<Jsonb>,
        error_reason -> Nullable<Text>,
        multiple_capture_count -> Nullable<Int2>,
        #[max_length = 128]
        connector_response_reference_id -> Nullable<Varchar>,
        amount_capturable -> Int8,
        #[max_length = 32]
        updated_by -> Varchar,
        #[max_length = 32]
        merchant_connector_id -> Nullable<Varchar>,
        authentication_data -> Nullable<Json>,
        encoded_data -> Nullable<Text>,
        #[max_length = 255]
        unified_code -> Nullable<Varchar>,
        #[max_length = 1024]
        unified_message -> Nullable<Varchar>,
        net_amount -> Nullable<Int8>,
        external_three_ds_authentication_attempted -> Nullable<Bool>,
        #[max_length = 64]
        authentication_connector -> Nullable<Varchar>,
        #[max_length = 64]
        authentication_id -> Nullable<Varchar>,
        mandate_data -> Nullable<Jsonb>,
        #[max_length = 64]
        fingerprint_id -> Nullable<Varchar>,
        #[max_length = 64]
        payment_method_billing_address_id -> Nullable<Varchar>,
        #[max_length = 64]
        charge_id -> Nullable<Varchar>,
        #[max_length = 64]
        client_source -> Nullable<Varchar>,
        #[max_length = 64]
        client_version -> Nullable<Varchar>,
        customer_acceptance -> Nullable<Jsonb>,
        #[max_length = 64]
        profile_id -> Varchar,
        #[max_length = 32]
        organization_id -> Varchar,
        #[max_length = 32]
        card_network -> Nullable<Varchar>,
        shipping_cost -> Nullable<Int8>,
        order_tax_amount -> Nullable<Int8>,
        #[max_length = 512]
        connector_transaction_data -> Nullable<Varchar>,
        connector_mandate_detail -> Nullable<Jsonb>,
        request_extended_authorization -> Nullable<Bool>,
        extended_authorization_applied -> Nullable<Bool>,
        capture_before -> Nullable<Timestamp>,
        processor_transaction_data -> Nullable<Text>,
        card_discovery -> Nullable<CardDiscovery>,
        charges -> Nullable<Jsonb>,
        #[max_length = 32]
        request_overcapture -> Nullable<Varchar>,
        #[max_length = 32]
        overcapture_status -> Nullable<Varchar>,
    }
}

diesel::table! {
    use diesel::sql_types::*;
    use crate::enums::diesel_exports::*;

    payment_intent (payment_id, merchant_id) {
        #[max_length = 64]
        payment_id -> Varchar,
        #[max_length = 64]
        merchant_id -> Varchar,
        status -> IntentStatus,
        amount -> Int8,
        currency -> Nullable<Currency>,
        amount_captured -> Nullable<Int8>,
        #[max_length = 64]
        customer_id -> Nullable<Varchar>,
        #[max_length = 255]
        description -> Nullable<Varchar>,
        #[max_length = 255]
        return_url -> Nullable<Varchar>,
        metadata -> Nullable<Jsonb>,
        #[max_length = 64]
        connector_id -> Nullable<Varchar>,
        #[max_length = 64]
        shipping_address_id -> Nullable<Varchar>,
        #[max_length = 64]
        billing_address_id -> Nullable<Varchar>,
        #[max_length = 255]
        statement_descriptor_name -> Nullable<Varchar>,
        #[max_length = 255]
        statement_descriptor_suffix -> Nullable<Varchar>,
        created_at -> Timestamp,
        modified_at -> Timestamp,
        last_synced -> Nullable<Timestamp>,
        setup_future_usage -> Nullable<FutureUsage>,
        off_session -> Nullable<Bool>,
        #[max_length = 128]
        client_secret -> Nullable<Varchar>,
        #[max_length = 64]
        active_attempt_id -> Varchar,
        business_country -> Nullable<CountryAlpha2>,
        #[max_length = 64]
        business_label -> Nullable<Varchar>,
        order_details -> Nullable<Array<Nullable<Jsonb>>>,
        allowed_payment_method_types -> Nullable<Json>,
        connector_metadata -> Nullable<Json>,
        feature_metadata -> Nullable<Json>,
        attempt_count -> Int2,
        #[max_length = 64]
        profile_id -> Nullable<Varchar>,
        #[max_length = 64]
        merchant_decision -> Nullable<Varchar>,
        #[max_length = 255]
        payment_link_id -> Nullable<Varchar>,
        payment_confirm_source -> Nullable<PaymentSource>,
        #[max_length = 32]
        updated_by -> Varchar,
        surcharge_applicable -> Nullable<Bool>,
        request_incremental_authorization -> Nullable<RequestIncrementalAuthorization>,
        incremental_authorization_allowed -> Nullable<Bool>,
        authorization_count -> Nullable<Int4>,
        session_expiry -> Nullable<Timestamp>,
        #[max_length = 64]
        fingerprint_id -> Nullable<Varchar>,
        request_external_three_ds_authentication -> Nullable<Bool>,
        charges -> Nullable<Jsonb>,
        frm_metadata -> Nullable<Jsonb>,
        customer_details -> Nullable<Bytea>,
        billing_details -> Nullable<Bytea>,
        #[max_length = 255]
        merchant_order_reference_id -> Nullable<Varchar>,
        shipping_details -> Nullable<Bytea>,
        is_payment_processor_token_flow -> Nullable<Bool>,
        shipping_cost -> Nullable<Int8>,
        #[max_length = 32]
        organization_id -> Varchar,
        tax_details -> Nullable<Jsonb>,
        skip_external_tax_calculation -> Nullable<Bool>,
        request_extended_authorization -> Nullable<Bool>,
        psd2_sca_exemption_type -> Nullable<ScaExemptionType>,
        split_payments -> Nullable<Jsonb>,
        #[max_length = 64]
        platform_merchant_id -> Nullable<Varchar>,
        #[max_length = 32]
        request_overcapture -> Nullable<Varchar>,
    }
}

diesel::table! {
    use diesel::sql_types::*;
    use crate::enums::diesel_exports::*;

    payment_link (payment_link_id) {
        #[max_length = 255]
        payment_link_id -> Varchar,
        #[max_length = 64]
        payment_id -> Varchar,
        #[max_length = 255]
        link_to_pay -> Varchar,
        #[max_length = 64]
        merchant_id -> Varchar,
        amount -> Int8,
        currency -> Nullable<Currency>,
        created_at -> Timestamp,
        last_modified_at -> Timestamp,
        fulfilment_time -> Nullable<Timestamp>,
        #[max_length = 64]
        custom_merchant_name -> Nullable<Varchar>,
        payment_link_config -> Nullable<Jsonb>,
        #[max_length = 255]
        description -> Nullable<Varchar>,
        #[max_length = 64]
        profile_id -> Nullable<Varchar>,
        #[max_length = 255]
        secure_link -> Nullable<Varchar>,
    }
}

diesel::table! {
    use diesel::sql_types::*;
    use crate::enums::diesel_exports::*;

    payment_methods (payment_method_id) {
        #[max_length = 64]
        customer_id -> Varchar,
        #[max_length = 64]
        merchant_id -> Varchar,
        #[max_length = 64]
        payment_method_id -> Varchar,
        accepted_currency -> Nullable<Array<Nullable<Currency>>>,
        #[max_length = 32]
        scheme -> Nullable<Varchar>,
        #[max_length = 128]
        token -> Nullable<Varchar>,
        #[max_length = 255]
        cardholder_name -> Nullable<Varchar>,
        #[max_length = 64]
        issuer_name -> Nullable<Varchar>,
        #[max_length = 64]
        issuer_country -> Nullable<Varchar>,
        payer_country -> Nullable<Array<Nullable<Text>>>,
        is_stored -> Nullable<Bool>,
        #[max_length = 32]
        swift_code -> Nullable<Varchar>,
        #[max_length = 128]
        direct_debit_token -> Nullable<Varchar>,
        created_at -> Timestamp,
        last_modified -> Timestamp,
        payment_method -> Nullable<Varchar>,
        #[max_length = 64]
        payment_method_type -> Nullable<Varchar>,
        #[max_length = 128]
        payment_method_issuer -> Nullable<Varchar>,
        payment_method_issuer_code -> Nullable<PaymentMethodIssuerCode>,
        metadata -> Nullable<Json>,
        payment_method_data -> Nullable<Bytea>,
        #[max_length = 64]
        locker_id -> Nullable<Varchar>,
        last_used_at -> Timestamp,
        connector_mandate_details -> Nullable<Jsonb>,
        customer_acceptance -> Nullable<Jsonb>,
        #[max_length = 64]
        status -> Varchar,
        #[max_length = 255]
        network_transaction_id -> Nullable<Varchar>,
        #[max_length = 128]
        client_secret -> Nullable<Varchar>,
        payment_method_billing_address -> Nullable<Bytea>,
        #[max_length = 64]
        updated_by -> Nullable<Varchar>,
        version -> ApiVersion,
        #[max_length = 128]
        network_token_requestor_reference_id -> Nullable<Varchar>,
        #[max_length = 64]
        network_token_locker_id -> Nullable<Varchar>,
        network_token_payment_method_data -> Nullable<Bytea>,
    }
}

diesel::table! {
    use diesel::sql_types::*;
    use crate::enums::diesel_exports::*;

    payout_attempt (payout_attempt_id) {
        #[max_length = 64]
        payout_attempt_id -> Varchar,
        #[max_length = 64]
        payout_id -> Varchar,
        #[max_length = 64]
        customer_id -> Nullable<Varchar>,
        #[max_length = 64]
        merchant_id -> Varchar,
        #[max_length = 64]
        address_id -> Nullable<Varchar>,
        #[max_length = 64]
        connector -> Nullable<Varchar>,
        #[max_length = 128]
        connector_payout_id -> Nullable<Varchar>,
        #[max_length = 64]
        payout_token -> Nullable<Varchar>,
        status -> PayoutStatus,
        is_eligible -> Nullable<Bool>,
        error_message -> Nullable<Text>,
        #[max_length = 64]
        error_code -> Nullable<Varchar>,
        business_country -> Nullable<CountryAlpha2>,
        #[max_length = 64]
        business_label -> Nullable<Varchar>,
        created_at -> Timestamp,
        last_modified_at -> Timestamp,
        #[max_length = 64]
        profile_id -> Varchar,
        #[max_length = 32]
        merchant_connector_id -> Nullable<Varchar>,
        routing_info -> Nullable<Jsonb>,
        #[max_length = 255]
        unified_code -> Nullable<Varchar>,
        #[max_length = 1024]
        unified_message -> Nullable<Varchar>,
        additional_payout_method_data -> Nullable<Jsonb>,
    }
}

diesel::table! {
    use diesel::sql_types::*;
    use crate::enums::diesel_exports::*;

    payouts (payout_id) {
        #[max_length = 64]
        payout_id -> Varchar,
        #[max_length = 64]
        merchant_id -> Varchar,
        #[max_length = 64]
        customer_id -> Nullable<Varchar>,
        #[max_length = 64]
        address_id -> Nullable<Varchar>,
        payout_type -> Nullable<PayoutType>,
        #[max_length = 64]
        payout_method_id -> Nullable<Varchar>,
        amount -> Int8,
        destination_currency -> Currency,
        source_currency -> Currency,
        #[max_length = 255]
        description -> Nullable<Varchar>,
        recurring -> Bool,
        auto_fulfill -> Bool,
        #[max_length = 255]
        return_url -> Nullable<Varchar>,
        #[max_length = 64]
        entity_type -> Varchar,
        metadata -> Nullable<Jsonb>,
        created_at -> Timestamp,
        last_modified_at -> Timestamp,
        attempt_count -> Int2,
        #[max_length = 64]
        profile_id -> Varchar,
        status -> PayoutStatus,
        confirm -> Nullable<Bool>,
        #[max_length = 255]
        payout_link_id -> Nullable<Varchar>,
        #[max_length = 128]
        client_secret -> Nullable<Varchar>,
        #[max_length = 32]
        priority -> Nullable<Varchar>,
    }
}

diesel::table! {
    use diesel::sql_types::*;
    use crate::enums::diesel_exports::*;

    process_tracker (id) {
        #[max_length = 127]
        id -> Varchar,
        #[max_length = 64]
        name -> Nullable<Varchar>,
        tag -> Array<Nullable<Text>>,
        #[max_length = 64]
        runner -> Nullable<Varchar>,
        retry_count -> Int4,
        schedule_time -> Nullable<Timestamp>,
        #[max_length = 255]
        rule -> Varchar,
        tracking_data -> Json,
        #[max_length = 255]
        business_status -> Varchar,
        status -> ProcessTrackerStatus,
        event -> Array<Nullable<Text>>,
        created_at -> Timestamp,
        updated_at -> Timestamp,
    }
}

diesel::table! {
    use diesel::sql_types::*;
    use crate::enums::diesel_exports::*;

    refund (merchant_id, refund_id) {
        #[max_length = 64]
        internal_reference_id -> Varchar,
        #[max_length = 64]
        refund_id -> Varchar,
        #[max_length = 64]
        payment_id -> Varchar,
        #[max_length = 64]
        merchant_id -> Varchar,
        #[max_length = 128]
        connector_transaction_id -> Varchar,
        #[max_length = 64]
        connector -> Varchar,
        #[max_length = 128]
        connector_refund_id -> Nullable<Varchar>,
        #[max_length = 64]
        external_reference_id -> Nullable<Varchar>,
        refund_type -> RefundType,
        total_amount -> Int8,
        currency -> Currency,
        refund_amount -> Int8,
        refund_status -> RefundStatus,
        sent_to_gateway -> Bool,
        refund_error_message -> Nullable<Text>,
        metadata -> Nullable<Json>,
        #[max_length = 128]
        refund_arn -> Nullable<Varchar>,
        created_at -> Timestamp,
        modified_at -> Timestamp,
        #[max_length = 255]
        description -> Nullable<Varchar>,
        #[max_length = 64]
        attempt_id -> Varchar,
        #[max_length = 255]
        refund_reason -> Nullable<Varchar>,
        refund_error_code -> Nullable<Text>,
        #[max_length = 64]
        profile_id -> Nullable<Varchar>,
        #[max_length = 32]
        updated_by -> Varchar,
        #[max_length = 32]
        merchant_connector_id -> Nullable<Varchar>,
        charges -> Nullable<Jsonb>,
        #[max_length = 32]
        organization_id -> Varchar,
        #[max_length = 512]
        connector_refund_data -> Nullable<Varchar>,
        #[max_length = 512]
        connector_transaction_data -> Nullable<Varchar>,
        split_refunds -> Nullable<Jsonb>,
        #[max_length = 255]
        unified_code -> Nullable<Varchar>,
        #[max_length = 1024]
        unified_message -> Nullable<Varchar>,
        processor_refund_data -> Nullable<Text>,
        processor_transaction_data -> Nullable<Text>,
    }
}

diesel::table! {
    use diesel::sql_types::*;
    use crate::enums::diesel_exports::*;

    relay (id) {
        #[max_length = 64]
        id -> Varchar,
        #[max_length = 128]
        connector_resource_id -> Varchar,
        #[max_length = 64]
        connector_id -> Varchar,
        #[max_length = 64]
        profile_id -> Varchar,
        #[max_length = 64]
        merchant_id -> Varchar,
        relay_type -> RelayType,
        request_data -> Nullable<Jsonb>,
        status -> RelayStatus,
        #[max_length = 128]
        connector_reference_id -> Nullable<Varchar>,
        #[max_length = 64]
        error_code -> Nullable<Varchar>,
        error_message -> Nullable<Text>,
        created_at -> Timestamp,
        modified_at -> Timestamp,
        response_data -> Nullable<Jsonb>,
    }
}

diesel::table! {
    use diesel::sql_types::*;
    use crate::enums::diesel_exports::*;

    reverse_lookup (lookup_id) {
        #[max_length = 128]
        lookup_id -> Varchar,
        #[max_length = 128]
        sk_id -> Varchar,
        #[max_length = 128]
        pk_id -> Varchar,
        #[max_length = 128]
        source -> Varchar,
        #[max_length = 32]
        updated_by -> Varchar,
    }
}

diesel::table! {
    use diesel::sql_types::*;
    use crate::enums::diesel_exports::*;

    roles (role_id) {
        #[max_length = 64]
        role_name -> Varchar,
        #[max_length = 64]
        role_id -> Varchar,
        #[max_length = 64]
        merchant_id -> Varchar,
        #[max_length = 64]
        org_id -> Varchar,
        groups -> Array<Nullable<Text>>,
        scope -> RoleScope,
        created_at -> Timestamp,
        #[max_length = 64]
        created_by -> Varchar,
        last_modified_at -> Timestamp,
        #[max_length = 64]
        last_modified_by -> Varchar,
        #[max_length = 64]
        entity_type -> Varchar,
        #[max_length = 64]
        profile_id -> Nullable<Varchar>,
        #[max_length = 64]
        tenant_id -> Varchar,
    }
}

diesel::table! {
    use diesel::sql_types::*;
    use crate::enums::diesel_exports::*;

    routing_algorithm (algorithm_id) {
        #[max_length = 64]
        algorithm_id -> Varchar,
        #[max_length = 64]
        profile_id -> Varchar,
        #[max_length = 64]
        merchant_id -> Varchar,
        #[max_length = 64]
        name -> Varchar,
        #[max_length = 256]
        description -> Nullable<Varchar>,
        kind -> RoutingAlgorithmKind,
        algorithm_data -> Jsonb,
        created_at -> Timestamp,
        modified_at -> Timestamp,
        algorithm_for -> TransactionType,
    }
}

diesel::table! {
    use diesel::sql_types::*;
    use crate::enums::diesel_exports::*;

    themes (theme_id) {
        #[max_length = 64]
        theme_id -> Varchar,
        #[max_length = 64]
        tenant_id -> Varchar,
        #[max_length = 64]
        org_id -> Nullable<Varchar>,
        #[max_length = 64]
        merchant_id -> Nullable<Varchar>,
        #[max_length = 64]
        profile_id -> Nullable<Varchar>,
        created_at -> Timestamp,
        last_modified_at -> Timestamp,
        #[max_length = 64]
        entity_type -> Varchar,
        #[max_length = 64]
        theme_name -> Varchar,
        #[max_length = 64]
        email_primary_color -> Varchar,
        #[max_length = 64]
        email_foreground_color -> Varchar,
        #[max_length = 64]
        email_background_color -> Varchar,
        #[max_length = 64]
        email_entity_name -> Varchar,
        email_entity_logo_url -> Text,
    }
}

diesel::table! {
    use diesel::sql_types::*;
    use crate::enums::diesel_exports::*;

    unified_translations (unified_code, unified_message, locale) {
        #[max_length = 255]
        unified_code -> Varchar,
        #[max_length = 1024]
        unified_message -> Varchar,
        #[max_length = 255]
        locale -> Varchar,
        #[max_length = 1024]
        translation -> Varchar,
        created_at -> Timestamp,
        last_modified_at -> Timestamp,
    }
}

diesel::table! {
    use diesel::sql_types::*;
    use crate::enums::diesel_exports::*;

    user_authentication_methods (id) {
        #[max_length = 64]
        id -> Varchar,
        #[max_length = 64]
        auth_id -> Varchar,
        #[max_length = 64]
        owner_id -> Varchar,
        #[max_length = 64]
        owner_type -> Varchar,
        #[max_length = 64]
        auth_type -> Varchar,
        private_config -> Nullable<Bytea>,
        public_config -> Nullable<Jsonb>,
        allow_signup -> Bool,
        created_at -> Timestamp,
        last_modified_at -> Timestamp,
        #[max_length = 64]
        email_domain -> Varchar,
    }
}

diesel::table! {
    use diesel::sql_types::*;
    use crate::enums::diesel_exports::*;

    user_key_store (user_id) {
        #[max_length = 64]
        user_id -> Varchar,
        key -> Bytea,
        created_at -> Timestamp,
    }
}

diesel::table! {
    use diesel::sql_types::*;
    use crate::enums::diesel_exports::*;

    user_roles (id) {
        id -> Int4,
        #[max_length = 64]
        user_id -> Varchar,
        #[max_length = 64]
        merchant_id -> Nullable<Varchar>,
        #[max_length = 64]
        role_id -> Varchar,
        #[max_length = 64]
        org_id -> Nullable<Varchar>,
        status -> UserStatus,
        #[max_length = 64]
        created_by -> Varchar,
        #[max_length = 64]
        last_modified_by -> Varchar,
        created_at -> Timestamp,
        last_modified -> Timestamp,
        #[max_length = 64]
        profile_id -> Nullable<Varchar>,
        #[max_length = 64]
        entity_id -> Nullable<Varchar>,
        #[max_length = 64]
        entity_type -> Nullable<Varchar>,
        version -> UserRoleVersion,
        #[max_length = 64]
        tenant_id -> Varchar,
    }
}

diesel::table! {
    use diesel::sql_types::*;
    use crate::enums::diesel_exports::*;

    users (user_id) {
        #[max_length = 64]
        user_id -> Varchar,
        #[max_length = 255]
        email -> Varchar,
        #[max_length = 255]
        name -> Varchar,
        #[max_length = 255]
        password -> Nullable<Varchar>,
        is_verified -> Bool,
        created_at -> Timestamp,
        last_modified_at -> Timestamp,
        totp_status -> TotpStatus,
        totp_secret -> Nullable<Bytea>,
        totp_recovery_codes -> Nullable<Array<Nullable<Text>>>,
        last_password_modified_at -> Nullable<Timestamp>,
    }
}

diesel::allow_tables_to_appear_in_same_query!(
    address,
    api_keys,
    authentication,
    blocklist,
    blocklist_fingerprint,
    blocklist_lookup,
    business_profile,
    callback_mapper,
    captures,
    cards_info,
    configs,
    customers,
    dashboard_metadata,
    dispute,
    dynamic_routing_stats,
    events,
    file_metadata,
    fraud_check,
    gateway_status_map,
    generic_link,
    incremental_authorization,
    locker_mock_up,
    mandate,
    merchant_account,
    merchant_connector_account,
    merchant_key_store,
    organization,
    payment_attempt,
    payment_intent,
    payment_link,
    payment_methods,
    payout_attempt,
    payouts,
    process_tracker,
    refund,
    relay,
    reverse_lookup,
    roles,
    routing_algorithm,
    themes,
    unified_translations,
    user_authentication_methods,
    user_key_store,
    user_roles,
    users,
);<|MERGE_RESOLUTION|>--- conflicted
+++ resolved
@@ -219,11 +219,8 @@
         authentication_product_ids -> Nullable<Jsonb>,
         card_testing_guard_config -> Nullable<Jsonb>,
         card_testing_secret_key -> Nullable<Bytea>,
-<<<<<<< HEAD
+        is_clear_pan_retries_enabled -> Bool,
         always_request_overcapture -> Nullable<Bool>,
-=======
-        is_clear_pan_retries_enabled -> Bool,
->>>>>>> 0c952cc1
     }
 }
 
