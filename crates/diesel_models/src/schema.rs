--- conflicted
+++ resolved
@@ -718,17 +718,14 @@
         #[max_length = 1024]
         unified_message -> Nullable<Varchar>,
         net_amount -> Nullable<Int8>,
-<<<<<<< HEAD
         external_three_ds_authentication_requested -> Nullable<Bool>,
         #[max_length = 64]
         authentication_connector -> Nullable<Varchar>,
         #[max_length = 64]
         authentication_id -> Nullable<Varchar>,
-=======
         mandate_data -> Nullable<Jsonb>,
         #[max_length = 64]
         fingerprint_id -> Nullable<Varchar>,
->>>>>>> d000847b
     }
 }
 
