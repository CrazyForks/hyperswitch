// @generated automatically by Diesel CLI.

diesel::table! {
    use diesel::sql_types::*;
    use crate::enums::diesel_exports::*;

    address (address_id) {
        #[max_length = 64]
        address_id -> Varchar,
        #[max_length = 128]
        city -> Nullable<Varchar>,
        country -> Nullable<CountryAlpha2>,
        line1 -> Nullable<Bytea>,
        line2 -> Nullable<Bytea>,
        line3 -> Nullable<Bytea>,
        state -> Nullable<Bytea>,
        zip -> Nullable<Bytea>,
        first_name -> Nullable<Bytea>,
        last_name -> Nullable<Bytea>,
        phone_number -> Nullable<Bytea>,
        #[max_length = 8]
        country_code -> Nullable<Varchar>,
        created_at -> Timestamp,
        modified_at -> Timestamp,
        #[max_length = 64]
        customer_id -> Nullable<Varchar>,
        #[max_length = 64]
        merchant_id -> Varchar,
        #[max_length = 64]
        payment_id -> Nullable<Varchar>,
        #[max_length = 32]
        updated_by -> Varchar,
        email -> Nullable<Bytea>,
    }
}

diesel::table! {
    use diesel::sql_types::*;
    use crate::enums::diesel_exports::*;

    api_keys (key_id) {
        #[max_length = 64]
        key_id -> Varchar,
        #[max_length = 64]
        merchant_id -> Varchar,
        #[max_length = 64]
        name -> Varchar,
        #[max_length = 256]
        description -> Nullable<Varchar>,
        #[max_length = 128]
        hashed_api_key -> Varchar,
        #[max_length = 16]
        prefix -> Varchar,
        created_at -> Timestamp,
        expires_at -> Nullable<Timestamp>,
        last_used -> Nullable<Timestamp>,
    }
}

diesel::table! {
    use diesel::sql_types::*;
    use crate::enums::diesel_exports::*;

    authentication (authentication_id) {
        #[max_length = 64]
        authentication_id -> Varchar,
        #[max_length = 64]
        merchant_id -> Varchar,
        #[max_length = 64]
        authentication_connector -> Varchar,
        #[max_length = 64]
        connector_authentication_id -> Nullable<Varchar>,
        authentication_data -> Nullable<Jsonb>,
        #[max_length = 64]
        payment_method_id -> Varchar,
        #[max_length = 64]
        authentication_type -> Nullable<Varchar>,
        #[max_length = 64]
        authentication_status -> Varchar,
        #[max_length = 64]
        authentication_lifecycle_status -> Varchar,
        created_at -> Timestamp,
        modified_at -> Timestamp,
        error_message -> Nullable<Text>,
        #[max_length = 64]
        error_code -> Nullable<Varchar>,
        connector_metadata -> Nullable<Jsonb>,
        maximum_supported_version -> Nullable<Jsonb>,
        #[max_length = 64]
        threeds_server_transaction_id -> Nullable<Varchar>,
        #[max_length = 64]
        cavv -> Nullable<Varchar>,
        #[max_length = 64]
        authentication_flow_type -> Nullable<Varchar>,
        message_version -> Nullable<Jsonb>,
        #[max_length = 64]
        eci -> Nullable<Varchar>,
        #[max_length = 64]
        trans_status -> Nullable<Varchar>,
        #[max_length = 64]
        acquirer_bin -> Nullable<Varchar>,
        #[max_length = 64]
        acquirer_merchant_id -> Nullable<Varchar>,
        three_ds_method_data -> Nullable<Varchar>,
        three_ds_method_url -> Nullable<Varchar>,
        acs_url -> Nullable<Varchar>,
        challenge_request -> Nullable<Varchar>,
        acs_reference_number -> Nullable<Varchar>,
        acs_trans_id -> Nullable<Varchar>,
        acs_signed_content -> Nullable<Varchar>,
        #[max_length = 64]
        profile_id -> Varchar,
        #[max_length = 255]
        payment_id -> Nullable<Varchar>,
        #[max_length = 128]
        merchant_connector_id -> Varchar,
        #[max_length = 64]
        ds_trans_id -> Nullable<Varchar>,
        #[max_length = 128]
        directory_server_id -> Nullable<Varchar>,
        #[max_length = 64]
        acquirer_country_code -> Nullable<Varchar>,
        service_details -> Nullable<Jsonb>,
    }
}

diesel::table! {
    use diesel::sql_types::*;
    use crate::enums::diesel_exports::*;

    blocklist (merchant_id, fingerprint_id) {
        #[max_length = 64]
        merchant_id -> Varchar,
        #[max_length = 64]
        fingerprint_id -> Varchar,
        data_kind -> BlocklistDataKind,
        metadata -> Nullable<Jsonb>,
        created_at -> Timestamp,
    }
}

diesel::table! {
    use diesel::sql_types::*;
    use crate::enums::diesel_exports::*;

    blocklist_fingerprint (id) {
        id -> Int4,
        #[max_length = 64]
        merchant_id -> Varchar,
        #[max_length = 64]
        fingerprint_id -> Varchar,
        data_kind -> BlocklistDataKind,
        encrypted_fingerprint -> Text,
        created_at -> Timestamp,
    }
}

diesel::table! {
    use diesel::sql_types::*;
    use crate::enums::diesel_exports::*;

    blocklist_lookup (id) {
        id -> Int4,
        #[max_length = 64]
        merchant_id -> Varchar,
        fingerprint -> Text,
    }
}

diesel::table! {
    use diesel::sql_types::*;
    use crate::enums::diesel_exports::*;

    business_profile (profile_id) {
        #[max_length = 64]
        profile_id -> Varchar,
        #[max_length = 64]
        merchant_id -> Varchar,
        #[max_length = 64]
        profile_name -> Varchar,
        created_at -> Timestamp,
        modified_at -> Timestamp,
        return_url -> Nullable<Text>,
        enable_payment_response_hash -> Bool,
        #[max_length = 255]
        payment_response_hash_key -> Nullable<Varchar>,
        redirect_to_merchant_with_http_post -> Bool,
        webhook_details -> Nullable<Json>,
        metadata -> Nullable<Json>,
        routing_algorithm -> Nullable<Json>,
        intent_fulfillment_time -> Nullable<Int8>,
        frm_routing_algorithm -> Nullable<Jsonb>,
        payout_routing_algorithm -> Nullable<Jsonb>,
        is_recon_enabled -> Bool,
        applepay_verified_domains -> Nullable<Array<Nullable<Text>>>,
        payment_link_config -> Nullable<Jsonb>,
        session_expiry -> Nullable<Int8>,
        authentication_connector_details -> Nullable<Jsonb>,
        payout_link_config -> Nullable<Jsonb>,
        is_extended_card_info_enabled -> Nullable<Bool>,
        extended_card_info_config -> Nullable<Jsonb>,
        is_connector_agnostic_mit_enabled -> Nullable<Bool>,
        use_billing_as_payment_method_billing -> Nullable<Bool>,
        collect_shipping_details_from_wallet_connector -> Nullable<Bool>,
        collect_billing_details_from_wallet_connector -> Nullable<Bool>,
        outgoing_webhook_custom_http_headers -> Nullable<Bytea>,
        always_collect_billing_details_from_wallet_connector -> Nullable<Bool>,
        always_collect_shipping_details_from_wallet_connector -> Nullable<Bool>,
        #[max_length = 64]
        tax_connector_id -> Nullable<Varchar>,
        is_tax_connector_enabled -> Nullable<Bool>,
        version -> ApiVersion,
        dynamic_routing_algorithm -> Nullable<Json>,
        is_network_tokenization_enabled -> Bool,
        is_auto_retries_enabled -> Nullable<Bool>,
        max_auto_retries_enabled -> Nullable<Int2>,
        is_click_to_pay_enabled -> Bool,
        authentication_product_ids -> Nullable<Jsonb>,
        always_request_overcapture -> Nullable<Bool>,
    }
}

diesel::table! {
    use diesel::sql_types::*;
    use crate::enums::diesel_exports::*;

    callback_mapper (id, type_) {
        #[max_length = 128]
        id -> Varchar,
        #[sql_name = "type"]
        #[max_length = 64]
        type_ -> Varchar,
        data -> Jsonb,
        created_at -> Timestamp,
        last_modified_at -> Timestamp,
    }
}

diesel::table! {
    use diesel::sql_types::*;
    use crate::enums::diesel_exports::*;

    captures (capture_id) {
        #[max_length = 64]
        capture_id -> Varchar,
        #[max_length = 64]
        payment_id -> Varchar,
        #[max_length = 64]
        merchant_id -> Varchar,
        status -> CaptureStatus,
        amount -> Int8,
        currency -> Nullable<Currency>,
        #[max_length = 255]
        connector -> Varchar,
        #[max_length = 255]
        error_message -> Nullable<Varchar>,
        #[max_length = 255]
        error_code -> Nullable<Varchar>,
        #[max_length = 255]
        error_reason -> Nullable<Varchar>,
        tax_amount -> Nullable<Int8>,
        created_at -> Timestamp,
        modified_at -> Timestamp,
        #[max_length = 64]
        authorized_attempt_id -> Varchar,
        #[max_length = 128]
        connector_capture_id -> Nullable<Varchar>,
        capture_sequence -> Int2,
        #[max_length = 128]
        connector_response_reference_id -> Nullable<Varchar>,
        #[max_length = 512]
        connector_capture_data -> Nullable<Varchar>,
    }
}

diesel::table! {
    use diesel::sql_types::*;
    use crate::enums::diesel_exports::*;

    cards_info (card_iin) {
        #[max_length = 16]
        card_iin -> Varchar,
        card_issuer -> Nullable<Text>,
        card_network -> Nullable<Text>,
        card_type -> Nullable<Text>,
        card_subtype -> Nullable<Text>,
        card_issuing_country -> Nullable<Text>,
        #[max_length = 32]
        bank_code_id -> Nullable<Varchar>,
        #[max_length = 32]
        bank_code -> Nullable<Varchar>,
        #[max_length = 32]
        country_code -> Nullable<Varchar>,
        date_created -> Timestamp,
        last_updated -> Nullable<Timestamp>,
        last_updated_provider -> Nullable<Text>,
    }
}

diesel::table! {
    use diesel::sql_types::*;
    use crate::enums::diesel_exports::*;

    configs (key) {
        id -> Int4,
        #[max_length = 255]
        key -> Varchar,
        config -> Text,
    }
}

diesel::table! {
    use diesel::sql_types::*;
    use crate::enums::diesel_exports::*;

    customers (customer_id, merchant_id) {
        #[max_length = 64]
        customer_id -> Varchar,
        #[max_length = 64]
        merchant_id -> Varchar,
        name -> Nullable<Bytea>,
        email -> Nullable<Bytea>,
        phone -> Nullable<Bytea>,
        #[max_length = 8]
        phone_country_code -> Nullable<Varchar>,
        #[max_length = 255]
        description -> Nullable<Varchar>,
        created_at -> Timestamp,
        metadata -> Nullable<Json>,
        connector_customer -> Nullable<Jsonb>,
        modified_at -> Timestamp,
        #[max_length = 64]
        address_id -> Nullable<Varchar>,
        #[max_length = 64]
        default_payment_method_id -> Nullable<Varchar>,
        #[max_length = 64]
        updated_by -> Nullable<Varchar>,
        version -> ApiVersion,
    }
}

diesel::table! {
    use diesel::sql_types::*;
    use crate::enums::diesel_exports::*;

    dashboard_metadata (id) {
        id -> Int4,
        #[max_length = 64]
        user_id -> Nullable<Varchar>,
        #[max_length = 64]
        merchant_id -> Varchar,
        #[max_length = 64]
        org_id -> Varchar,
        data_key -> DashboardMetadata,
        data_value -> Json,
        #[max_length = 64]
        created_by -> Varchar,
        created_at -> Timestamp,
        #[max_length = 64]
        last_modified_by -> Varchar,
        last_modified_at -> Timestamp,
    }
}

diesel::table! {
    use diesel::sql_types::*;
    use crate::enums::diesel_exports::*;

    dispute (dispute_id) {
        #[max_length = 64]
        dispute_id -> Varchar,
        #[max_length = 255]
        amount -> Varchar,
        #[max_length = 255]
        currency -> Varchar,
        dispute_stage -> DisputeStage,
        dispute_status -> DisputeStatus,
        #[max_length = 64]
        payment_id -> Varchar,
        #[max_length = 64]
        attempt_id -> Varchar,
        #[max_length = 255]
        merchant_id -> Varchar,
        #[max_length = 255]
        connector_status -> Varchar,
        #[max_length = 255]
        connector_dispute_id -> Varchar,
        #[max_length = 255]
        connector_reason -> Nullable<Varchar>,
        #[max_length = 255]
        connector_reason_code -> Nullable<Varchar>,
        challenge_required_by -> Nullable<Timestamp>,
        connector_created_at -> Nullable<Timestamp>,
        connector_updated_at -> Nullable<Timestamp>,
        created_at -> Timestamp,
        modified_at -> Timestamp,
        #[max_length = 255]
        connector -> Varchar,
        evidence -> Jsonb,
        #[max_length = 64]
        profile_id -> Nullable<Varchar>,
        #[max_length = 32]
        merchant_connector_id -> Nullable<Varchar>,
        dispute_amount -> Int8,
        #[max_length = 32]
        organization_id -> Varchar,
        dispute_currency -> Nullable<Currency>,
    }
}

diesel::table! {
    use diesel::sql_types::*;
    use crate::enums::diesel_exports::*;

    dynamic_routing_stats (attempt_id, merchant_id) {
        #[max_length = 64]
        payment_id -> Varchar,
        #[max_length = 64]
        attempt_id -> Varchar,
        #[max_length = 64]
        merchant_id -> Varchar,
        #[max_length = 64]
        profile_id -> Varchar,
        amount -> Int8,
        #[max_length = 64]
        success_based_routing_connector -> Varchar,
        #[max_length = 64]
        payment_connector -> Varchar,
        currency -> Nullable<Currency>,
        #[max_length = 64]
        payment_method -> Nullable<Varchar>,
        capture_method -> Nullable<CaptureMethod>,
        authentication_type -> Nullable<AuthenticationType>,
        payment_status -> AttemptStatus,
        conclusive_classification -> SuccessBasedRoutingConclusiveState,
        created_at -> Timestamp,
        #[max_length = 64]
        payment_method_type -> Nullable<Varchar>,
        #[max_length = 64]
        global_success_based_connector -> Nullable<Varchar>,
    }
}

diesel::table! {
    use diesel::sql_types::*;
    use crate::enums::diesel_exports::*;

    events (event_id) {
        #[max_length = 64]
        event_id -> Varchar,
        event_type -> EventType,
        event_class -> EventClass,
        is_webhook_notified -> Bool,
        #[max_length = 64]
        primary_object_id -> Varchar,
        primary_object_type -> EventObjectType,
        created_at -> Timestamp,
        #[max_length = 64]
        merchant_id -> Nullable<Varchar>,
        #[max_length = 64]
        business_profile_id -> Nullable<Varchar>,
        primary_object_created_at -> Nullable<Timestamp>,
        #[max_length = 64]
        idempotent_event_id -> Nullable<Varchar>,
        #[max_length = 64]
        initial_attempt_id -> Nullable<Varchar>,
        request -> Nullable<Bytea>,
        response -> Nullable<Bytea>,
        delivery_attempt -> Nullable<WebhookDeliveryAttempt>,
        metadata -> Nullable<Jsonb>,
    }
}

diesel::table! {
    use diesel::sql_types::*;
    use crate::enums::diesel_exports::*;

    file_metadata (file_id, merchant_id) {
        #[max_length = 64]
        file_id -> Varchar,
        #[max_length = 255]
        merchant_id -> Varchar,
        #[max_length = 255]
        file_name -> Nullable<Varchar>,
        file_size -> Int4,
        #[max_length = 255]
        file_type -> Varchar,
        #[max_length = 255]
        provider_file_id -> Nullable<Varchar>,
        #[max_length = 255]
        file_upload_provider -> Nullable<Varchar>,
        available -> Bool,
        created_at -> Timestamp,
        #[max_length = 255]
        connector_label -> Nullable<Varchar>,
        #[max_length = 64]
        profile_id -> Nullable<Varchar>,
        #[max_length = 32]
        merchant_connector_id -> Nullable<Varchar>,
    }
}

diesel::table! {
    use diesel::sql_types::*;
    use crate::enums::diesel_exports::*;

    fraud_check (frm_id, attempt_id, payment_id, merchant_id) {
        #[max_length = 64]
        frm_id -> Varchar,
        #[max_length = 64]
        payment_id -> Varchar,
        #[max_length = 64]
        merchant_id -> Varchar,
        #[max_length = 64]
        attempt_id -> Varchar,
        created_at -> Timestamp,
        #[max_length = 255]
        frm_name -> Varchar,
        #[max_length = 255]
        frm_transaction_id -> Nullable<Varchar>,
        frm_transaction_type -> FraudCheckType,
        frm_status -> FraudCheckStatus,
        frm_score -> Nullable<Int4>,
        frm_reason -> Nullable<Jsonb>,
        #[max_length = 255]
        frm_error -> Nullable<Varchar>,
        payment_details -> Nullable<Jsonb>,
        metadata -> Nullable<Jsonb>,
        modified_at -> Timestamp,
        #[max_length = 64]
        last_step -> Varchar,
        payment_capture_method -> Nullable<CaptureMethod>,
    }
}

diesel::table! {
    use diesel::sql_types::*;
    use crate::enums::diesel_exports::*;

    gateway_status_map (connector, flow, sub_flow, code, message) {
        #[max_length = 64]
        connector -> Varchar,
        #[max_length = 64]
        flow -> Varchar,
        #[max_length = 64]
        sub_flow -> Varchar,
        #[max_length = 255]
        code -> Varchar,
        #[max_length = 1024]
        message -> Varchar,
        #[max_length = 64]
        status -> Varchar,
        #[max_length = 64]
        router_error -> Nullable<Varchar>,
        #[max_length = 64]
        decision -> Varchar,
        created_at -> Timestamp,
        last_modified -> Timestamp,
        step_up_possible -> Bool,
        #[max_length = 255]
        unified_code -> Nullable<Varchar>,
        #[max_length = 1024]
        unified_message -> Nullable<Varchar>,
        #[max_length = 64]
        error_category -> Nullable<Varchar>,
    }
}

diesel::table! {
    use diesel::sql_types::*;
    use crate::enums::diesel_exports::*;

    generic_link (link_id) {
        #[max_length = 64]
        link_id -> Varchar,
        #[max_length = 64]
        primary_reference -> Varchar,
        #[max_length = 64]
        merchant_id -> Varchar,
        created_at -> Timestamp,
        last_modified_at -> Timestamp,
        expiry -> Timestamp,
        link_data -> Jsonb,
        link_status -> Jsonb,
        link_type -> GenericLinkType,
        url -> Text,
        return_url -> Nullable<Text>,
    }
}

diesel::table! {
    use diesel::sql_types::*;
    use crate::enums::diesel_exports::*;

    incremental_authorization (authorization_id, merchant_id) {
        #[max_length = 64]
        authorization_id -> Varchar,
        #[max_length = 64]
        merchant_id -> Varchar,
        #[max_length = 64]
        payment_id -> Varchar,
        amount -> Int8,
        created_at -> Timestamp,
        modified_at -> Timestamp,
        #[max_length = 64]
        status -> Varchar,
        #[max_length = 255]
        error_code -> Nullable<Varchar>,
        error_message -> Nullable<Text>,
        #[max_length = 64]
        connector_authorization_id -> Nullable<Varchar>,
        previously_authorized_amount -> Int8,
    }
}

diesel::table! {
    use diesel::sql_types::*;
    use crate::enums::diesel_exports::*;

    locker_mock_up (id) {
        id -> Int4,
        #[max_length = 255]
        card_id -> Varchar,
        #[max_length = 255]
        external_id -> Varchar,
        #[max_length = 255]
        card_fingerprint -> Varchar,
        #[max_length = 255]
        card_global_fingerprint -> Varchar,
        #[max_length = 255]
        merchant_id -> Varchar,
        #[max_length = 255]
        card_number -> Varchar,
        #[max_length = 255]
        card_exp_year -> Varchar,
        #[max_length = 255]
        card_exp_month -> Varchar,
        #[max_length = 255]
        name_on_card -> Nullable<Varchar>,
        #[max_length = 255]
        nickname -> Nullable<Varchar>,
        #[max_length = 255]
        customer_id -> Nullable<Varchar>,
        duplicate -> Nullable<Bool>,
        #[max_length = 8]
        card_cvc -> Nullable<Varchar>,
        #[max_length = 64]
        payment_method_id -> Nullable<Varchar>,
        enc_card_data -> Nullable<Text>,
    }
}

diesel::table! {
    use diesel::sql_types::*;
    use crate::enums::diesel_exports::*;

    mandate (mandate_id) {
        #[max_length = 64]
        mandate_id -> Varchar,
        #[max_length = 64]
        customer_id -> Varchar,
        #[max_length = 64]
        merchant_id -> Varchar,
        #[max_length = 64]
        payment_method_id -> Varchar,
        mandate_status -> MandateStatus,
        mandate_type -> MandateType,
        customer_accepted_at -> Nullable<Timestamp>,
        #[max_length = 64]
        customer_ip_address -> Nullable<Varchar>,
        #[max_length = 255]
        customer_user_agent -> Nullable<Varchar>,
        #[max_length = 128]
        network_transaction_id -> Nullable<Varchar>,
        #[max_length = 64]
        previous_attempt_id -> Nullable<Varchar>,
        created_at -> Timestamp,
        mandate_amount -> Nullable<Int8>,
        mandate_currency -> Nullable<Currency>,
        amount_captured -> Nullable<Int8>,
        #[max_length = 64]
        connector -> Varchar,
        #[max_length = 128]
        connector_mandate_id -> Nullable<Varchar>,
        start_date -> Nullable<Timestamp>,
        end_date -> Nullable<Timestamp>,
        metadata -> Nullable<Jsonb>,
        connector_mandate_ids -> Nullable<Jsonb>,
        #[max_length = 64]
        original_payment_id -> Nullable<Varchar>,
        #[max_length = 32]
        merchant_connector_id -> Nullable<Varchar>,
        #[max_length = 64]
        updated_by -> Nullable<Varchar>,
    }
}

diesel::table! {
    use diesel::sql_types::*;
    use crate::enums::diesel_exports::*;

    merchant_account (merchant_id) {
        #[max_length = 64]
        merchant_id -> Varchar,
        #[max_length = 255]
        return_url -> Nullable<Varchar>,
        enable_payment_response_hash -> Bool,
        #[max_length = 255]
        payment_response_hash_key -> Nullable<Varchar>,
        redirect_to_merchant_with_http_post -> Bool,
        merchant_name -> Nullable<Bytea>,
        merchant_details -> Nullable<Bytea>,
        webhook_details -> Nullable<Json>,
        sub_merchants_enabled -> Nullable<Bool>,
        #[max_length = 64]
        parent_merchant_id -> Nullable<Varchar>,
        #[max_length = 128]
        publishable_key -> Nullable<Varchar>,
        storage_scheme -> MerchantStorageScheme,
        #[max_length = 64]
        locker_id -> Nullable<Varchar>,
        metadata -> Nullable<Jsonb>,
        routing_algorithm -> Nullable<Json>,
        primary_business_details -> Json,
        intent_fulfillment_time -> Nullable<Int8>,
        created_at -> Timestamp,
        modified_at -> Timestamp,
        frm_routing_algorithm -> Nullable<Jsonb>,
        payout_routing_algorithm -> Nullable<Jsonb>,
        #[max_length = 32]
        organization_id -> Varchar,
        is_recon_enabled -> Bool,
        #[max_length = 64]
        default_profile -> Nullable<Varchar>,
        recon_status -> ReconStatus,
        payment_link_config -> Nullable<Jsonb>,
        pm_collect_link_config -> Nullable<Jsonb>,
        version -> ApiVersion,
        is_platform_account -> Bool,
    }
}

diesel::table! {
    use diesel::sql_types::*;
    use crate::enums::diesel_exports::*;

    merchant_connector_account (merchant_connector_id) {
        #[max_length = 64]
        merchant_id -> Varchar,
        #[max_length = 64]
        connector_name -> Varchar,
        connector_account_details -> Bytea,
        test_mode -> Nullable<Bool>,
        disabled -> Nullable<Bool>,
        #[max_length = 128]
        merchant_connector_id -> Varchar,
        payment_methods_enabled -> Nullable<Array<Nullable<Json>>>,
        connector_type -> ConnectorType,
        metadata -> Nullable<Jsonb>,
        #[max_length = 255]
        connector_label -> Nullable<Varchar>,
        business_country -> Nullable<CountryAlpha2>,
        #[max_length = 255]
        business_label -> Nullable<Varchar>,
        #[max_length = 64]
        business_sub_label -> Nullable<Varchar>,
        frm_configs -> Nullable<Jsonb>,
        created_at -> Timestamp,
        modified_at -> Timestamp,
        connector_webhook_details -> Nullable<Jsonb>,
        frm_config -> Nullable<Array<Nullable<Jsonb>>>,
        #[max_length = 64]
        profile_id -> Nullable<Varchar>,
        applepay_verified_domains -> Nullable<Array<Nullable<Text>>>,
        pm_auth_config -> Nullable<Jsonb>,
        status -> ConnectorStatus,
        additional_merchant_data -> Nullable<Bytea>,
        connector_wallets_details -> Nullable<Bytea>,
        version -> ApiVersion,
    }
}

diesel::table! {
    use diesel::sql_types::*;
    use crate::enums::diesel_exports::*;

    merchant_key_store (merchant_id) {
        #[max_length = 64]
        merchant_id -> Varchar,
        key -> Bytea,
        created_at -> Timestamp,
    }
}

diesel::table! {
    use diesel::sql_types::*;
    use crate::enums::diesel_exports::*;

    organization (org_id) {
        #[max_length = 32]
        org_id -> Varchar,
        org_name -> Nullable<Text>,
        organization_details -> Nullable<Jsonb>,
        metadata -> Nullable<Jsonb>,
        created_at -> Timestamp,
        modified_at -> Timestamp,
        #[max_length = 32]
        id -> Nullable<Varchar>,
        organization_name -> Nullable<Text>,
    }
}

diesel::table! {
    use diesel::sql_types::*;
    use crate::enums::diesel_exports::*;

    payment_attempt (attempt_id, merchant_id) {
        #[max_length = 64]
        payment_id -> Varchar,
        #[max_length = 64]
        merchant_id -> Varchar,
        #[max_length = 64]
        attempt_id -> Varchar,
        status -> AttemptStatus,
        amount -> Int8,
        currency -> Nullable<Currency>,
        save_to_locker -> Nullable<Bool>,
        #[max_length = 64]
        connector -> Nullable<Varchar>,
        error_message -> Nullable<Text>,
        offer_amount -> Nullable<Int8>,
        surcharge_amount -> Nullable<Int8>,
        tax_amount -> Nullable<Int8>,
        #[max_length = 64]
        payment_method_id -> Nullable<Varchar>,
        payment_method -> Nullable<Varchar>,
        #[max_length = 128]
        connector_transaction_id -> Nullable<Varchar>,
        capture_method -> Nullable<CaptureMethod>,
        capture_on -> Nullable<Timestamp>,
        confirm -> Bool,
        authentication_type -> Nullable<AuthenticationType>,
        created_at -> Timestamp,
        modified_at -> Timestamp,
        last_synced -> Nullable<Timestamp>,
        #[max_length = 255]
        cancellation_reason -> Nullable<Varchar>,
        amount_to_capture -> Nullable<Int8>,
        #[max_length = 64]
        mandate_id -> Nullable<Varchar>,
        browser_info -> Nullable<Jsonb>,
        #[max_length = 255]
        error_code -> Nullable<Varchar>,
        #[max_length = 128]
        payment_token -> Nullable<Varchar>,
        connector_metadata -> Nullable<Jsonb>,
        #[max_length = 50]
        payment_experience -> Nullable<Varchar>,
        #[max_length = 64]
        payment_method_type -> Nullable<Varchar>,
        payment_method_data -> Nullable<Jsonb>,
        #[max_length = 64]
        business_sub_label -> Nullable<Varchar>,
        straight_through_algorithm -> Nullable<Jsonb>,
        preprocessing_step_id -> Nullable<Varchar>,
        mandate_details -> Nullable<Jsonb>,
        error_reason -> Nullable<Text>,
        multiple_capture_count -> Nullable<Int2>,
        #[max_length = 128]
        connector_response_reference_id -> Nullable<Varchar>,
        amount_capturable -> Int8,
        #[max_length = 32]
        updated_by -> Varchar,
        #[max_length = 32]
        merchant_connector_id -> Nullable<Varchar>,
        authentication_data -> Nullable<Json>,
        encoded_data -> Nullable<Text>,
        #[max_length = 255]
        unified_code -> Nullable<Varchar>,
        #[max_length = 1024]
        unified_message -> Nullable<Varchar>,
        net_amount -> Nullable<Int8>,
        external_three_ds_authentication_attempted -> Nullable<Bool>,
        #[max_length = 64]
        authentication_connector -> Nullable<Varchar>,
        #[max_length = 64]
        authentication_id -> Nullable<Varchar>,
        mandate_data -> Nullable<Jsonb>,
        #[max_length = 64]
        fingerprint_id -> Nullable<Varchar>,
        #[max_length = 64]
        payment_method_billing_address_id -> Nullable<Varchar>,
        #[max_length = 64]
        charge_id -> Nullable<Varchar>,
        #[max_length = 64]
        client_source -> Nullable<Varchar>,
        #[max_length = 64]
        client_version -> Nullable<Varchar>,
        customer_acceptance -> Nullable<Jsonb>,
        #[max_length = 64]
        profile_id -> Varchar,
        #[max_length = 32]
        organization_id -> Varchar,
        #[max_length = 32]
        card_network -> Nullable<Varchar>,
        shipping_cost -> Nullable<Int8>,
        order_tax_amount -> Nullable<Int8>,
        #[max_length = 512]
        connector_transaction_data -> Nullable<Varchar>,
        connector_mandate_detail -> Nullable<Jsonb>,
<<<<<<< HEAD
        #[max_length = 32]
        request_overcapture -> Nullable<Varchar>,
        #[max_length = 32]
        overcapture_status -> Nullable<Varchar>,
=======
        card_discovery -> Nullable<CardDiscovery>,
>>>>>>> 3da637e6
    }
}

diesel::table! {
    use diesel::sql_types::*;
    use crate::enums::diesel_exports::*;

    payment_intent (payment_id, merchant_id) {
        #[max_length = 64]
        payment_id -> Varchar,
        #[max_length = 64]
        merchant_id -> Varchar,
        status -> IntentStatus,
        amount -> Int8,
        currency -> Nullable<Currency>,
        amount_captured -> Nullable<Int8>,
        #[max_length = 64]
        customer_id -> Nullable<Varchar>,
        #[max_length = 255]
        description -> Nullable<Varchar>,
        #[max_length = 255]
        return_url -> Nullable<Varchar>,
        metadata -> Nullable<Jsonb>,
        #[max_length = 64]
        connector_id -> Nullable<Varchar>,
        #[max_length = 64]
        shipping_address_id -> Nullable<Varchar>,
        #[max_length = 64]
        billing_address_id -> Nullable<Varchar>,
        #[max_length = 255]
        statement_descriptor_name -> Nullable<Varchar>,
        #[max_length = 255]
        statement_descriptor_suffix -> Nullable<Varchar>,
        created_at -> Timestamp,
        modified_at -> Timestamp,
        last_synced -> Nullable<Timestamp>,
        setup_future_usage -> Nullable<FutureUsage>,
        off_session -> Nullable<Bool>,
        #[max_length = 128]
        client_secret -> Nullable<Varchar>,
        #[max_length = 64]
        active_attempt_id -> Varchar,
        business_country -> Nullable<CountryAlpha2>,
        #[max_length = 64]
        business_label -> Nullable<Varchar>,
        order_details -> Nullable<Array<Nullable<Jsonb>>>,
        allowed_payment_method_types -> Nullable<Json>,
        connector_metadata -> Nullable<Json>,
        feature_metadata -> Nullable<Json>,
        attempt_count -> Int2,
        #[max_length = 64]
        profile_id -> Nullable<Varchar>,
        #[max_length = 64]
        merchant_decision -> Nullable<Varchar>,
        #[max_length = 255]
        payment_link_id -> Nullable<Varchar>,
        payment_confirm_source -> Nullable<PaymentSource>,
        #[max_length = 32]
        updated_by -> Varchar,
        surcharge_applicable -> Nullable<Bool>,
        request_incremental_authorization -> Nullable<RequestIncrementalAuthorization>,
        incremental_authorization_allowed -> Nullable<Bool>,
        authorization_count -> Nullable<Int4>,
        session_expiry -> Nullable<Timestamp>,
        #[max_length = 64]
        fingerprint_id -> Nullable<Varchar>,
        request_external_three_ds_authentication -> Nullable<Bool>,
        charges -> Nullable<Jsonb>,
        frm_metadata -> Nullable<Jsonb>,
        customer_details -> Nullable<Bytea>,
        billing_details -> Nullable<Bytea>,
        #[max_length = 255]
        merchant_order_reference_id -> Nullable<Varchar>,
        shipping_details -> Nullable<Bytea>,
        is_payment_processor_token_flow -> Nullable<Bool>,
        shipping_cost -> Nullable<Int8>,
        #[max_length = 32]
        organization_id -> Varchar,
        tax_details -> Nullable<Jsonb>,
        skip_external_tax_calculation -> Nullable<Bool>,
        psd2_sca_exemption_type -> Nullable<ScaExemptionType>,
        split_payments -> Nullable<Jsonb>,
        #[max_length = 64]
        platform_merchant_id -> Nullable<Varchar>,
        #[max_length = 32]
        request_overcapture -> Nullable<Varchar>,
    }
}

diesel::table! {
    use diesel::sql_types::*;
    use crate::enums::diesel_exports::*;

    payment_link (payment_link_id) {
        #[max_length = 255]
        payment_link_id -> Varchar,
        #[max_length = 64]
        payment_id -> Varchar,
        #[max_length = 255]
        link_to_pay -> Varchar,
        #[max_length = 64]
        merchant_id -> Varchar,
        amount -> Int8,
        currency -> Nullable<Currency>,
        created_at -> Timestamp,
        last_modified_at -> Timestamp,
        fulfilment_time -> Nullable<Timestamp>,
        #[max_length = 64]
        custom_merchant_name -> Nullable<Varchar>,
        payment_link_config -> Nullable<Jsonb>,
        #[max_length = 255]
        description -> Nullable<Varchar>,
        #[max_length = 64]
        profile_id -> Nullable<Varchar>,
        #[max_length = 255]
        secure_link -> Nullable<Varchar>,
    }
}

diesel::table! {
    use diesel::sql_types::*;
    use crate::enums::diesel_exports::*;

    payment_methods (payment_method_id) {
        #[max_length = 64]
        customer_id -> Varchar,
        #[max_length = 64]
        merchant_id -> Varchar,
        #[max_length = 64]
        payment_method_id -> Varchar,
        accepted_currency -> Nullable<Array<Nullable<Currency>>>,
        #[max_length = 32]
        scheme -> Nullable<Varchar>,
        #[max_length = 128]
        token -> Nullable<Varchar>,
        #[max_length = 255]
        cardholder_name -> Nullable<Varchar>,
        #[max_length = 64]
        issuer_name -> Nullable<Varchar>,
        #[max_length = 64]
        issuer_country -> Nullable<Varchar>,
        payer_country -> Nullable<Array<Nullable<Text>>>,
        is_stored -> Nullable<Bool>,
        #[max_length = 32]
        swift_code -> Nullable<Varchar>,
        #[max_length = 128]
        direct_debit_token -> Nullable<Varchar>,
        created_at -> Timestamp,
        last_modified -> Timestamp,
        payment_method -> Nullable<Varchar>,
        #[max_length = 64]
        payment_method_type -> Nullable<Varchar>,
        #[max_length = 128]
        payment_method_issuer -> Nullable<Varchar>,
        payment_method_issuer_code -> Nullable<PaymentMethodIssuerCode>,
        metadata -> Nullable<Json>,
        payment_method_data -> Nullable<Bytea>,
        #[max_length = 64]
        locker_id -> Nullable<Varchar>,
        last_used_at -> Timestamp,
        connector_mandate_details -> Nullable<Jsonb>,
        customer_acceptance -> Nullable<Jsonb>,
        #[max_length = 64]
        status -> Varchar,
        #[max_length = 255]
        network_transaction_id -> Nullable<Varchar>,
        #[max_length = 128]
        client_secret -> Nullable<Varchar>,
        payment_method_billing_address -> Nullable<Bytea>,
        #[max_length = 64]
        updated_by -> Nullable<Varchar>,
        version -> ApiVersion,
        #[max_length = 128]
        network_token_requestor_reference_id -> Nullable<Varchar>,
        #[max_length = 64]
        network_token_locker_id -> Nullable<Varchar>,
        network_token_payment_method_data -> Nullable<Bytea>,
    }
}

diesel::table! {
    use diesel::sql_types::*;
    use crate::enums::diesel_exports::*;

    payout_attempt (payout_attempt_id) {
        #[max_length = 64]
        payout_attempt_id -> Varchar,
        #[max_length = 64]
        payout_id -> Varchar,
        #[max_length = 64]
        customer_id -> Nullable<Varchar>,
        #[max_length = 64]
        merchant_id -> Varchar,
        #[max_length = 64]
        address_id -> Nullable<Varchar>,
        #[max_length = 64]
        connector -> Nullable<Varchar>,
        #[max_length = 128]
        connector_payout_id -> Nullable<Varchar>,
        #[max_length = 64]
        payout_token -> Nullable<Varchar>,
        status -> PayoutStatus,
        is_eligible -> Nullable<Bool>,
        error_message -> Nullable<Text>,
        #[max_length = 64]
        error_code -> Nullable<Varchar>,
        business_country -> Nullable<CountryAlpha2>,
        #[max_length = 64]
        business_label -> Nullable<Varchar>,
        created_at -> Timestamp,
        last_modified_at -> Timestamp,
        #[max_length = 64]
        profile_id -> Varchar,
        #[max_length = 32]
        merchant_connector_id -> Nullable<Varchar>,
        routing_info -> Nullable<Jsonb>,
        #[max_length = 255]
        unified_code -> Nullable<Varchar>,
        #[max_length = 1024]
        unified_message -> Nullable<Varchar>,
        additional_payout_method_data -> Nullable<Jsonb>,
    }
}

diesel::table! {
    use diesel::sql_types::*;
    use crate::enums::diesel_exports::*;

    payouts (payout_id) {
        #[max_length = 64]
        payout_id -> Varchar,
        #[max_length = 64]
        merchant_id -> Varchar,
        #[max_length = 64]
        customer_id -> Nullable<Varchar>,
        #[max_length = 64]
        address_id -> Nullable<Varchar>,
        payout_type -> Nullable<PayoutType>,
        #[max_length = 64]
        payout_method_id -> Nullable<Varchar>,
        amount -> Int8,
        destination_currency -> Currency,
        source_currency -> Currency,
        #[max_length = 255]
        description -> Nullable<Varchar>,
        recurring -> Bool,
        auto_fulfill -> Bool,
        #[max_length = 255]
        return_url -> Nullable<Varchar>,
        #[max_length = 64]
        entity_type -> Varchar,
        metadata -> Nullable<Jsonb>,
        created_at -> Timestamp,
        last_modified_at -> Timestamp,
        attempt_count -> Int2,
        #[max_length = 64]
        profile_id -> Varchar,
        status -> PayoutStatus,
        confirm -> Nullable<Bool>,
        #[max_length = 255]
        payout_link_id -> Nullable<Varchar>,
        #[max_length = 128]
        client_secret -> Nullable<Varchar>,
        #[max_length = 32]
        priority -> Nullable<Varchar>,
    }
}

diesel::table! {
    use diesel::sql_types::*;
    use crate::enums::diesel_exports::*;

    process_tracker (id) {
        #[max_length = 127]
        id -> Varchar,
        #[max_length = 64]
        name -> Nullable<Varchar>,
        tag -> Array<Nullable<Text>>,
        #[max_length = 64]
        runner -> Nullable<Varchar>,
        retry_count -> Int4,
        schedule_time -> Nullable<Timestamp>,
        #[max_length = 255]
        rule -> Varchar,
        tracking_data -> Json,
        #[max_length = 255]
        business_status -> Varchar,
        status -> ProcessTrackerStatus,
        event -> Array<Nullable<Text>>,
        created_at -> Timestamp,
        updated_at -> Timestamp,
    }
}

diesel::table! {
    use diesel::sql_types::*;
    use crate::enums::diesel_exports::*;

    refund (merchant_id, refund_id) {
        #[max_length = 64]
        internal_reference_id -> Varchar,
        #[max_length = 64]
        refund_id -> Varchar,
        #[max_length = 64]
        payment_id -> Varchar,
        #[max_length = 64]
        merchant_id -> Varchar,
        #[max_length = 128]
        connector_transaction_id -> Varchar,
        #[max_length = 64]
        connector -> Varchar,
        #[max_length = 128]
        connector_refund_id -> Nullable<Varchar>,
        #[max_length = 64]
        external_reference_id -> Nullable<Varchar>,
        refund_type -> RefundType,
        total_amount -> Int8,
        currency -> Currency,
        refund_amount -> Int8,
        refund_status -> RefundStatus,
        sent_to_gateway -> Bool,
        refund_error_message -> Nullable<Text>,
        metadata -> Nullable<Json>,
        #[max_length = 128]
        refund_arn -> Nullable<Varchar>,
        created_at -> Timestamp,
        modified_at -> Timestamp,
        #[max_length = 255]
        description -> Nullable<Varchar>,
        #[max_length = 64]
        attempt_id -> Varchar,
        #[max_length = 255]
        refund_reason -> Nullable<Varchar>,
        refund_error_code -> Nullable<Text>,
        #[max_length = 64]
        profile_id -> Nullable<Varchar>,
        #[max_length = 32]
        updated_by -> Varchar,
        #[max_length = 32]
        merchant_connector_id -> Nullable<Varchar>,
        charges -> Nullable<Jsonb>,
        #[max_length = 32]
        organization_id -> Varchar,
        #[max_length = 512]
        connector_refund_data -> Nullable<Varchar>,
        #[max_length = 512]
        connector_transaction_data -> Nullable<Varchar>,
        split_refunds -> Nullable<Jsonb>,
        #[max_length = 255]
        unified_code -> Nullable<Varchar>,
        #[max_length = 1024]
        unified_message -> Nullable<Varchar>,
    }
}

diesel::table! {
    use diesel::sql_types::*;
    use crate::enums::diesel_exports::*;

    relay (id) {
        #[max_length = 64]
        id -> Varchar,
        #[max_length = 128]
        connector_resource_id -> Varchar,
        #[max_length = 64]
        connector_id -> Varchar,
        #[max_length = 64]
        profile_id -> Varchar,
        #[max_length = 64]
        merchant_id -> Varchar,
        relay_type -> RelayType,
        request_data -> Nullable<Jsonb>,
        status -> RelayStatus,
        #[max_length = 128]
        connector_reference_id -> Nullable<Varchar>,
        #[max_length = 64]
        error_code -> Nullable<Varchar>,
        error_message -> Nullable<Text>,
        created_at -> Timestamp,
        modified_at -> Timestamp,
        response_data -> Nullable<Jsonb>,
    }
}

diesel::table! {
    use diesel::sql_types::*;
    use crate::enums::diesel_exports::*;

    reverse_lookup (lookup_id) {
        #[max_length = 128]
        lookup_id -> Varchar,
        #[max_length = 128]
        sk_id -> Varchar,
        #[max_length = 128]
        pk_id -> Varchar,
        #[max_length = 128]
        source -> Varchar,
        #[max_length = 32]
        updated_by -> Varchar,
    }
}

diesel::table! {
    use diesel::sql_types::*;
    use crate::enums::diesel_exports::*;

    roles (role_id) {
        #[max_length = 64]
        role_name -> Varchar,
        #[max_length = 64]
        role_id -> Varchar,
        #[max_length = 64]
        merchant_id -> Varchar,
        #[max_length = 64]
        org_id -> Varchar,
        groups -> Array<Nullable<Text>>,
        scope -> RoleScope,
        created_at -> Timestamp,
        #[max_length = 64]
        created_by -> Varchar,
        last_modified_at -> Timestamp,
        #[max_length = 64]
        last_modified_by -> Varchar,
        #[max_length = 64]
        entity_type -> Varchar,
        #[max_length = 64]
        profile_id -> Nullable<Varchar>,
        #[max_length = 64]
        tenant_id -> Varchar,
    }
}

diesel::table! {
    use diesel::sql_types::*;
    use crate::enums::diesel_exports::*;

    routing_algorithm (algorithm_id) {
        #[max_length = 64]
        algorithm_id -> Varchar,
        #[max_length = 64]
        profile_id -> Varchar,
        #[max_length = 64]
        merchant_id -> Varchar,
        #[max_length = 64]
        name -> Varchar,
        #[max_length = 256]
        description -> Nullable<Varchar>,
        kind -> RoutingAlgorithmKind,
        algorithm_data -> Jsonb,
        created_at -> Timestamp,
        modified_at -> Timestamp,
        algorithm_for -> TransactionType,
    }
}

diesel::table! {
    use diesel::sql_types::*;
    use crate::enums::diesel_exports::*;

    themes (theme_id) {
        #[max_length = 64]
        theme_id -> Varchar,
        #[max_length = 64]
        tenant_id -> Varchar,
        #[max_length = 64]
        org_id -> Nullable<Varchar>,
        #[max_length = 64]
        merchant_id -> Nullable<Varchar>,
        #[max_length = 64]
        profile_id -> Nullable<Varchar>,
        created_at -> Timestamp,
        last_modified_at -> Timestamp,
        #[max_length = 64]
        entity_type -> Varchar,
        #[max_length = 64]
        theme_name -> Varchar,
        #[max_length = 64]
        email_primary_color -> Varchar,
        #[max_length = 64]
        email_foreground_color -> Varchar,
        #[max_length = 64]
        email_background_color -> Varchar,
        #[max_length = 64]
        email_entity_name -> Varchar,
        email_entity_logo_url -> Text,
    }
}

diesel::table! {
    use diesel::sql_types::*;
    use crate::enums::diesel_exports::*;

    unified_translations (unified_code, unified_message, locale) {
        #[max_length = 255]
        unified_code -> Varchar,
        #[max_length = 1024]
        unified_message -> Varchar,
        #[max_length = 255]
        locale -> Varchar,
        #[max_length = 1024]
        translation -> Varchar,
        created_at -> Timestamp,
        last_modified_at -> Timestamp,
    }
}

diesel::table! {
    use diesel::sql_types::*;
    use crate::enums::diesel_exports::*;

    user_authentication_methods (id) {
        #[max_length = 64]
        id -> Varchar,
        #[max_length = 64]
        auth_id -> Varchar,
        #[max_length = 64]
        owner_id -> Varchar,
        #[max_length = 64]
        owner_type -> Varchar,
        #[max_length = 64]
        auth_type -> Varchar,
        private_config -> Nullable<Bytea>,
        public_config -> Nullable<Jsonb>,
        allow_signup -> Bool,
        created_at -> Timestamp,
        last_modified_at -> Timestamp,
        #[max_length = 64]
        email_domain -> Varchar,
    }
}

diesel::table! {
    use diesel::sql_types::*;
    use crate::enums::diesel_exports::*;

    user_key_store (user_id) {
        #[max_length = 64]
        user_id -> Varchar,
        key -> Bytea,
        created_at -> Timestamp,
    }
}

diesel::table! {
    use diesel::sql_types::*;
    use crate::enums::diesel_exports::*;

    user_roles (id) {
        id -> Int4,
        #[max_length = 64]
        user_id -> Varchar,
        #[max_length = 64]
        merchant_id -> Nullable<Varchar>,
        #[max_length = 64]
        role_id -> Varchar,
        #[max_length = 64]
        org_id -> Nullable<Varchar>,
        status -> UserStatus,
        #[max_length = 64]
        created_by -> Varchar,
        #[max_length = 64]
        last_modified_by -> Varchar,
        created_at -> Timestamp,
        last_modified -> Timestamp,
        #[max_length = 64]
        profile_id -> Nullable<Varchar>,
        #[max_length = 64]
        entity_id -> Nullable<Varchar>,
        #[max_length = 64]
        entity_type -> Nullable<Varchar>,
        version -> UserRoleVersion,
        #[max_length = 64]
        tenant_id -> Varchar,
    }
}

diesel::table! {
    use diesel::sql_types::*;
    use crate::enums::diesel_exports::*;

    users (user_id) {
        #[max_length = 64]
        user_id -> Varchar,
        #[max_length = 255]
        email -> Varchar,
        #[max_length = 255]
        name -> Varchar,
        #[max_length = 255]
        password -> Nullable<Varchar>,
        is_verified -> Bool,
        created_at -> Timestamp,
        last_modified_at -> Timestamp,
        totp_status -> TotpStatus,
        totp_secret -> Nullable<Bytea>,
        totp_recovery_codes -> Nullable<Array<Nullable<Text>>>,
        last_password_modified_at -> Nullable<Timestamp>,
    }
}

diesel::allow_tables_to_appear_in_same_query!(
    address,
    api_keys,
    authentication,
    blocklist,
    blocklist_fingerprint,
    blocklist_lookup,
    business_profile,
    callback_mapper,
    captures,
    cards_info,
    configs,
    customers,
    dashboard_metadata,
    dispute,
    dynamic_routing_stats,
    events,
    file_metadata,
    fraud_check,
    gateway_status_map,
    generic_link,
    incremental_authorization,
    locker_mock_up,
    mandate,
    merchant_account,
    merchant_connector_account,
    merchant_key_store,
    organization,
    payment_attempt,
    payment_intent,
    payment_link,
    payment_methods,
    payout_attempt,
    payouts,
    process_tracker,
    refund,
    relay,
    reverse_lookup,
    roles,
    routing_algorithm,
    themes,
    unified_translations,
    user_authentication_methods,
    user_key_store,
    user_roles,
    users,
);<|MERGE_RESOLUTION|>--- conflicted
+++ resolved
@@ -908,14 +908,11 @@
         #[max_length = 512]
         connector_transaction_data -> Nullable<Varchar>,
         connector_mandate_detail -> Nullable<Jsonb>,
-<<<<<<< HEAD
+        card_discovery -> Nullable<CardDiscovery>,
         #[max_length = 32]
         request_overcapture -> Nullable<Varchar>,
         #[max_length = 32]
         overcapture_status -> Nullable<Varchar>,
-=======
-        card_discovery -> Nullable<CardDiscovery>,
->>>>>>> 3da637e6
     }
 }
 
