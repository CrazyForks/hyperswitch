use std::{fmt::Debug, sync::Weak};

use constraint_graph as cgraph;
use rustc_hash::{FxHashMap, FxHashSet};

use crate::{
    dssa::types,
    frontend::dir,
    types::{DataType, Metadata},
};

pub mod euclid_graph_prelude {
    pub use constraint_graph as cgraph;
    pub use rustc_hash::{FxHashMap, FxHashSet};

    pub use crate::{
        dssa::graph::*,
        frontend::dir::{enums::*, DirKey, DirKeyKind, DirValue},
        types::*,
    };
}

impl cgraph::KeyNode for dir::DirKey {}

impl cgraph::ValueNode for dir::DirValue {
    type Key = dir::DirKey;

    fn get_key(&self) -> Self::Key {
        Self::get_key(self)
    }
}

#[derive(Debug, Clone, serde::Serialize)]
#[serde(tag = "type", content = "details", rename_all = "snake_case")]
pub enum AnalysisError<V: cgraph::ValueNode> {
    Graph(cgraph::GraphError<V>),
    AssertionTrace {
        trace: Weak<cgraph::AnalysisTrace<V>>,
        metadata: Metadata,
    },
    NegationTrace {
        trace: Weak<cgraph::AnalysisTrace<V>>,
        metadata: Vec<Metadata>,
    },
}

impl<V: cgraph::ValueNode> AnalysisError<V> {
    fn assertion_from_graph_error(metadata: &Metadata, graph_error: cgraph::GraphError<V>) -> Self {
        match graph_error {
            cgraph::GraphError::AnalysisError(trace) => Self::AssertionTrace {
                trace,
                metadata: metadata.clone(),
            },

            other => Self::Graph(other),
        }
    }

    fn negation_from_graph_error(
        metadata: Vec<&Metadata>,
        graph_error: cgraph::GraphError<V>,
    ) -> Self {
        match graph_error {
            cgraph::GraphError::AnalysisError(trace) => Self::NegationTrace {
                trace,
                metadata: metadata.iter().map(|m| (*m).clone()).collect(),
            },

            other => Self::Graph(other),
        }
    }
}

pub struct AnalysisContext {
    keywise_values: FxHashMap<dir::DirKey, FxHashSet<dir::DirValue>>,
}

impl AnalysisContext {
    pub fn from_dir_values(vals: impl IntoIterator<Item = dir::DirValue>) -> Self {
        let mut keywise_values: FxHashMap<dir::DirKey, FxHashSet<dir::DirValue>> =
            FxHashMap::default();

        for dir_val in vals {
            let key = dir_val.get_key();
            let set = keywise_values.entry(key).or_default();
            set.insert(dir_val);
        }

        Self { keywise_values }
    }

    pub fn insert(&mut self, value: dir::DirValue) {
        self.keywise_values
            .entry(value.get_key())
            .or_default()
            .insert(value);
    }

    pub fn remove(&mut self, value: dir::DirValue) {
        let set = self.keywise_values.entry(value.get_key()).or_default();

        set.remove(&value);

        if set.is_empty() {
            self.keywise_values.remove(&value.get_key());
        }
    }
}

impl cgraph::CheckingContext for AnalysisContext {
    type Value = dir::DirValue;

    fn from_node_values<L>(vals: impl IntoIterator<Item = L>) -> Self
    where
        L: Into<Self::Value>,
    {
        let mut keywise_values: FxHashMap<dir::DirKey, FxHashSet<dir::DirValue>> =
            FxHashMap::default();

        for dir_val in vals.into_iter().map(L::into) {
            let key = dir_val.get_key();
            let set = keywise_values.entry(key).or_default();
            set.insert(dir_val);
        }

        Self { keywise_values }
    }

    fn check_presence(
        &self,
        value: &cgraph::NodeValue<dir::DirValue>,
        strength: cgraph::Strength,
    ) -> bool {
        match value {
            cgraph::NodeValue::Key(k) => {
                self.keywise_values.contains_key(k) || matches!(strength, cgraph::Strength::Weak)
            }

            cgraph::NodeValue::Value(val) => {
                let key = val.get_key();
                let value_set = if let Some(set) = self.keywise_values.get(&key) {
                    set
                } else {
                    return matches!(strength, cgraph::Strength::Weak);
                };

                match key.kind.get_type() {
                    DataType::EnumVariant | DataType::StrValue | DataType::MetadataValue => {
                        value_set.contains(val)
                    }
                    DataType::Number => val.get_num_value().map_or(false, |num_val| {
                        value_set.iter().any(|ctx_val| {
                            ctx_val
                                .get_num_value()
                                .map_or(false, |ctx_num_val| num_val.fits(&ctx_num_val))
                        })
                    }),
                }
            }
        }
    }

    fn get_values_by_key(
        &self,
        key: &<Self::Value as cgraph::ValueNode>::Key,
    ) -> Option<Vec<Self::Value>> {
        self.keywise_values
            .get(key)
            .map(|set| set.iter().cloned().collect())
    }
}

pub trait CgraphExt {
    fn key_analysis(
        &self,
        key: dir::DirKey,
        ctx: &AnalysisContext,
        memo: &mut cgraph::Memoization<dir::DirValue>,
        cycle_map: &mut cgraph::CycleCheck,
        domains: Option<&[&str]>,
    ) -> Result<(), cgraph::GraphError<dir::DirValue>>;

    fn value_analysis(
        &self,
        val: dir::DirValue,
        ctx: &AnalysisContext,
        memo: &mut cgraph::Memoization<dir::DirValue>,
        cycle_map: &mut cgraph::CycleCheck,
        domains: Option<&[&str]>,
    ) -> Result<(), cgraph::GraphError<dir::DirValue>>;

    fn check_value_validity(
        &self,
        val: dir::DirValue,
        analysis_ctx: &AnalysisContext,
        memo: &mut cgraph::Memoization<dir::DirValue>,
        cycle_map: &mut cgraph::CycleCheck,
        domains: Option<&[&str]>,
    ) -> Result<bool, cgraph::GraphError<dir::DirValue>>;

    fn key_value_analysis(
        &self,
        val: dir::DirValue,
        ctx: &AnalysisContext,
        memo: &mut cgraph::Memoization<dir::DirValue>,
        cycle_map: &mut cgraph::CycleCheck,
        domains: Option<&[&str]>,
    ) -> Result<(), cgraph::GraphError<dir::DirValue>>;

    fn assertion_analysis(
        &self,
        positive_ctx: &[(&dir::DirValue, &Metadata)],
        analysis_ctx: &AnalysisContext,
        memo: &mut cgraph::Memoization<dir::DirValue>,
        cycle_map: &mut cgraph::CycleCheck,
        domains: Option<&[&str]>,
    ) -> Result<(), AnalysisError<dir::DirValue>>;

    fn negation_analysis(
        &self,
        negative_ctx: &[(&[dir::DirValue], &Metadata)],
        analysis_ctx: &mut AnalysisContext,
        memo: &mut cgraph::Memoization<dir::DirValue>,
        cycle_map: &mut cgraph::CycleCheck,
        domains: Option<&[&str]>,
    ) -> Result<(), AnalysisError<dir::DirValue>>;

    fn perform_context_analysis(
        &self,
        ctx: &types::ConjunctiveContext<'_>,
        memo: &mut cgraph::Memoization<dir::DirValue>,
        domains: Option<&[&str]>,
    ) -> Result<(), AnalysisError<dir::DirValue>>;
}

impl CgraphExt for cgraph::ConstraintGraph<'_, dir::DirValue> {
    fn key_analysis(
        &self,
        key: dir::DirKey,
        ctx: &AnalysisContext,
        memo: &mut cgraph::Memoization<dir::DirValue>,
        cycle_map: &mut cgraph::CycleCheck,
        domains: Option<&[&str]>,
    ) -> Result<(), cgraph::GraphError<dir::DirValue>> {
        self.value_map
            .get(&cgraph::NodeValue::Key(key))
            .map_or(Ok(()), |node_id| {
                self.check_node(
                    ctx,
                    *node_id,
                    cgraph::Relation::Positive,
                    cgraph::Strength::Strong,
                    memo,
                    cycle_map,
                    domains,
                )
            })
    }

    fn value_analysis(
        &self,
        val: dir::DirValue,
        ctx: &AnalysisContext,
        memo: &mut cgraph::Memoization<dir::DirValue>,
        cycle_map: &mut cgraph::CycleCheck,
        domains: Option<&[&str]>,
    ) -> Result<(), cgraph::GraphError<dir::DirValue>> {
        self.value_map
            .get(&cgraph::NodeValue::Value(val))
            .map_or(Ok(()), |node_id| {
                self.check_node(
                    ctx,
                    *node_id,
                    cgraph::Relation::Positive,
                    cgraph::Strength::Strong,
                    memo,
                    cycle_map,
                    domains,
                )
            })
    }

    fn check_value_validity(
        &self,
        val: dir::DirValue,
        analysis_ctx: &AnalysisContext,
        memo: &mut cgraph::Memoization<dir::DirValue>,
        cycle_map: &mut cgraph::CycleCheck,
        domains: Option<&[&str]>,
    ) -> Result<bool, cgraph::GraphError<dir::DirValue>> {
        let maybe_node_id = self.value_map.get(&cgraph::NodeValue::Value(val));

        let node_id = if let Some(nid) = maybe_node_id {
            nid
        } else {
            return Ok(false);
        };

        let result = self.check_node(
            analysis_ctx,
            *node_id,
            cgraph::Relation::Positive,
            cgraph::Strength::Weak,
            memo,
            cycle_map,
            domains,
        );

        match result {
            Ok(_) => Ok(true),
            Err(e) => {
                e.get_analysis_trace()?;
                Ok(false)
            }
        }
    }

    fn key_value_analysis(
        &self,
        val: dir::DirValue,
        ctx: &AnalysisContext,
        memo: &mut cgraph::Memoization<dir::DirValue>,
        cycle_map: &mut cgraph::CycleCheck,
        domains: Option<&[&str]>,
    ) -> Result<(), cgraph::GraphError<dir::DirValue>> {
        self.key_analysis(val.get_key(), ctx, memo, cycle_map, domains)
            .and_then(|_| self.value_analysis(val, ctx, memo, cycle_map, domains))
    }

    fn assertion_analysis(
        &self,
        positive_ctx: &[(&dir::DirValue, &Metadata)],
        analysis_ctx: &AnalysisContext,
        memo: &mut cgraph::Memoization<dir::DirValue>,
        cycle_map: &mut cgraph::CycleCheck,
        domains: Option<&[&str]>,
    ) -> Result<(), AnalysisError<dir::DirValue>> {
        positive_ctx.iter().try_for_each(|(value, metadata)| {
            self.key_value_analysis((*value).clone(), analysis_ctx, memo, cycle_map, domains)
                .map_err(|e| AnalysisError::assertion_from_graph_error(metadata, e))
        })
    }

    fn negation_analysis(
        &self,
        negative_ctx: &[(&[dir::DirValue], &Metadata)],
        analysis_ctx: &mut AnalysisContext,
        memo: &mut cgraph::Memoization<dir::DirValue>,
        cycle_map: &mut cgraph::CycleCheck,
        domains: Option<&[&str]>,
    ) -> Result<(), AnalysisError<dir::DirValue>> {
        let mut keywise_metadata: FxHashMap<dir::DirKey, Vec<&Metadata>> = FxHashMap::default();
        let mut keywise_negation: FxHashMap<dir::DirKey, FxHashSet<&dir::DirValue>> =
            FxHashMap::default();

        for (values, metadata) in negative_ctx {
            let mut metadata_added = false;

            for dir_value in *values {
                if !metadata_added {
                    keywise_metadata
                        .entry(dir_value.get_key())
                        .or_default()
                        .push(metadata);

                    metadata_added = true;
                }

                keywise_negation
                    .entry(dir_value.get_key())
                    .or_default()
                    .insert(dir_value);
            }
        }

        for (key, negation_set) in keywise_negation {
            let all_metadata = keywise_metadata.remove(&key).unwrap_or_default();
            let first_metadata = all_metadata.first().cloned().cloned().unwrap_or_default();

            self.key_analysis(key.clone(), analysis_ctx, memo, cycle_map, domains)
                .map_err(|e| AnalysisError::assertion_from_graph_error(&first_metadata, e))?;

            let mut value_set = if let Some(set) = key.kind.get_value_set() {
                set
            } else {
                continue;
            };

            value_set.retain(|v| !negation_set.contains(v));

            for value in value_set {
                analysis_ctx.insert(value.clone());
                self.value_analysis(value.clone(), analysis_ctx, memo, cycle_map, domains)
                    .map_err(|e| {
                        AnalysisError::negation_from_graph_error(all_metadata.clone(), e)
                    })?;
                analysis_ctx.remove(value);
            }
        }

        Ok(())
    }

    fn perform_context_analysis(
        &self,
        ctx: &types::ConjunctiveContext<'_>,
        memo: &mut cgraph::Memoization<dir::DirValue>,
        domains: Option<&[&str]>,
    ) -> Result<(), AnalysisError<dir::DirValue>> {
        let mut analysis_ctx = AnalysisContext::from_dir_values(
            ctx.iter()
                .filter_map(|ctx_val| ctx_val.value.get_assertion().cloned()),
        );

        let positive_ctx = ctx
            .iter()
            .filter_map(|ctx_val| {
                ctx_val
                    .value
                    .get_assertion()
                    .map(|val| (val, ctx_val.metadata))
            })
            .collect::<Vec<_>>();
        self.assertion_analysis(
            &positive_ctx,
            &analysis_ctx,
            memo,
            &mut cgraph::CycleCheck::new(),
            domains,
        )?;

        let negative_ctx = ctx
            .iter()
            .filter_map(|ctx_val| {
                ctx_val
                    .value
                    .get_negation()
                    .map(|vals| (vals, ctx_val.metadata))
            })
            .collect::<Vec<_>>();
        self.negation_analysis(
            &negative_ctx,
            &mut analysis_ctx,
            memo,
            &mut cgraph::CycleCheck::new(),
            domains,
        )?;

        Ok(())
    }
}

#[cfg(test)]
mod test {
    #![allow(clippy::unwrap_used, clippy::expect_used, clippy::panic)]

    use std::ops::Deref;

    use constraint_graph::CycleCheck;
    use euclid_macros::knowledge;

    use super::*;
    use crate::{dirval, frontend::dir::enums};

    #[test]
    fn test_strong_positive_relation_success() {
        let graph = knowledge! {
            PaymentMethod(Card) ->> CaptureMethod(Automatic);
            PaymentMethod(not Wallet)
                & PaymentMethod(not PayLater) -> CaptureMethod(Automatic);
        };
        let memo = &mut cgraph::Memoization::new();
        let result = graph.key_value_analysis(
            dirval!(CaptureMethod = Automatic),
            &AnalysisContext::from_dir_values([
                dirval!(CaptureMethod = Automatic),
                dirval!(PaymentMethod = Card),
            ]),
            memo,
            &mut CycleCheck::new(),
            None,
        );

        assert!(result.is_ok());
    }

    #[test]
    fn test_strong_positive_relation_failure() {
        let graph = knowledge! {
            PaymentMethod(Card) ->> CaptureMethod(Automatic);
            PaymentMethod(not Wallet) -> CaptureMethod(Automatic);
        };
        let memo = &mut cgraph::Memoization::new();
        let result = graph.key_value_analysis(
            dirval!(CaptureMethod = Automatic),
            &AnalysisContext::from_dir_values([dirval!(CaptureMethod = Automatic)]),
            memo,
            &mut CycleCheck::new(),
            None,
        );

        assert!(result.is_err());
    }

    #[test]
    fn test_strong_negative_relation_success() {
        let graph = knowledge! {
            PaymentMethod(Card) -> CaptureMethod(Automatic);
            PaymentMethod(not Wallet) ->> CaptureMethod(Automatic);
        };
        let memo = &mut cgraph::Memoization::new();
        let result = graph.key_value_analysis(
            dirval!(CaptureMethod = Automatic),
            &AnalysisContext::from_dir_values([
                dirval!(CaptureMethod = Automatic),
                dirval!(PaymentMethod = Card),
            ]),
            memo,
            &mut CycleCheck::new(),
            None,
        );

        assert!(result.is_ok());
    }

    #[test]
    fn test_strong_negative_relation_failure() {
        let graph = knowledge! {
            PaymentMethod(Card) -> CaptureMethod(Automatic);
            PaymentMethod(not Wallet) ->> CaptureMethod(Automatic);
        };
        let memo = &mut cgraph::Memoization::new();
        let result = graph.key_value_analysis(
            dirval!(CaptureMethod = Automatic),
            &AnalysisContext::from_dir_values([
                dirval!(CaptureMethod = Automatic),
                dirval!(PaymentMethod = Wallet),
            ]),
            memo,
            &mut CycleCheck::new(),
            None,
        );

        assert!(result.is_err());
    }

    #[test]
    fn test_normal_one_of_failure() {
        let graph = knowledge! {
            PaymentMethod(Card) -> CaptureMethod(Automatic);
            PaymentMethod(Wallet) -> CaptureMethod(Automatic);
        };
        let memo = &mut cgraph::Memoization::new();
        let result = graph.key_value_analysis(
            dirval!(CaptureMethod = Automatic),
            &AnalysisContext::from_dir_values([
                dirval!(CaptureMethod = Automatic),
                dirval!(PaymentMethod = PayLater),
            ]),
            memo,
            &mut CycleCheck::new(),
            None,
        );
        assert!(matches!(
            *Weak::upgrade(&result.unwrap_err().get_analysis_trace().unwrap())
                .expect("Expected Arc"),
            cgraph::AnalysisTrace::Value {
                predecessors: Some(cgraph::error::ValueTracePredecessor::OneOf(_)),
                ..
            }
        ));
    }

    #[test]
    fn test_all_aggregator_success() {
        let graph = knowledge! {
            PaymentMethod(Card) & PaymentMethod(not Wallet) -> CaptureMethod(Automatic);
        };
        let memo = &mut cgraph::Memoization::new();
        let result = graph.key_value_analysis(
            dirval!(CaptureMethod = Automatic),
            &AnalysisContext::from_dir_values([
                dirval!(PaymentMethod = Card),
                dirval!(CaptureMethod = Automatic),
            ]),
            memo,
            &mut CycleCheck::new(),
            None,
        );

        assert!(result.is_ok());
    }

    #[test]
    fn test_all_aggregator_failure() {
        let graph = knowledge! {
            PaymentMethod(Card) & PaymentMethod(not Wallet) -> CaptureMethod(Automatic);
        };
        let memo = &mut cgraph::Memoization::new();
        let result = graph.key_value_analysis(
            dirval!(CaptureMethod = Automatic),
            &AnalysisContext::from_dir_values([
                dirval!(CaptureMethod = Automatic),
                dirval!(PaymentMethod = PayLater),
            ]),
            memo,
            &mut CycleCheck::new(),
            None,
        );

        assert!(result.is_err());
    }

    #[test]
    fn test_all_aggregator_mandatory_failure() {
        let graph = knowledge! {
            PaymentMethod(Card) & PaymentMethod(not Wallet) ->> CaptureMethod(Automatic);
        };
        let mut memo = cgraph::Memoization::new();
        let result = graph.key_value_analysis(
            dirval!(CaptureMethod = Automatic),
            &AnalysisContext::from_dir_values([
                dirval!(CaptureMethod = Automatic),
                dirval!(PaymentMethod = PayLater),
            ]),
            &mut memo,
            &mut CycleCheck::new(),
            None,
        );

        assert!(matches!(
            *Weak::upgrade(&result.unwrap_err().get_analysis_trace().unwrap())
                .expect("Expected Arc"),
            cgraph::AnalysisTrace::Value {
                predecessors: Some(cgraph::error::ValueTracePredecessor::Mandatory(_)),
                ..
            }
        ));
    }

    #[test]
    fn test_in_aggregator_success() {
        let graph = knowledge! {
            PaymentMethod(in [Card, Wallet]) -> CaptureMethod(Automatic);
        };
        let memo = &mut cgraph::Memoization::new();
        let result = graph.key_value_analysis(
            dirval!(CaptureMethod = Automatic),
            &AnalysisContext::from_dir_values([
                dirval!(CaptureMethod = Automatic),
                dirval!(PaymentMethod = Card),
                dirval!(PaymentMethod = Wallet),
            ]),
            memo,
            &mut CycleCheck::new(),
            None,
        );

        assert!(result.is_ok());
    }

    #[test]
    fn test_in_aggregator_failure() {
        let graph = knowledge! {
            PaymentMethod(in [Card, Wallet]) -> CaptureMethod(Automatic);
        };
        let memo = &mut cgraph::Memoization::new();
        let result = graph.key_value_analysis(
            dirval!(CaptureMethod = Automatic),
            &AnalysisContext::from_dir_values([
                dirval!(CaptureMethod = Automatic),
                dirval!(PaymentMethod = Card),
                dirval!(PaymentMethod = Wallet),
                dirval!(PaymentMethod = PayLater),
            ]),
            memo,
            &mut CycleCheck::new(),
            None,
        );

        assert!(result.is_err());
    }

    #[test]
    fn test_not_in_aggregator_success() {
        let graph = knowledge! {
            PaymentMethod(not in [Card, Wallet]) ->> CaptureMethod(Automatic);
        };
        let memo = &mut cgraph::Memoization::new();
        let result = graph.key_value_analysis(
            dirval!(CaptureMethod = Automatic),
            &AnalysisContext::from_dir_values([
                dirval!(CaptureMethod = Automatic),
                dirval!(PaymentMethod = PayLater),
                dirval!(PaymentMethod = BankRedirect),
            ]),
            memo,
            &mut CycleCheck::new(),
            None,
        );

        assert!(result.is_ok());
    }

    #[test]
    fn test_not_in_aggregator_failure() {
        let graph = knowledge! {
            PaymentMethod(not in [Card, Wallet]) ->> CaptureMethod(Automatic);
        };
        let memo = &mut cgraph::Memoization::new();
        let result = graph.key_value_analysis(
            dirval!(CaptureMethod = Automatic),
            &AnalysisContext::from_dir_values([
                dirval!(CaptureMethod = Automatic),
                dirval!(PaymentMethod = PayLater),
                dirval!(PaymentMethod = BankRedirect),
                dirval!(PaymentMethod = Card),
            ]),
            memo,
            &mut CycleCheck::new(),
            None,
        );

        assert!(result.is_err());
    }

    #[test]
    fn test_in_aggregator_failure_trace() {
        let graph = knowledge! {
            PaymentMethod(in [Card, Wallet]) ->> CaptureMethod(Automatic);
        };
        let memo = &mut cgraph::Memoization::new();
        let result = graph.key_value_analysis(
            dirval!(CaptureMethod = Automatic),
            &AnalysisContext::from_dir_values([
                dirval!(CaptureMethod = Automatic),
                dirval!(PaymentMethod = Card),
                dirval!(PaymentMethod = Wallet),
                dirval!(PaymentMethod = PayLater),
            ]),
            memo,
            &mut CycleCheck::new(),
            None,
        );

        if let cgraph::AnalysisTrace::Value {
            predecessors: Some(cgraph::error::ValueTracePredecessor::Mandatory(agg_error)),
            ..
        } = Weak::upgrade(&result.unwrap_err().get_analysis_trace().unwrap())
            .expect("Expected arc")
            .deref()
        {
            assert!(matches!(
                *Weak::upgrade(agg_error.deref()).expect("Expected Arc"),
                cgraph::AnalysisTrace::InAggregation {
                    found: Some(dir::DirValue::PaymentMethod(enums::PaymentMethod::PayLater)),
                    ..
                }
            ));
        } else {
            panic!("Failed unwrapping OnlyInAggregation trace from AnalysisTrace");
        }
    }

    #[test]
    fn test_memoization_in_kgraph() {
        let mut builder = cgraph::ConstraintGraphBuilder::new();
        let _node_1 = builder.make_value_node(
            cgraph::NodeValue::Value(dir::DirValue::PaymentMethod(enums::PaymentMethod::Wallet)),
            None,
            None::<()>,
        );
        let _node_2 = builder.make_value_node(
            cgraph::NodeValue::Value(dir::DirValue::BillingCountry(enums::BillingCountry::India)),
            None,
            None::<()>,
        );
        let _node_3 = builder.make_value_node(
            cgraph::NodeValue::Value(dir::DirValue::BusinessCountry(
                enums::BusinessCountry::UnitedStatesOfAmerica,
            )),
            None,
            None::<()>,
        );
        let mut memo = cgraph::Memoization::new();
        let mut cycle_map = CycleCheck::new();
        let _edge_1 = builder
            .make_edge(
                _node_1,
                _node_2,
                cgraph::Strength::Strong,
                cgraph::Relation::Positive,
                None::<cgraph::DomainId>,
            )
            .expect("Failed to make an edge");
        let _edge_2 = builder
            .make_edge(
                _node_2,
                _node_3,
                cgraph::Strength::Strong,
                cgraph::Relation::Positive,
                None::<cgraph::DomainId>,
            )
            .expect("Failed to an edge");
        let graph = builder.build();
        let _result = graph.key_value_analysis(
            dirval!(BusinessCountry = UnitedStatesOfAmerica),
            &AnalysisContext::from_dir_values([
                dirval!(PaymentMethod = Wallet),
                dirval!(BillingCountry = India),
                dirval!(BusinessCountry = UnitedStatesOfAmerica),
            ]),
            &mut memo,
            &mut cycle_map,
            None,
        );
<<<<<<< HEAD
        let _ans = memo
=======
        let _answer = memo
            .0
>>>>>>> 1b7cde2d
            .get(&(
                _node_3,
                cgraph::Relation::Positive,
                cgraph::Strength::Strong,
            ))
            .expect("Memoization not workng");
        matches!(_answer, Ok(()));
    }

    #[test]
    fn test_cycle_resolution_in_graph() {
        let mut builder = cgraph::ConstraintGraphBuilder::new();
        let _node_1 = builder.make_value_node(
            cgraph::NodeValue::Value(dir::DirValue::PaymentMethod(enums::PaymentMethod::Wallet)),
            None,
            None::<()>,
        );
        let _node_2 = builder.make_value_node(
            cgraph::NodeValue::Value(dir::DirValue::PaymentMethod(enums::PaymentMethod::Card)),
            None,
            None::<()>,
        );
        let mut memo = cgraph::Memoization::new();
        let mut cycle_map = cgraph::CycleCheck::new();
        let _edge_1 = builder
            .make_edge(
                _node_1,
                _node_2,
                cgraph::Strength::Weak,
                cgraph::Relation::Positive,
                None::<cgraph::DomainId>,
            )
            .expect("Failed to make an edge");
        let _edge_2 = builder
            .make_edge(
                _node_2,
                _node_1,
                cgraph::Strength::Weak,
                cgraph::Relation::Positive,
                None::<cgraph::DomainId>,
            )
            .expect("Failed to an edge");
        let graph = builder.build();
        let _result = graph.key_value_analysis(
            dirval!(PaymentMethod = Wallet),
            &AnalysisContext::from_dir_values([
                dirval!(PaymentMethod = Wallet),
                dirval!(PaymentMethod = Card),
            ]),
            &mut memo,
            &mut cycle_map,
            None,
        );

        assert!(_result.is_ok());
    }

    #[test]
    fn test_cycle_resolution_in_graph1() {
        let mut builder = cgraph::ConstraintGraphBuilder::new();
        let _node_1 = builder.make_value_node(
            cgraph::NodeValue::Value(dir::DirValue::CaptureMethod(
                enums::CaptureMethod::Automatic,
            )),
            None,
            None::<()>,
        );

        let _node_2 = builder.make_value_node(
            cgraph::NodeValue::Value(dir::DirValue::PaymentMethod(enums::PaymentMethod::Card)),
            None,
            None::<()>,
        );
        let _node_3 = builder.make_value_node(
            cgraph::NodeValue::Value(dir::DirValue::PaymentMethod(enums::PaymentMethod::Wallet)),
            None,
            None::<()>,
        );
        let mut memo = cgraph::Memoization::new();
        let mut cycle_map = cgraph::CycleCheck::new();

        let _edge_1 = builder
            .make_edge(
                _node_1,
                _node_2,
                cgraph::Strength::Weak,
                cgraph::Relation::Positive,
                None::<cgraph::DomainId>,
            )
            .expect("Failed to make an edge");
        let _edge_2 = builder
            .make_edge(
                _node_1,
                _node_3,
                cgraph::Strength::Weak,
                cgraph::Relation::Positive,
                None::<cgraph::DomainId>,
            )
            .expect("Failed to make an edge");
        let _edge_3 = builder
            .make_edge(
                _node_2,
                _node_1,
                cgraph::Strength::Weak,
                cgraph::Relation::Positive,
                None::<cgraph::DomainId>,
            )
            .expect("Failed to make an edge");
        let _edge_4 = builder
            .make_edge(
                _node_3,
                _node_1,
                cgraph::Strength::Strong,
                cgraph::Relation::Positive,
                None::<cgraph::DomainId>,
            )
            .expect("Failed to make an edge");

        let graph = builder.build();
        let _result = graph.key_value_analysis(
            dirval!(CaptureMethod = Automatic),
            &AnalysisContext::from_dir_values([
                dirval!(PaymentMethod = Card),
                dirval!(PaymentMethod = Wallet),
                dirval!(CaptureMethod = Automatic),
            ]),
            &mut memo,
            &mut cycle_map,
            None,
        );

        assert!(_result.is_ok());
    }

    #[test]
    fn test_cycle_resolution_in_graph2() {
        let mut builder = cgraph::ConstraintGraphBuilder::new();
        let _node_0 = builder.make_value_node(
            cgraph::NodeValue::Value(dir::DirValue::BillingCountry(
                enums::BillingCountry::Afghanistan,
            )),
            None,
            None::<()>,
        );

        let _node_1 = builder.make_value_node(
            cgraph::NodeValue::Value(dir::DirValue::CaptureMethod(
                enums::CaptureMethod::Automatic,
            )),
            None,
            None::<()>,
        );

        let _node_2 = builder.make_value_node(
            cgraph::NodeValue::Value(dir::DirValue::PaymentMethod(enums::PaymentMethod::Card)),
            None,
            None::<()>,
        );
        let _node_3 = builder.make_value_node(
            cgraph::NodeValue::Value(dir::DirValue::PaymentMethod(enums::PaymentMethod::Wallet)),
            None,
            None::<()>,
        );

        let _node_4 = builder.make_value_node(
            cgraph::NodeValue::Value(dir::DirValue::PaymentCurrency(enums::PaymentCurrency::USD)),
            None,
            None::<()>,
        );

        let mut memo = cgraph::Memoization::new();
        let mut cycle_map = cgraph::CycleCheck::new();

        let _edge_1 = builder
            .make_edge(
                _node_0,
                _node_1,
                cgraph::Strength::Weak,
                cgraph::Relation::Positive,
                None::<cgraph::DomainId>,
            )
            .expect("Failed to make an edge");
        let _edge_2 = builder
            .make_edge(
                _node_1,
                _node_2,
                cgraph::Strength::Normal,
                cgraph::Relation::Positive,
                None::<cgraph::DomainId>,
            )
            .expect("Failed to make an edge");
        let _edge_3 = builder
            .make_edge(
                _node_1,
                _node_3,
                cgraph::Strength::Weak,
                cgraph::Relation::Positive,
                None::<cgraph::DomainId>,
            )
            .expect("Failed to make an edge");
        let _edge_4 = builder
            .make_edge(
                _node_3,
                _node_4,
                cgraph::Strength::Normal,
                cgraph::Relation::Positive,
                None::<cgraph::DomainId>,
            )
            .expect("Failed to make an edge");
        let _edge_5 = builder
            .make_edge(
                _node_2,
                _node_4,
                cgraph::Strength::Normal,
                cgraph::Relation::Positive,
                None::<cgraph::DomainId>,
            )
            .expect("Failed to make an edge");

        let _edge_6 = builder
            .make_edge(
                _node_4,
                _node_1,
                cgraph::Strength::Normal,
                cgraph::Relation::Positive,
                None::<cgraph::DomainId>,
            )
            .expect("Failed to make an edge");
        let _edge_7 = builder
            .make_edge(
                _node_4,
                _node_0,
                cgraph::Strength::Normal,
                cgraph::Relation::Positive,
                None::<cgraph::DomainId>,
            )
            .expect("Failed to make an edge");

        let graph = builder.build();
        let _result = graph.key_value_analysis(
            dirval!(BillingCountry = Afghanistan),
            &AnalysisContext::from_dir_values([
                dirval!(PaymentCurrency = USD),
                dirval!(PaymentMethod = Card),
                dirval!(PaymentMethod = Wallet),
                dirval!(CaptureMethod = Automatic),
                dirval!(BillingCountry = Afghanistan),
            ]),
            &mut memo,
            &mut cycle_map,
            None,
        );

        assert!(_result.is_ok());
    }
}<|MERGE_RESOLUTION|>--- conflicted
+++ resolved
@@ -814,12 +814,7 @@
             &mut cycle_map,
             None,
         );
-<<<<<<< HEAD
-        let _ans = memo
-=======
         let _answer = memo
-            .0
->>>>>>> 1b7cde2d
             .get(&(
                 _node_3,
                 cgraph::Relation::Positive,
