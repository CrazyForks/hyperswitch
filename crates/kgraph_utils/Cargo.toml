--- conflicted
+++ resolved
@@ -13,11 +13,7 @@
 [dependencies]
 api_models = { version = "0.1.0", path = "../api_models", package = "api_models" }
 common_enums = { version = "0.1.0", path = "../common_enums" }
-<<<<<<< HEAD
-hyperswitch_constraint_graph = { version = "0.1.0", path = "../hyperswitch_constraint_graph" }
-=======
 hyperswitch_constraint_graph = { version = "0.1.0", path = "../hyperswitch_constraint_graph", features = ["viz"] }
->>>>>>> 8d9c7bc4
 euclid = { version = "0.1.0", path = "../euclid" }
 masking = { version = "0.1.0", path = "../masking/" }
 
