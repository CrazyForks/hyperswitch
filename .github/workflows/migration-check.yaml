name: Migration Consistency Tests

on:
  pull_request:

  merge_group:
    types:
      - checks_requested

concurrency:
  group: ${{ github.workflow }}-${{ github.ref }}
  cancel-in-progress: true

env:
  # Allow more retries for network requests in cargo (downloading crates) and
  # rustup (installing toolchains). This should help to reduce flaky CI failures
  # from transient network timeouts or other issues.
  CARGO_NET_RETRY: 10
  RUSTUP_MAX_RETRIES: 10

jobs:
  migration_verify:
    name: Verify consistency of migrations with `schema.rs` file
    runs-on: ubuntu-latest

    env:
      DATABASE_URL: postgres://postgres:postgres@localhost:5432/hyperswitch_db
      PGUSER: postgres
      PGPASSWORD: postgres
      PGHOST: localhost
      PGPORT: 5432

    services:
      postgres:
        image: "postgres:alpine"
        env:
          POSTGRES_PASSWORD: postgres
        options: >-
          --health-cmd pg_isready
          --health-interval 10s
          --health-timeout 5s
          --health-retries 5
        ports:
          - 5432:5432


    steps:
      - name: Checkout repository
        uses: actions/checkout@v4

      - name: Install Rust
        uses: dtolnay/rust-toolchain@master
        with:
          toolchain: stable 2 weeks ago

      - uses: baptiste0928/cargo-install@v3.1.1
        with:
          crate: diesel_cli
          features: postgres
          args: --no-default-features

      - name: Install just
        uses: taiki-e/install-action@v2.42.18
        with:
<<<<<<< HEAD
          tool: just
          checksum: true
=======
          crate: just
        
      - name: Create database
        shell: bash
        run: just resurrect hyperswitch_db
>>>>>>> f81416e4

      - name: Verify `diesel migration run for v1`
        shell: bash
        run: just migrate run --locked-schema

      - name: Verify `diesel migration redo for v1`
        shell: bash
        run: just migrate redo --locked-schema --all
      
      - name: Drop `DB for v2 column ordering mismatch`
        shell: bash
        run: just resurrect hyperswitch_db

      - name: Verify `diesel migration run for v2`
        shell: bash
        run: just migrate_v2 run --locked-schema

      - name: Verify `diesel migration redo for v2`
        shell: bash
        run: just migrate_v2 redo --locked-schema --all
<|MERGE_RESOLUTION|>--- conflicted
+++ resolved
@@ -62,16 +62,12 @@
       - name: Install just
         uses: taiki-e/install-action@v2.42.18
         with:
-<<<<<<< HEAD
           tool: just
           checksum: true
-=======
-          crate: just
         
       - name: Create database
         shell: bash
         run: just resurrect hyperswitch_db
->>>>>>> f81416e4
 
       - name: Verify `diesel migration run for v1`
         shell: bash
