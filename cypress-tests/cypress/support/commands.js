--- conflicted
+++ resolved
@@ -699,13 +699,8 @@
     // No CORS workaround needed
     cy.window().its('location.origin').should('eq', expected_url.origin);
   } else {
-<<<<<<< HEAD
-    // workaround for cors to allow cross origin iframe
+    // Workaround for CORS to allow cross-origin iframe
     cy.origin(expected_url.origin, { args: { expected_url: expected_url.origin } }, ({ expected_url }) => {
-=======
-    // Workaround for CORS to allow cross-origin iframe
-    cy.origin(expected_url.origin, { args: { expected_url: expected_url.origin} }, ({expected_url}) => {
->>>>>>> 45dcc684
       cy.window().its('location.origin').should('eq', expected_url);
     })
   }
